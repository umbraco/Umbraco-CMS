<div ng-controller="Umbraco.Editors.MediaPickerController as vm">
<umb-editor-view >

    <umb-editor-header
        name="model.title"
        name-locked="true"
        hide-alias="true"
        hide-icon="true"
        hide-description="true">
    </umb-editor-header>

    <umb-editor-container>

        <form id="fileupload" method="POST" enctype="multipart/form-data" umb-image-upload="options">

            <div on-drag-leave="vm.dragLeave()" on-drag-end="vm.dragLeave()" on-drag-enter="vm.dragEnter()">

                <div class="umb-control-group umb-mediapicker-upload">

                    <umb-load-indicator
                        ng-if="vm.loading">
                    </umb-load-indicator>

                    <div class="form-search">
                        <i class="icon-search" aria-hidden="true"></i>
                        <input class="umb-search-field search-query -full-width-input"
                               ng-model="vm.searchOptions.filter"
                               localize="placeholder"
                               placeholder="@placeholders_search"
                               ng-change="vm.changeSearch()"
                               type="text"
                               no-dirty-check />

                        <div class="form-search__toggle">
                            <label>
                                <input type="checkbox" ng-model="showChilds" ng-change="vm.toggle()" />
                                <localize key="general_includeFromsubFolders">Include subfolders in search</localize>
                            </label>
                        </div>
                    </div>

                    <div class="upload-button">
                        <umb-button
                            type="button"
                            label-key="general_upload"
                            action="vm.upload()"
                            disabled="lockedFolder"
                            button-style="action">
                        </umb-button>
                    </div>

                </div>

                <div class="row umb-control-group" ng-show="!vm.searchOptions.filter">
                    <ul class="umb-breadcrumbs">
                        <li ng-hide="startNodeId != -1" class="umb-breadcrumbs__ancestor">
                            <a href ng-click="vm.gotoFolder()" prevent-default><localize key="treeHeaders_media">Media</localize></a>
                            <span class="umb-breadcrumbs__separator">&#47;</span>
                        </li>

                        <li ng-repeat="item in path" class="umb-breadcrumbs__ancestor">
                            <a href ng-click="vm.gotoFolder(item)" prevent-default>{{item.name}}</a>
                            <span class="umb-breadcrumbs__separator">&#47;</span>
                        </li>

                        <li class="umb-breadcrumbs__ancestor" ng-show="!lockedFolder">
                            <a role="button" aria-label="Create new folder"  ng-hide="model.showFolderInput" ng-click="model.showFolderInput = true">
                                <i class="icon icon-add small"></i>
                            </a>

                            <input type="text" class="umb-breadcrumbs__add-ancestor" ng-show="model.showFolderInput" ng-model="model.newFolderName" ng-keydown="enterSubmitFolder($event)"
                                ng-blur="vm.submitFolder()" focus-when="{{model.showFolderInput}}" />
                        </li>
                    </ul>
                    <div class="umb-loader" ng-if="model.creatingFolder"></div>
                </div>

                <umb-file-dropzone
                    ng-if="vm.acceptedMediatypes.length > 0 && !vm.loading && !lockedFolder"
                    accepted-mediatypes="vm.acceptedMediatypes"
                    parent-id="{{currentFolder.id}}"
                    files-uploaded="vm.onUploadComplete"
                    files-queued="vm.onFilesQueue"
                    accept="{{vm.acceptedFileTypes}}"
                    max-file-size="{{vm.maxFileSize}}"
                    hide-dropzone="{{ !activeDrag && (images.length > 0 || vm.searchOptions.filter !== '') }}"
                    compact="{{ images.length > 0 }}">
                </umb-file-dropzone>

                <umb-media-grid
                        ng-if="!vm.loading"
                        items="images"
<<<<<<< HEAD
                        on-click="clickHandler"
                        on-click-name="clickItemName"
=======
                        on-click="vm.clickHandler"
                        on-click-name="vm.clickItemName"
                        on-click-edit="vm.editMediaItem(item)"
                        allow-on-click-edit="{{allowMediaEdit}}"
>>>>>>> d2c43d6f
                        item-max-width="150"
                        item-max-height="150"
                        item-min-width="100"
                        item-min-height="100"
                        disable-folder-select={{disableFolderSelect}}
                        only-images={{onlyImages}}
                        only-folders={{onlyFolders}}
                        include-sub-folders={{showChilds}}
<<<<<<< HEAD
                        current-Folder-id="{{currentFolder.id}}"
                        allow-open-folder="!disableFolderSelect">
=======
                        current-folder-id="{{currentFolder.id}}">
>>>>>>> d2c43d6f
                </umb-media-grid>

                <div class="flex justify-center">
                    <umb-pagination
                        ng-if="vm.searchOptions.totalPages > 0 && !vm.loading"
                        page-number="vm.searchOptions.pageNumber"
                        total-pages="vm.searchOptions.totalPages"
                        on-change="vm.changePagination(pageNumber)">
                    </umb-pagination>
                </div>

                <umb-empty-state ng-if="vm.searchOptions.filter && images.length === 0 && !vm.loading && !activeDrag" position="center">
                    <localize key="general_searchNoResult"></localize>
                </umb-empty-state>

            </div>

            <umb-overlay ng-if="vm.mediaPickerDetailsOverlay.show" model="vm.mediaPickerDetailsOverlay" position="right">

                <div class="umb-control-group">

                    <div ng-if="target.url">
                        <umb-image-gravity
                            src="target.url"
                            center="target.focalPoint"
							on-value-changed="vm.focalPointChanged(left, top)">
                        </umb-image-gravity>
                    </div>

                    <div ng-if="cropSize">

                        <h5>
                            <localize key="general_preview">Preview</localize>
                        </h5>

                        <umb-image-thumbnail center="target.focalPoint"
                                             src="target.url"
                                             height="{{cropSize.height}}"
                                             width="{{cropSize.width}}"
                                             max-size="400">
                        </umb-image-thumbnail>

                    </div>

                </div>

                <div class="umb-control-group">
                    <label>
                        <localize key="@general_url"></localize>
                    </label>
                    <input type="text" localize="placeholder" placeholder="@general_url" class="umb-property-editor umb-textstring" ng-model="target.url"
                        ng-disabled="target.id" />
                </div>

                <div class="umb-control-group">
                    <label>
                        <localize key="@content_altTextOptional"></localize>
                    </label>
                    <input type="text" class="umb-property-editor umb-textstring" ng-model="target.altText" />
                </div>


            </umb-overlay>

        </form>

    </umb-editor-container>

    <umb-editor-footer>
        <umb-editor-footer-content-right>

            <umb-button
                action="vm.close()"
                button-style="link"
                shortcut="esc"
                label-key="general_close"
                type="button">
            </umb-button>

            <umb-button
                button-style="success"
                label-key="buttons_select"
                type="button"
                disabled="model.selection.length === 0"
                action="vm.submit(model)">
            </umb-button>

        </umb-editor-footer-content-right>
    </umb-editor-footer>

</umb-editor-view>

</div><|MERGE_RESOLUTION|>--- conflicted
+++ resolved
@@ -90,15 +90,8 @@
                 <umb-media-grid
                         ng-if="!vm.loading"
                         items="images"
-<<<<<<< HEAD
-                        on-click="clickHandler"
-                        on-click-name="clickItemName"
-=======
                         on-click="vm.clickHandler"
                         on-click-name="vm.clickItemName"
-                        on-click-edit="vm.editMediaItem(item)"
-                        allow-on-click-edit="{{allowMediaEdit}}"
->>>>>>> d2c43d6f
                         item-max-width="150"
                         item-max-height="150"
                         item-min-width="100"
@@ -107,12 +100,8 @@
                         only-images={{onlyImages}}
                         only-folders={{onlyFolders}}
                         include-sub-folders={{showChilds}}
-<<<<<<< HEAD
-                        current-Folder-id="{{currentFolder.id}}"
+                        current-folder-id="{{currentFolder.id}}"
                         allow-open-folder="!disableFolderSelect">
-=======
-                        current-folder-id="{{currentFolder.id}}">
->>>>>>> d2c43d6f
                 </umb-media-grid>
 
                 <div class="flex justify-center">
