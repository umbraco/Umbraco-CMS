<div ng-controller="Umbraco.Editors.MediaPickerController as vm">
    <umb-editor-view >

        <umb-editor-header
            name="model.title"
            name-locked="true"
            hide-alias="true"
            hide-icon="true"
            hide-description="true">
        </umb-editor-header>

        <umb-editor-container>

            <form id="fileupload" method="POST" enctype="multipart/form-data" umb-image-upload="options">

                <div on-drag-leave="vm.dragLeave()" on-drag-end="vm.dragLeave()" on-drag-enter="vm.dragEnter()">

                    <div class="umb-control-group">

                        <div class="umb-mediapicker-upload">
                            <div class="form-search">
                                <i class="icon-search" aria-hidden="true"></i>
                                <input class="umb-search-field search-query -full-width-input"
                                    ng-model="vm.searchOptions.filter"
                                    localize="placeholder"
                                    placeholder="@placeholders_search"
                                    ng-change="vm.changeSearch()"
                                    type="text"
                                    umb-auto-focus
                                    no-dirty-check
                                    />

                                <div class="form-search__toggle">
                                    <umb-checkbox
                                        model="vm.includeFromSubFolders"
                                        on-change="vm.toggle()"
                                        text="Include subfolders in search"
                                        label-key="general_includeFromsubFolders">
                                    </umb-checkbox>
                                </div>
                            </div>

                            <div class="upload-button">
                                <umb-button
                                    type="button"
                                    label-key="general_upload"
                                    action="vm.upload()"
                                    disabled="lockedFolder"
                                    button-style="action">
                                </umb-button>
                            </div>
                        </div>

                    </div>

                    <div class="row umb-control-group" ng-show="!vm.searchOptions.filter">
                        <ul class="umb-breadcrumbs">
                            <li ng-hide="startNodeId != -1" class="umb-breadcrumbs__ancestor">
                            <button type="button" class="umb-breadcrumbs__action umb-outline umb-outline--surronding" ng-click="vm.gotoFolder()" ng-class="{'--current':path.length === 0}">
                                <localize key="treeHeaders_media">Media</localize>
                            </button>
                            <span class="umb-breadcrumbs__separator" aria-hidden="true">&#47;</span>
                            </li>

                            <li ng-repeat="item in path" class="umb-breadcrumbs__ancestor">
                            <button type="button" class="umb-breadcrumbs__action umb-outline umb-outline--surronding" ng-click="vm.gotoFolder(item)" ng-class="{'--current':$last}">{{item.name}}</button>
                            <span class="umb-breadcrumbs__separator" aria-hidden="true">&#47;</span>
                            </li>

                            <li class="umb-breadcrumbs__ancestor" ng-show="!lockedFolder">
                            <button type="button" class="umb-breadcrumbs__action umb-outline umb-outline--surronding" ng-hide="model.showFolderInput" ng-click="model.showFolderInput = true">
                                <i class="icon icon-add small" aria-hidden="true"></i>
                                <span class="sr-only">
                                    <localize key="visuallyHiddenTexts_createNewFolder">Create new folder</localize>
                                </span>
                            </button>

                            <input type="text"
                                class="umb-breadcrumbs__add-ancestor"
                                ng-show="model.showFolderInput"
                                ng-model="model.newFolderName"
                                ng-keydown="enterSubmitFolder($event)"
                                ng-blur="vm.submitFolder()"
                                focus-when="{{model.showFolderInput}}"
                            />
                            </li>
                        </ul>
                        <div class="umb-loader" ng-if="model.creatingFolder"></div>
                    </div>

                    <umb-file-dropzone
                        ng-if="vm.acceptedMediatypes.length > 0 && !vm.loading && !lockedFolder"
                        accepted-mediatypes="vm.acceptedMediatypes"
                        parent-id="{{currentFolder.id}}"
                        files-uploaded="vm.onUploadComplete"
                        files-queued="vm.onFilesQueue"
                        accept="{{vm.acceptedFileTypes}}"
                        max-file-size="{{vm.maxFileSize}}"
                        hide-dropzone="{{ !activeDrag && (images.length > 0 || vm.searchOptions.filter !== '') }}"
                        compact="{{ images.length > 0 }}">
                    </umb-file-dropzone>

<<<<<<< HEAD
                <umb-media-grid
                        ng-if="!vm.loading"
                        items="images"
                        on-click="vm.clickHandler"
                        on-click-name="vm.clickItemName"
                        on-click-edit="vm.editMediaItem(item)"
                        allow-on-click-edit="{{allowMediaEdit}}"
                        item-max-width="150"
                        item-max-height="150"
                        item-min-width="100"
                        item-min-height="100"
                        disable-folder-select={{disableFolderSelect}}
                        only-images={{onlyImages}}
                        only-folders={{onlyFolders}}>
                </umb-media-grid>
=======
                    <umb-media-grid
                            ng-if="!vm.loading"
                            items="images"
                            on-click="vm.clickHandler"
                            on-click-name="vm.clickItemName"
                            item-max-width="150"
                            item-max-height="150"
                            item-min-width="100"
                            item-min-height="100"
                            disable-folder-select={{disableFolderSelect}}
                            only-images={{onlyImages}}
                            only-folders={{onlyFolders}}
                            include-sub-folders={{showChilds}}
                            current-folder-id="{{currentFolder.id}}"
                            allow-open-folder="!disableFolderSelect">
                    </umb-media-grid>
>>>>>>> ecb6f93e


                    <umb-load-indicator
                        ng-if="vm.loading">
                    </umb-load-indicator>

                    <div class="flex justify-center">
                        <umb-pagination
                            ng-if="vm.searchOptions.totalPages > 0 && !vm.loading"
                            page-number="vm.searchOptions.pageNumber"
                            total-pages="vm.searchOptions.totalPages"
                            on-change="vm.changePagination(pageNumber)">
                        </umb-pagination>
                    </div>

                    <umb-empty-state ng-if="vm.searchOptions.filter && images.length === 0 && !vm.loading && !activeDrag" position="center">
                        <localize key="general_searchNoResult"></localize>
                    </umb-empty-state>

                </div>

                <umb-overlay ng-if="vm.mediaPickerDetailsOverlay.show" model="vm.mediaPickerDetailsOverlay" position="right">

                <div class="umb-control-group" ng-if="!target.id">
                    <h5>
                        <localize key="@general_url"></localize>
                    </h5>
                    <input type="text" localize="placeholder" placeholder="@general_url" class="umb-property-editor umb-textstring" ng-model="target.url" />
                </div>

                    <div class="umb-control-group">
                    <h5>
                        <localize key="@content_altTextOptional"></localize>
                    </h5>
                    <input type="text" class="umb-property-editor umb-textstring" ng-model="target.altText" />
                </div>

                <div class="umb-control-group">

                    <div ng-if="vm.mediaPickerDetailsOverlay.disableFocalPoint && target.thumbnail">
                        <h5>
                            <localize key="general_preview">Preview</localize>
                        </h5>

                        <img ng-src="{{target.thumbnail}}" alt="{{target.name}}" />
                    </div>

                    <div ng-if="!vm.mediaPickerDetailsOverlay.disableFocalPoint">
                        <h5>
                            <localize key="@general_focalPoint">Focal point</localize>
                        </h5>

                        <div ng-if="target.url">
                            <umb-image-gravity src="target.url"
                            center="target.focalPoint"
							on-value-changed="vm.focalPointChanged(left, top)">
                            </umb-image-gravity>
                        </div>

                        <div ng-if="cropSize">

                            <h5>
                                <localize key="general_preview">Preview</localize>
                            </h5>

                            <umb-image-thumbnail center="target.focalPoint"
                                                 src="target.url"
                                                 height="{{cropSize.height}}"
                                                 width="{{cropSize.width}}"
                                                 max-size="400">
                            </umb-image-thumbnail>

                        </div>
                    </div>

                    </div>

                </umb-overlay>

            </form>

        </umb-editor-container>

        <umb-editor-footer>
            <umb-editor-footer-content-right>

                <umb-button
                    action="vm.close()"
                    button-style="link"
                    shortcut="esc"
                    label-key="general_close"
                    type="button">
                </umb-button>

                <umb-button
                    button-style="success"
                    label-key="buttons_select"
                    type="button"
                    disabled="model.selection.length === 0"
                    action="vm.submit(model)">
                </umb-button>

            </umb-editor-footer-content-right>
        </umb-editor-footer>

    </umb-editor-view>

    </div><|MERGE_RESOLUTION|>--- conflicted
+++ resolved
@@ -100,7 +100,6 @@
                         compact="{{ images.length > 0 }}">
                     </umb-file-dropzone>
 
-<<<<<<< HEAD
                 <umb-media-grid
                         ng-if="!vm.loading"
                         items="images"
@@ -114,26 +113,9 @@
                         item-min-height="100"
                         disable-folder-select={{disableFolderSelect}}
                         only-images={{onlyImages}}
-                        only-folders={{onlyFolders}}>
+                        only-folders={{onlyFolders}}
+                        allow-open-folder="!disableFolderSelect">
                 </umb-media-grid>
-=======
-                    <umb-media-grid
-                            ng-if="!vm.loading"
-                            items="images"
-                            on-click="vm.clickHandler"
-                            on-click-name="vm.clickItemName"
-                            item-max-width="150"
-                            item-max-height="150"
-                            item-min-width="100"
-                            item-min-height="100"
-                            disable-folder-select={{disableFolderSelect}}
-                            only-images={{onlyImages}}
-                            only-folders={{onlyFolders}}
-                            include-sub-folders={{showChilds}}
-                            current-folder-id="{{currentFolder.id}}"
-                            allow-open-folder="!disableFolderSelect">
-                    </umb-media-grid>
->>>>>>> ecb6f93e
 
 
                     <umb-load-indicator
