<div ng-controller="Umbraco.Editors.RollbackController as vm">

    <umb-editor-view>

        <umb-editor-header
            name="model.title"
            name-locked="true"
            hide-alias="true"
            hide-icon="true"
            hide-description="true">
        </umb-editor-header>

        <umb-editor-container>

            <umb-load-indicator
                ng-if="vm.loading">
            </umb-load-indicator>

            <umb-box>
                <umb-box-content>

                    <div ng-if="model.node.variants.length > 1">
                        <h5><localize key="general_language"></localize></h5>
                        <select
                            class="input-block-level"
                            ng-model="vm.selectedLanguage"
                            ng-options="variant as variant.displayName for variant in model.node.variants track by variant.language.culture"
                            ng-change="vm.changeLanguage(vm.selectedLanguage)">
                        </select>
                    </div>

                    <div>
<<<<<<< HEAD
                                            
                        <h5><localize key="rollback_currentVersion">Current version</localize></h5>
                        <p>{{vm.currentVersion.name}} (<localize key="rollback_created">Created</localize>: {{vm.currentVersion.createDate}})</p>
                        
=======

                        <h5><localize key="rollback_currentVersion"></localize></h5>
                        <p>{{vm.currentVersion.name}} (Created: {{vm.currentVersion.createDate}})</p>

>>>>>>> 349a46c3
                        <h5><localize key="rollback_rollbackTo"></localize></h5>
                        <select
                            class="input-block-level"
                            ng-model="vm.selectedVersion"
                            ng-options="version.displayValue for version in vm.previousVersions track by version.versionId"
                            ng-change="vm.changeVersion(vm.selectedVersion)">
                            <option value="">{{vm.labels.choose}}...</option>
                        </select>
                    </div>

                    <div ng-if="vm.diff && !vm.loading" class="diff" style="border-top: 1px solid #e9e9eb; margin-top: 30px;">

                        <h5><localize key="rollback_changes">Changes</localize></h5>
                        <small style="margin-bottom: 15px; display: block;"><localize key="rollback_diffHelp"></localize></small>

                        <table class="table table-condensed table-bordered">
                            <tbody>
                                <tr>
                                    <td class="bold">Name</td>
                                    <td>
                                        <span ng-repeat="part in vm.diff.name track by $id(part)">
                                            <ins ng-if="part.added">{{part.value}}</ins>
                                            <del ng-if="part.removed">{{part.value}}</del>
                                            <span ng-if="!part.added && !part.removed">{{part.value}}</span>
                                        </span>
                                    </td>
                                </tr>
                                <tr ng-repeat="property in vm.diff.properties track by property.alias">
                                    <td class="bold">{{property.label}}</td>
                                    <td ng-class="{'pre-line': property.isObject, 'word-wrap': !property.isObject}">
                                        <span ng-repeat="part in property.diff track by $id(part)">
                                            <ins ng-if="part.added">{{part.value}}</ins>
                                            <del ng-if="part.removed">{{part.value}}</del>
                                            <span ng-if="!part.added && !part.removed">{{part.value}}</span>
                                        </span>
                                    </td>
                                </tr>
                            </tbody>
                        </table>

                    </div>

                </umb-box-content>
            </umb-box>
        </umb-editor-container>

        <umb-editor-footer>
            <umb-editor-footer-content-right>
                <umb-button
                    type="button"
                    button-style="link"
                    label-key="general_close"
                    shortcut="esc"
                    action="vm.close()">
                </umb-button>
                <umb-button
                    type="button"
                    button-style="success"
                    state="vm.rollbackButtonState"
                    label-key="actions_rollback"
                    disabled="vm.rollbackButtonDisabled"
                    action="vm.rollback()">
                </umb-button>
            </umb-editor-footer-content-right>
        </umb-editor-footer>

    </umb-editor-view>

</div><|MERGE_RESOLUTION|>--- conflicted
+++ resolved
@@ -30,17 +30,10 @@
                     </div>
 
                     <div>
-<<<<<<< HEAD
-                                            
+
                         <h5><localize key="rollback_currentVersion">Current version</localize></h5>
                         <p>{{vm.currentVersion.name}} (<localize key="rollback_created">Created</localize>: {{vm.currentVersion.createDate}})</p>
-                        
-=======
 
-                        <h5><localize key="rollback_currentVersion"></localize></h5>
-                        <p>{{vm.currentVersion.name}} (Created: {{vm.currentVersion.createDate}})</p>
-
->>>>>>> 349a46c3
                         <h5><localize key="rollback_rollbackTo"></localize></h5>
                         <select
                             class="input-block-level"
