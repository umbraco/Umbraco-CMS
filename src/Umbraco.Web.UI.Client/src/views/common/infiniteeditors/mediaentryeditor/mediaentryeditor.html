<div class="umb-media-entry-editor"  ng-controller="Umbraco.Editors.MediaEntryEditorController as vm">

    <ng-form name="vm.imageCropperForm" val-form-manager>

        <umb-editor-view umb-tabs ng-if="!page.loading">

            <umb-editor-header
                name="vm.title"
                name-required="false"
                name-locked="true"
                hide-alias="true"
                hide-icon="true"
                hide-description="true">
            </umb-editor-header>

            <div class="umb-editor-container umb-panel-body umb-scrollable">

                <div ng-if="vm.media.trashed" class="umb-editor--trashed-message">
                    <umb-icon icon="icon-trash" class="icon"></umb-icon> <localize key="content_nodeIsInTrash">This item is in the Recycle Bin</localize>
                </div>

                <div class="umb-media-entry-editor__pane">
                    <div class="umb-media-entry-editor__crops" ng-if="vm.isCroppable">

                        <button class="btn-reset umb-outline" ng-class="{'--is-active':vm.currentCrop === null}" ng-click="vm.deselectCrop()">
                            <span class="__text">Media</span>
                        </button>

                        <button ng-repeat="crop in vm.mediaEntry.crops track by crop.alias" class="btn-reset umb-outline" ng-class="{'--is-active':vm.currentCrop.alias === crop.alias, '--is-defined':!!vm.currentCrop.coordinates}" ng-click="vm.selectCrop(crop)">

                            <umb-image-thumbnail center="vm.mediaEntry.focalPoint"
                                                crop="crop.coordinates"
                                                src="vm.imageSrc"
                                                height="{{crop.height}}"
                                                width="{{crop.width}}"
                                                max-size="75">
                            </umb-image-thumbnail>
                            <span class="__text">{{crop.label}}</span>
                        </button>
                    </div>

                    <div class="imagecropper umb-media-entry-editor__imagecropper">

                        <div ng-if="vm.currentCrop" class="umb-cropper__container">

                            <umb-image-crop height="{{vm.currentCrop.height}}"
                                            width="{{vm.currentCrop.width}}"
                                            crop="vm.currentCrop.coordinates"
                                            alias="{{vm.currentCrop.alias}}"
                                            force-update="{{vm.forceUpdateCrop}}"
                                            center="vm.mediaEntry.focalPoint"
                                            src="vm.imageSrc">
                                <button class="btn btn-link" ng-click="vm.resetCrop()">
                                    <umb-icon icon="icon-wrong"></umb-icon> <localize key="imagecropper_reset">Reset this crop</localize>
                                </button>
                            </umb-image-crop>

                        </div>

                        <div ng-if="!vm.currentCrop" class="umb-cropper-imageholder">

                            <umb-image-gravity
                                class="umb-media-entry-editor__imageholder"
                                ng-if="vm.imageSrc"
                                src="vm.imageSrc"
                                center="vm.mediaEntry.focalPoint"
                                disable-focal-point="!vm.model.enableFocalPointSetter"
                                on-value-changed="vm.focalPointChanged(left, top)"
                                on-image-loaded="vm.onImageLoaded(isCroppable, hasDimensions)">
                            </umb-image-gravity>

                            <umb-media-preview
                                ng-if="vm.loading === false && !vm.imageSrc"
                                class="umb-media-entry-editor__previewholder"
                                ng-class="{'trashed': vm.media.trashed}"
<<<<<<< HEAD
                                extension="vm.fileExtension"
                                source="vm.fileSrc"
                                icon="vm.media.icon"
                                name="vm.media.name">
                            </umb-media-preview>
=======
                                extension="{{vm.media.extension}}"
                                icon="{{vm.media.icon}}"
                                size="m"
                                text="{{vm.media.name}}">
                            </umb-file-icon>
>>>>>>> 029a2614

                            <div class="umb-media-entry-editor__imageholder-actions">
                                <button class="btn btn-link" ng-click="vm.repickMedia()">
                                    <umb-icon icon="icon-wrong"></umb-icon> <localize key="mediaPicker_changeMedia">Replace media</localize>
                                </button>
                                <button class="btn btn-link" ng-click="vm.openMedia()">
                                    <umb-icon icon="icon-out"></umb-icon> <localize key="mediaPicker_openMedia">Open media</localize>
                                </button>
                                <button type="button" ng-show="vm.model.enableFocalPointSetter && (vm.mediaEntry.focalPoint.left !== 0.5 && vm.mediaEntry.focalPoint.top !== 0.5)" class="btn btn-link" ng-click="vm.focalPointChanged(0.5, 0.5)">
                                    <umb-icon icon="icon-axis-rotation"></umb-icon> <localize key="content_resetFocalPoint">Reset focal point</localize>
                                </button>
                            </div>
                        </div>

                    </div>
                </div>

            </div>

            <umb-editor-footer>

                <!-- Missing breadcrumbs -->

                <umb-editor-footer-content-right>

                    <umb-button
                        action="vm.close()"
                        shortcut="esc"
                        button-style="link"
                        label="{{vm.closeLabel}}"
                        type="button">
                    </umb-button>

                    <umb-button
                        action="vm.submitAndClose()"
                        button-style="primary"
                        state="vm.saveButtonState"
                        label="{{vm.submitLabel}}"
                        type="button">
                    </umb-button>

                </umb-editor-footer-content-right>

            </umb-editor-footer>
        </umb-editor-view>
    </ng-form>
</div><|MERGE_RESOLUTION|>--- conflicted
+++ resolved
@@ -1,135 +1,148 @@
-<div class="umb-media-entry-editor"  ng-controller="Umbraco.Editors.MediaEntryEditorController as vm">
+<div
+  class="umb-media-entry-editor"
+  ng-controller="Umbraco.Editors.MediaEntryEditorController as vm"
+>
+  <ng-form name="vm.imageCropperForm" val-form-manager>
+    <umb-editor-view umb-tabs ng-if="!page.loading">
+      <umb-editor-header
+        name="vm.title"
+        name-required="false"
+        name-locked="true"
+        hide-alias="true"
+        hide-icon="true"
+        hide-description="true"
+      >
+      </umb-editor-header>
 
-    <ng-form name="vm.imageCropperForm" val-form-manager>
+      <div class="umb-editor-container umb-panel-body umb-scrollable">
+        <div ng-if="vm.media.trashed" class="umb-editor--trashed-message">
+          <umb-icon icon="icon-trash" class="icon"></umb-icon>
+          <localize key="content_nodeIsInTrash"
+            >This item is in the Recycle Bin</localize
+          >
+        </div>
 
-        <umb-editor-view umb-tabs ng-if="!page.loading">
+        <div class="umb-media-entry-editor__pane">
+          <div class="umb-media-entry-editor__crops" ng-if="vm.isCroppable">
+            <button
+              class="btn-reset umb-outline"
+              ng-class="{'--is-active':vm.currentCrop === null}"
+              ng-click="vm.deselectCrop()"
+            >
+              <span class="__text">Media</span>
+            </button>
 
-            <umb-editor-header
-                name="vm.title"
-                name-required="false"
-                name-locked="true"
-                hide-alias="true"
-                hide-icon="true"
-                hide-description="true">
-            </umb-editor-header>
+            <button
+              ng-repeat="crop in vm.mediaEntry.crops track by crop.alias"
+              class="btn-reset umb-outline"
+              ng-class="{'--is-active':vm.currentCrop.alias === crop.alias, '--is-defined':!!vm.currentCrop.coordinates}"
+              ng-click="vm.selectCrop(crop)"
+            >
+              <umb-image-thumbnail
+                center="vm.mediaEntry.focalPoint"
+                crop="crop.coordinates"
+                src="vm.imageSrc"
+                height="{{crop.height}}"
+                width="{{crop.width}}"
+                max-size="75"
+              >
+              </umb-image-thumbnail>
+              <span class="__text">{{crop.label}}</span>
+            </button>
+          </div>
 
-            <div class="umb-editor-container umb-panel-body umb-scrollable">
-
-                <div ng-if="vm.media.trashed" class="umb-editor--trashed-message">
-                    <umb-icon icon="icon-trash" class="icon"></umb-icon> <localize key="content_nodeIsInTrash">This item is in the Recycle Bin</localize>
-                </div>
-
-                <div class="umb-media-entry-editor__pane">
-                    <div class="umb-media-entry-editor__crops" ng-if="vm.isCroppable">
-
-                        <button class="btn-reset umb-outline" ng-class="{'--is-active':vm.currentCrop === null}" ng-click="vm.deselectCrop()">
-                            <span class="__text">Media</span>
-                        </button>
-
-                        <button ng-repeat="crop in vm.mediaEntry.crops track by crop.alias" class="btn-reset umb-outline" ng-class="{'--is-active':vm.currentCrop.alias === crop.alias, '--is-defined':!!vm.currentCrop.coordinates}" ng-click="vm.selectCrop(crop)">
-
-                            <umb-image-thumbnail center="vm.mediaEntry.focalPoint"
-                                                crop="crop.coordinates"
-                                                src="vm.imageSrc"
-                                                height="{{crop.height}}"
-                                                width="{{crop.width}}"
-                                                max-size="75">
-                            </umb-image-thumbnail>
-                            <span class="__text">{{crop.label}}</span>
-                        </button>
-                    </div>
-
-                    <div class="imagecropper umb-media-entry-editor__imagecropper">
-
-                        <div ng-if="vm.currentCrop" class="umb-cropper__container">
-
-                            <umb-image-crop height="{{vm.currentCrop.height}}"
-                                            width="{{vm.currentCrop.width}}"
-                                            crop="vm.currentCrop.coordinates"
-                                            alias="{{vm.currentCrop.alias}}"
-                                            force-update="{{vm.forceUpdateCrop}}"
-                                            center="vm.mediaEntry.focalPoint"
-                                            src="vm.imageSrc">
-                                <button class="btn btn-link" ng-click="vm.resetCrop()">
-                                    <umb-icon icon="icon-wrong"></umb-icon> <localize key="imagecropper_reset">Reset this crop</localize>
-                                </button>
-                            </umb-image-crop>
-
-                        </div>
-
-                        <div ng-if="!vm.currentCrop" class="umb-cropper-imageholder">
-
-                            <umb-image-gravity
-                                class="umb-media-entry-editor__imageholder"
-                                ng-if="vm.imageSrc"
-                                src="vm.imageSrc"
-                                center="vm.mediaEntry.focalPoint"
-                                disable-focal-point="!vm.model.enableFocalPointSetter"
-                                on-value-changed="vm.focalPointChanged(left, top)"
-                                on-image-loaded="vm.onImageLoaded(isCroppable, hasDimensions)">
-                            </umb-image-gravity>
-
-                            <umb-media-preview
-                                ng-if="vm.loading === false && !vm.imageSrc"
-                                class="umb-media-entry-editor__previewholder"
-                                ng-class="{'trashed': vm.media.trashed}"
-<<<<<<< HEAD
-                                extension="vm.fileExtension"
-                                source="vm.fileSrc"
-                                icon="vm.media.icon"
-                                name="vm.media.name">
-                            </umb-media-preview>
-=======
-                                extension="{{vm.media.extension}}"
-                                icon="{{vm.media.icon}}"
-                                size="m"
-                                text="{{vm.media.name}}">
-                            </umb-file-icon>
->>>>>>> 029a2614
-
-                            <div class="umb-media-entry-editor__imageholder-actions">
-                                <button class="btn btn-link" ng-click="vm.repickMedia()">
-                                    <umb-icon icon="icon-wrong"></umb-icon> <localize key="mediaPicker_changeMedia">Replace media</localize>
-                                </button>
-                                <button class="btn btn-link" ng-click="vm.openMedia()">
-                                    <umb-icon icon="icon-out"></umb-icon> <localize key="mediaPicker_openMedia">Open media</localize>
-                                </button>
-                                <button type="button" ng-show="vm.model.enableFocalPointSetter && (vm.mediaEntry.focalPoint.left !== 0.5 && vm.mediaEntry.focalPoint.top !== 0.5)" class="btn btn-link" ng-click="vm.focalPointChanged(0.5, 0.5)">
-                                    <umb-icon icon="icon-axis-rotation"></umb-icon> <localize key="content_resetFocalPoint">Reset focal point</localize>
-                                </button>
-                            </div>
-                        </div>
-
-                    </div>
-                </div>
-
+          <div class="imagecropper umb-media-entry-editor__imagecropper">
+            <div ng-if="vm.currentCrop" class="umb-cropper__container">
+              <umb-image-crop
+                height="{{vm.currentCrop.height}}"
+                width="{{vm.currentCrop.width}}"
+                crop="vm.currentCrop.coordinates"
+                alias="{{vm.currentCrop.alias}}"
+                force-update="{{vm.forceUpdateCrop}}"
+                center="vm.mediaEntry.focalPoint"
+                src="vm.imageSrc"
+              >
+                <button class="btn btn-link" ng-click="vm.resetCrop()">
+                  <umb-icon icon="icon-wrong"></umb-icon>
+                  <localize key="imagecropper_reset">Reset this crop</localize>
+                </button>
+              </umb-image-crop>
             </div>
 
-            <umb-editor-footer>
+            <div ng-if="!vm.currentCrop" class="umb-cropper-imageholder">
+              <umb-image-gravity
+                class="umb-media-entry-editor__imageholder"
+                ng-if="vm.imageSrc"
+                src="vm.imageSrc"
+                center="vm.mediaEntry.focalPoint"
+                disable-focal-point="!vm.model.enableFocalPointSetter"
+                on-value-changed="vm.focalPointChanged(left, top)"
+                on-image-loaded="vm.onImageLoaded(isCroppable, hasDimensions)"
+              >
+              </umb-image-gravity>
 
-                <!-- Missing breadcrumbs -->
+              <umb-media-preview
+                ng-if="vm.loading === false && !vm.imageSrc"
+                class="umb-media-entry-editor__previewholder"
+                ng-class="{'trashed': vm.media.trashed}"
+                extension="vm.fileExtension"
+                source="vm.fileSrc"
+                icon="vm.media.icon"
+                name="vm.media.name"
+              >
+              </umb-media-preview>
 
-                <umb-editor-footer-content-right>
+              <div class="umb-media-entry-editor__imageholder-actions">
+                <button class="btn btn-link" ng-click="vm.repickMedia()">
+                  <umb-icon icon="icon-wrong"></umb-icon>
+                  <localize key="mediaPicker_changeMedia"
+                    >Replace media</localize
+                  >
+                </button>
+                <button class="btn btn-link" ng-click="vm.openMedia()">
+                  <umb-icon icon="icon-out"></umb-icon>
+                  <localize key="mediaPicker_openMedia">Open media</localize>
+                </button>
+                <button
+                  type="button"
+                  ng-show="vm.model.enableFocalPointSetter && (vm.mediaEntry.focalPoint.left !== 0.5 && vm.mediaEntry.focalPoint.top !== 0.5)"
+                  class="btn btn-link"
+                  ng-click="vm.focalPointChanged(0.5, 0.5)"
+                >
+                  <umb-icon icon="icon-axis-rotation"></umb-icon>
+                  <localize key="content_resetFocalPoint"
+                    >Reset focal point</localize
+                  >
+                </button>
+              </div>
+            </div>
+          </div>
+        </div>
+      </div>
 
-                    <umb-button
-                        action="vm.close()"
-                        shortcut="esc"
-                        button-style="link"
-                        label="{{vm.closeLabel}}"
-                        type="button">
-                    </umb-button>
+      <umb-editor-footer>
+        <!-- Missing breadcrumbs -->
 
-                    <umb-button
-                        action="vm.submitAndClose()"
-                        button-style="primary"
-                        state="vm.saveButtonState"
-                        label="{{vm.submitLabel}}"
-                        type="button">
-                    </umb-button>
+        <umb-editor-footer-content-right>
+          <umb-button
+            action="vm.close()"
+            shortcut="esc"
+            button-style="link"
+            label="{{vm.closeLabel}}"
+            type="button"
+          >
+          </umb-button>
 
-                </umb-editor-footer-content-right>
-
-            </umb-editor-footer>
-        </umb-editor-view>
-    </ng-form>
+          <umb-button
+            action="vm.submitAndClose()"
+            button-style="primary"
+            state="vm.saveButtonState"
+            label="{{vm.submitLabel}}"
+            type="button"
+          >
+          </umb-button>
+        </umb-editor-footer-content-right>
+      </umb-editor-footer>
+    </umb-editor-view>
+  </ng-form>
 </div>