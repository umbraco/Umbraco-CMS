--- conflicted
+++ resolved
@@ -7,23 +7,13 @@
             	$scope.icons = icons;
             });
 
-<<<<<<< HEAD
-            $scope.submitClass = function (icon) {
-				if($scope.color) {
-					$scope.submit(icon + " " + $scope.color);
-				}
-                else {
-					$scope.submit(icon);
-=======
 			$scope.submitClass = function(icon){
 				if($scope.color) {
 					$scope.submit(icon + " " + $scope.color);
 				}
 				else {
 					$scope.submit(icon);	
->>>>>>> 2dc6e395
 				}
 			};
-
 		}
 	);