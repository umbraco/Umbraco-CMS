--- conflicted
+++ resolved
@@ -1,52 +1,48 @@
-<div class="umb-panel" ng-controller="Umbraco.Dialogs.UserController">
-	<div class="umb-panel-header">
-		<div class="umb-el-wrap umb-panel-buttons">
-	        <div class="btn-toolbar umb-btn-toolbar">
-	        	<button ng-click="logout()" hotkey="ctrl+shift+l" class="btn btn-warning">
-	        		<localize key="general_logout">Log out</localize>
-	        	</button>
-	        </div>
-		</div>
-		<h1 class="headline">{{user.name}}</h1>
-	    <p class="muted">
-	        <small>
-	        	<localize key="user_sessionExpires" />: {{remainingAuthSeconds | timespan}}</small>	        
-	    </p>
-
-	</div>
-	
-	<div class="umb-panel-body umb-scrollable">
-		<div class="tab-content umb-control-group">
-            
-		    <div class="umb-pane" ng-if="canEditProfile">
-				<h5><localize key="user_yourProfile" /></h5>
-				<p>
-					<a 
-						href="#/users/framed/%252Fumbraco%252Fusers%252Fedituser.aspx%253Fid%253D{{user.id}}" 
-						class="btn btn-primary"
-						ng-click="close()">
-						<localize key="general_edit">Edit</localize>
-					</a>
-				</p>
-			</div>
-
-
-			<div class="umb-pane">
-				<h5><localize key="user_yourHistory" /></h5>
-				<ul class="umb-tree">
-						<li ng-repeat="item in history | orderBy:'time'">
-							<a ng-href="{{item.link}}" ng-click="gotoHistory(item.link)" prevent-default>
-								<i class="{{item.icon}}"></i> {{item.name}}</a>
-						</li>
-				</ul>
-			</div>
-
-		</div>
-
-<<<<<<< HEAD
-	    <small class="umb-version">{{version}}</small>
-=======
-	    <small class="umb-version">Umbraco version {{version}}</small>
->>>>>>> 8391c328
-	</div>
+<div class="umb-panel" ng-controller="Umbraco.Dialogs.UserController">
+	<div class="umb-panel-header">
+		<div class="umb-el-wrap umb-panel-buttons">
+	        <div class="btn-toolbar umb-btn-toolbar">
+	        	<button ng-click="logout()" hotkey="ctrl+shift+l" class="btn btn-warning">
+	        		<localize key="general_logout">Log out</localize>
+	        	</button>
+	        </div>
+		</div>
+		<h1 class="headline">{{user.name}}</h1>
+	    <p class="muted">
+	        <small>
+	        	<localize key="user_sessionExpires" />: {{remainingAuthSeconds | timespan}}</small>	        
+	    </p>
+
+	</div>
+	
+	<div class="umb-panel-body umb-scrollable">
+		<div class="tab-content umb-control-group">
+            
+		    <div class="umb-pane" ng-if="canEditProfile">
+				<h5><localize key="user_yourProfile" /></h5>
+				<p>
+					<a 
+						href="#/users/framed/%252Fumbraco%252Fusers%252Fedituser.aspx%253Fid%253D{{user.id}}" 
+						class="btn btn-primary"
+						ng-click="close()">
+						<localize key="general_edit">Edit</localize>
+					</a>
+				</p>
+			</div>
+
+
+			<div class="umb-pane">
+				<h5><localize key="user_yourHistory" /></h5>
+				<ul class="umb-tree">
+						<li ng-repeat="item in history | orderBy:'time'">
+							<a ng-href="{{item.link}}" ng-click="gotoHistory(item.link)" prevent-default>
+								<i class="{{item.icon}}"></i> {{item.name}}</a>
+						</li>
+				</ul>
+			</div>
+
+		</div>
+
+	    <small class="umb-version">Umbraco version {{version}}</small>
+	</div>
 </div>