<div ng-controller="Umbraco.Overlays.LinkPickerController">

    <umb-control-group label="@defaultdialogs_urlLinkPicker" class="umb-property--pull">
        <input type="text"
               localize="placeholder"
               placeholder="@general_url"
               class="umb-editor umb-textstring"
               ng-model="model.target.url"
               ng-disabled="model.target.id || model.target.udi" />
    </umb-control-group>

    <umb-control-group label="@defaultdialogs_anchorLinkPicker" class="umb-property--push">
        <input type="text"
               list="anchors"
               localize="placeholder"
               placeholder="@placeholders_anchor"
               class="umb-editor umb-textstring"
               ng-model="model.target.anchor" />

        <datalist id="anchors">
            <option value="{{a}}" ng-repeat="a in anchorValues"></option>
        </datalist>
    </umb-control-group>

    <umb-control-group label="@defaultdialogs_nodeNameLinkPicker">
        <input type="text"
               localize="placeholder"
               placeholder="@placeholders_entername"
               class="umb-editor umb-textstring"
               ng-model="model.target.name" />
    </umb-control-group>

    <umb-control-group ng-if="showTarget" label="@content_target">
        <label class="checkbox no-indent">
            <input type="checkbox"
                   ng-model="model.target.target"
                   ng-true-value="_blank"
                   ng-false-value="" /> <localize key="defaultdialogs_openInNewWindow">Opens the linked document in a new window or tab</localize>
        </label>
    </umb-control-group>

    <div class="umb-control-group">
        <h5>
            <localize key="defaultdialogs_linkToPage">Link to page</localize>
        </h5>

        <div ng-hide="miniListView">
<<<<<<< HEAD
            <umb-tree-search-box
                hide-search-callback="hideSearch"
                search-callback="onSearchResults"
                search-from-id="{{searchInfo.searchFromId}}"
                search-from-name="{{searchInfo.searchFromName}}"
                show-search="{{searchInfo.showSearch}}"
                bypass-user-permissions="{{searchInfo.bypassUserPermissions}}"
                section="{{section}}">
=======
            <umb-tree-search-box hide-search-callback="hideSearch"
                                 search-callback="onSearchResults"
                                 search-from-id="{{searchInfo.searchFromId}}"
                                 search-from-name="{{searchInfo.searchFromName}}"
                                 show-search="{{searchInfo.showSearch}}"
                                 section="{{section}}">
>>>>>>> 2f74720c
            </umb-tree-search-box>

            <br />

            <umb-tree-search-results ng-if="searchInfo.showSearch"
                                     results="searchInfo.results"
                                     select-result-callback="selectResult">
            </umb-tree-search-results>

            <div ng-hide="searchInfo.showSearch">
<<<<<<< HEAD
                <umb-tree
                    section="content"
                    hideheader="true"
                    hideoptions="true"
                    customtreeparams="{{customTreeParams}}"
                    eventhandler="dialogTreeEventHandler"
                    enablelistviewexpand="true"
                    isdialog="true"
                    enablecheckboxes="true">
=======
                <umb-tree section="content"
                          hideheader="true"
                          hideoptions="true"
                          eventhandler="dialogTreeEventHandler"
                          enablelistviewexpand="true"
                          isdialog="true"
                          enablecheckboxes="true">
>>>>>>> 2f74720c
                </umb-tree>
            </div>
        </div>

        <umb-mini-list-view ng-if="miniListView"
                            node="miniListView"
                            entity-type="Document"
                            on-select="selectListViewNode(node)"
                            on-close="closeMiniListView()">
        </umb-mini-list-view>

    </div>

    <div class="umb-control-group">
        <h5>
            <localize key="defaultdialogs_linkToMedia">Link to media</localize>
        </h5>
        <a href ng-click="switchToMediaPicker()" class="btn">
            <localize key="defaultdialogs_selectMedia">Select media</localize>
        </a>
    </div>

    <umb-overlay ng-if="mediaPickerOverlay.show"
                 model="mediaPickerOverlay"
                 view="mediaPickerOverlay.view"
                 position="right">
    </umb-overlay>

</div><|MERGE_RESOLUTION|>--- conflicted
+++ resolved
@@ -45,23 +45,13 @@
         </h5>
 
         <div ng-hide="miniListView">
-<<<<<<< HEAD
-            <umb-tree-search-box
-                hide-search-callback="hideSearch"
-                search-callback="onSearchResults"
-                search-from-id="{{searchInfo.searchFromId}}"
-                search-from-name="{{searchInfo.searchFromName}}"
-                show-search="{{searchInfo.showSearch}}"
-                bypass-user-permissions="{{searchInfo.bypassUserPermissions}}"
-                section="{{section}}">
-=======
             <umb-tree-search-box hide-search-callback="hideSearch"
                                  search-callback="onSearchResults"
                                  search-from-id="{{searchInfo.searchFromId}}"
                                  search-from-name="{{searchInfo.searchFromName}}"
                                  show-search="{{searchInfo.showSearch}}"
+								 bypass-user-permissions="{{searchInfo.bypassUserPermissions}}"
                                  section="{{section}}">
->>>>>>> 2f74720c
             </umb-tree-search-box>
 
             <br />
@@ -72,25 +62,14 @@
             </umb-tree-search-results>
 
             <div ng-hide="searchInfo.showSearch">
-<<<<<<< HEAD
-                <umb-tree
-                    section="content"
-                    hideheader="true"
-                    hideoptions="true"
-                    customtreeparams="{{customTreeParams}}"
-                    eventhandler="dialogTreeEventHandler"
-                    enablelistviewexpand="true"
-                    isdialog="true"
-                    enablecheckboxes="true">
-=======
                 <umb-tree section="content"
                           hideheader="true"
                           hideoptions="true"
+						  customtreeparams="{{customTreeParams}}"
                           eventhandler="dialogTreeEventHandler"
                           enablelistviewexpand="true"
                           isdialog="true"
                           enablecheckboxes="true">
->>>>>>> 2f74720c
                 </umb-tree>
             </div>
         </div>
