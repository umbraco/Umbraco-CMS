--- conflicted
+++ resolved
@@ -34,30 +34,22 @@
 				var id = $scope.model.target.udi ? $scope.model.target.udi : $scope.model.target.id;
 
 				// is it a content link?
-				if (!$scope.model.target.isMedia) {
-					// get the content path
-					entityResource.getPath(id, "Document").then(function(path) {
-						//now sync the tree to this path
-						$scope.dialogTreeEventHandler.syncTree({
-							path: path,
-							tree: "content"
-						});
-					});
+			    if (!$scope.model.target.isMedia) {
+			        // get the content path
+			        entityResource.getPath(id, "Document").then(function(path) {
+			            //now sync the tree to this path
+			            $scope.dialogTreeEventHandler.syncTree({
+			                path: path,
+			                tree: "content"
+			            });
+			        });
 
-<<<<<<< HEAD
-					// get the content properties to build the anchor name list
-					contentResource.getById(id).then(function (resp) {
-						$scope.anchorValues = tinyMceService.getAnchorNames(JSON.stringify(resp.properties));
-						$scope.model.target.url = resp.urls[0];
-					});
-				}
-=======
-				// if a link exists, get the properties to build the anchor name list
-				contentResource.getById(id).then(function (resp) {
-					$scope.model.target.url = resp.urls[0];
-					$scope.anchorValues = tinyMceService.getAnchorNames(JSON.stringify(resp.properties));
-				});
->>>>>>> 9f9286ae
+			        // get the content properties to build the anchor name list
+			        contentResource.getById(id).then(function (resp) {
+			            $scope.model.target.url = resp.urls[0];
+			            $scope.anchorValues = tinyMceService.getAnchorNames(JSON.stringify(resp.properties));
+			        });
+			    }
 			} else if ($scope.model.target.url.length) {
 			    // a url but no id/udi indicates an external link - trim the url to remove the anchor/qs
                 // only do the substring if there's a # or a ?
