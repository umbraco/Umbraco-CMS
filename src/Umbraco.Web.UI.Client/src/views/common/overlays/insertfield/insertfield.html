--- conflicted
+++ resolved
@@ -66,21 +66,11 @@
         <div class="control-group umb-control-group">
             <div class="umb-el-wrap">
                 <div class="controls">
-<<<<<<< HEAD
 					<label>
 						<localize class="control-label" key="templateEditor_recursive">Recursive</localize>
 						<input type="checkbox" name="recursive" ng-model="vm.recursive">
 						<localize key="templateEditor_recursiveDescr">Yes, make it recursive</localize>
 					</label>
-=======
-                    <label class="control-label" >
-                        <localize key="templateEditor_recursive">Recursive</localize>
-                    </label>
-                    <label for="recursive"> 
-                        <input id="recursive" type="checkbox" name="recursive" ng-model="vm.recursive">
-                        <localize key="templateEditor_recursiveDescr">Yes, make it recursive</localize>
-                    </label>
->>>>>>> 364d4b11
                 </div>
             </div>
         </div>
@@ -167,27 +157,16 @@
         <div class="control-group umb-control-group">
             <div class="umb-el-wrap">
                 <div class="controls">
-<<<<<<< HEAD
 					<label>
 						<span class="control-label" for="linebreaks">
 							<localize key="templateEditor_convertLineBreaks">Convert line breaks</localize>
 							<small><localize key="templateEditor_convertLineBreaksHelp">Replaces line breaks with break html tag</localize></small>
 						</span>
-                    <input type="checkbox" name="linebreaks" ng-model="vm.convertLinebreaks">
-                    <localize key="templateEditor_convertLineBreaksDescription">Yes, convert line breaks</localize>
-					</label>
-=======
-                    <div>
-                        <label class="control-label" for="linebreaks">
-                            <localize key="templateEditor_convertLineBreaks">Convert line breaks</localize>
-                            <small><localize key="templateEditor_convertLineBreaksHelp">Replaces line breaks with break html tag</localize></small>
-                        </label>
-                    </div>
                     <label for="linebreaks">
                       <input type="checkbox" id="linebreaks" name="linebreaks" ng-model="vm.convertLinebreaks">
                       <localize key="templateEditor_convertLineBreaksDescription">Yes, convert line breaks</localize>
                     </label>
->>>>>>> 364d4b11
+					</label>
                 </div>
             </div>
         </div>
