--- conflicted
+++ resolved
@@ -1,12 +1,6 @@
 <div ng-controller="Umbraco.Overlays.ItemPickerOverlay" class="umb-itempicker">
-<<<<<<< HEAD
     <div class="form-search" ng-if="model.filter" style="margin-bottom: 15px;">
-        <i class="icon-search"></i>
-=======
-
-    <div class="form-search" ng-hide="model.filter === false" style="margin-bottom: 15px;">
         <i class="icon-search" aria-hidden="true"></i>
->>>>>>> 1cd79d81
         <input type="text"
                ng-model="searchTerm"
                class="umb-search-field search-query input-block-level -full-width-input"
