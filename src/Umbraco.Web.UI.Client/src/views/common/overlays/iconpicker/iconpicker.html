--- conflicted
+++ resolved
@@ -16,31 +16,8 @@
     </div>
 
     <div class="umb-control-group">
-<<<<<<< HEAD
+        <select ng-model="color" class="input-block-level">
         <umb-color-swatches colors="colors" selected-color="color" size="s"></umb-color-swatches>
-=======
-        <select ng-model="color" ng-change="changeColor(color)" class="input-block-level">
-            <option value=""><localize key="colors_black">Black</localize></option>
-            <option value="color-blue-grey"><localize key="colors_bluegrey">Blue Grey</localize></option>
-            <option value="color-grey"><localize key="colors_grey">Grey</localize></option>
-            <option value="color-brown"><localize key="colors_brown">Brown</localize></option>
-            <option value="color-blue"><localize key="colors_blue">Blue</localize></option>
-            <option value="color-light-blue"><localize key="colors_lightblue">Light Blue</localize></option>
-            <option value="color-cyan"><localize key="colors_cyan">Cyan</localize></option>
-            <option value="color-green"><localize key="colors_green">Green</localize></option>
-            <option value="color-light-green"><localize key="colors_lightgreen">Light Green</localize></option>
-            <option value="color-yellow"><localize key="colors_yellow">Yellow</localize></option>
-            <option value="color-lime"><localize key="colors_lime">Lime</localize></option>
-            <option value="color-amber"><localize key="colors_amber">Amber</localize></option>
-            <option value="color-orange"><localize key="colors_orange">Orange</localize></option>
-            <option value="color-deep-orange"><localize key="colors_deeporange">Deep Orange</localize></option>
-            <option value="color-red"><localize key="colors_red">Red</localize></option>
-            <option value="color-pink"><localize key="colors_pink">Pink</localize></option>
-            <option value="color-purple"><localize key="colors_purple">Purple</localize></option>
-            <option value="color-deep-purple"><localize key="colors_deeppurple">Deep Purple</localize></option>
-            <option value="color-indigo"><localize key="colors_indigo">Indigo</localize></option>
-        </select>
->>>>>>> 4ca88e48
     </div>
 
     <div class="umb-control-group">
