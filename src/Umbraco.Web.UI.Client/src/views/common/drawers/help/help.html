--- conflicted
+++ resolved
@@ -80,13 +80,8 @@
         </div>
 
         <!--  Umbraco tv content -->
-<<<<<<< HEAD
-        <div data-element="help-videos" style="margin-bottom: 20px;" ng-if="vm.hasAccessToSettings">
-            <h5 style="margin-bottom: 10px; margin-top: 0;" ng-if="vm.videos.length > 0">Videos</h5>
-=======
-        <div class="umb-help-section" data-element="help-videos">
+        <div class="umb-help-section" data-element="help-videos" ng-if="vm.hasAccessToSettings">
             <h5 class="umb-help-section__title" ng-if="vm.videos.length > 0">Videos</h5>
->>>>>>> fd2137ec
             <ul class="umb-help-list">
                 <li class="umb-help-list-item" ng-repeat="video in vm.videos track by $index">
                     <a class="umb-help-list-item__content" data-element="help-article-{{video.title}}" target="_blank" ng-href="{{video.link}}?utm_source=core&utm_medium=help&utm_content=link&utm_campaign=tv">
@@ -99,13 +94,8 @@
         </div>
 
         <!--  Links -->
-<<<<<<< HEAD
-        <div data-element="help-links" ng-if="vm.hasAccessToSettings">
-            <a data-element="help-link-umbraco-tv" class="umb-help-badge" style="margin-bottom: 5px;" target="_blank" href="http://umbraco.tv?utm_source=core&utm_medium=help&utm_content=link&utm_campaign=tv">
-=======
-        <div class="umb-help-section" data-element="help-links">
+        <div class="umb-help-section" data-element="help-links" ng-if="vm.hasAccessToSettings">
             <a data-element="help-link-umbraco-tv" class="umb-help-badge" target="_blank" href="http://umbraco.tv?utm_source=core&utm_medium=help&utm_content=link&utm_campaign=tv">
->>>>>>> fd2137ec
                 <i class="umb-help-badge__icon icon-tv-old"></i>
                 <div class="umb-help-badge__title">Visit umbraco.tv</div>
                 <small>
