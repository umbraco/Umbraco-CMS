--- conflicted
+++ resolved
@@ -12,13 +12,7 @@
             <div class="umb-help-section" ng-if="vm.showDocTypeTour" data-element="doctype-tour">
                 <h5>Need help editing current item '{{vm.nodeName}}' ?</h5>
 
-<<<<<<< HEAD
-            <h5 class="umb-help-section__title">
-                <localize key="help_tours">Tours</localize>
-            </h5>
-=======
                 <div class="umb-help-list">
->>>>>>> 0ba5a0ab
 
 
                     <div ng-repeat="tour in vm.docTypeTours | orderBy:'groupOrder'">
@@ -53,15 +47,8 @@
                             <span class="umb-help-list-item__group-title bold">
                                 <i ng-class="{'icon-navigation-right': !tourGroup.open, 'icon-navigation-down': tourGroup.open}" aria-hidden="true"></i>
                                 <span ng-if="tourGroup.group !== 'undefined'">{{tourGroup.group}}</span>
-<<<<<<< HEAD
-                                <span ng-if="tourGroup.group === 'undefined'">
-                                    <localize key="general_other">Other</localize>
-                                </span>
-                            </h5>
-=======
                                 <span ng-if="tourGroup.group === 'undefined'">Other</span>
                             </span>
->>>>>>> 0ba5a0ab
                             <umb-progress-circle
                                 percentage="{{tourGroup.completedPercentage}}"
                                 size="40">
@@ -100,23 +87,6 @@
                 </div>
             </div>
 
-<<<<<<< HEAD
-        <!--  Help Content -->
-        <div class="umb-help-section" data-element="help-articles" ng-if="vm.topics.length > 0">
-            <h5 class="umb-help-section__title">
-                <localize key="general_articles">Articles</localize>
-            </h5>
-            <ul class="umb-help-list">
-                <li class="umb-help-list-item" ng-repeat="topic in vm.topics track by $index">
-                <a class="umb-help-list-item__content" data-element="help-article-{{topic.name}}" target="_blank" ng-href="{{topic.url}}?utm_source=core&utm_medium=help&utm_content=link&utm_campaign=tv">
-                        <span>
-                            <span class="umb-help-list-item__title">
-                                <span class="bold">{{topic.name}}</span>
-                                <span class="umb-help-list-item__open-icon icon-out"></span>
-                            </span>
-                            <span class="umb-help-list-item__description">{{topic.description}}</span>
-                        </span>
-=======
             <!--  Help Content -->
             <div class="umb-help-section" data-element="help-articles" ng-if="vm.topics.length > 0">
                 <h5 class="umb-help-section__title">Articles</h5>
@@ -130,7 +100,6 @@
                                 </span>
                                 <span class="umb-help-list-item__description">{{topic.description}}</span>
                             </span>                            
->>>>>>> 0ba5a0ab
                     </a>
                 </li>
             </ul>
@@ -138,9 +107,7 @@
 
         <!--  Umbraco tv content -->
         <div class="umb-help-section" data-element="help-videos" ng-if="vm.hasAccessToSettings">
-            <h5 class="umb-help-section__title" ng-if="vm.videos.length > 0">
-                <localize key="general_videos">Videos</localize>
-            </h5>
+            <h5 class="umb-help-section__title" ng-if="vm.videos.length > 0">Videos</h5>
             <ul class="umb-help-list">
                 <li class="umb-help-list-item" ng-repeat="video in vm.videos track by $index">
                 <a class="umb-help-list-item__content" data-element="help-article-{{video.title}}" target="_blank" ng-href="{{video.link}}?utm_source=core&utm_medium=help&utm_content=link&utm_campaign=tv">
@@ -155,15 +122,8 @@
         <!--  Links -->
         <div class="umb-help-section" data-element="help-links" ng-if="vm.hasAccessToSettings">
             <a data-element="help-link-umbraco-tv" class="umb-help-badge" target="_blank" href="https://umbraco.tv?utm_source=core&utm_medium=help&utm_content=link&utm_campaign=tv">
-<<<<<<< HEAD
-                <i class="umb-help-badge__icon icon-tv-old"></i>
-                <div class="umb-help-badge__title">
-                    <localize key="help_umbracoTv">Visit umbraco.tv</localize>
-                </div>
-=======
                 <i class="umb-help-badge__icon icon-tv-old" aria-hidden="true"></i>
                 <div class="umb-help-badge__title">Visit umbraco.tv</div>
->>>>>>> 0ba5a0ab
                 <small>
                     <localize key="help_theBestUmbracoVideoTutorials">The best Umbraco video tutorials</localize>
                 </small>
@@ -172,9 +132,7 @@
             <a data-element="help-link-our-umbraco" class="umb-help-badge" target="_blank" href="https://our.umbraco.com?utm_source=core&utm_medium=help&utm_content=link&utm_campaign=our">
                 <i class="umb-help-badge__icon icon-favorite" aria-hidden="true"></i>
 
-                <div class="umb-help-badge__title">
-                    <localize key="help_umbracoForum">Visit our.umbraco.com</localize>
-                </div>
+                <div class="umb-help-badge__title">Visit our.umbraco.com</div>
                 <small>
                     <localize key="defaultdialogs_theFriendliestCommunity">The friendliest community</localize>
                 </small>
