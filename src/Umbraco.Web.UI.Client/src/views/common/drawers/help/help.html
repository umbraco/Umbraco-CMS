<div style="height: 100%" ng-controller="Umbraco.Drawers.Help as vm">
    <umb-drawer-view>

        <umb-drawer-header
            title="{{vm.title}}"
            description="{{vm.subtitle}}">
        </umb-drawer-header>

        <umb-drawer-content>

            <!-- Doctype Tours -->
            <div class="umb-help-section" ng-if="vm.showDocTypeTour" data-element="doctype-tour">
                <h5>Need help editing current item '{{vm.nodeName}}' ?</h5>

                <div class="umb-help-list">

                    <div ng-repeat="tour in vm.docTypeTours | orderBy:'groupOrder'">
                        <div data-element="tour-{{tour.alias}}" class="umb-help-list-item">
                            <div class="umb-help-list-item__content justify-between">
                                <div class="flex items-center">
                                    <span class="umb-help-list-item__title">{{ tour.name }}</span>
                                </div>
                                <div>
                                    <umb-button button-style="primary" size="xxs" type="button" label="Start" action="vm.startTour(tour)"></umb-button>
                                </div>
                            </div>
                        </div>
                    </div>
                </div>
            </div>

            <!-- Tours -->
            <div class="umb-help-section" ng-if="vm.tours.length > 0" data-element="help-tours">

                <h5 class="umb-help-section__title">
                    <localize key="help_tours">Tours</localize>
                </h5>

                <div ng-repeat="tourGroup in vm.tours | orderBy:'groupOrder'">

                    <div class="umb-help-list">

                        <button
                            type="button"
                            class="umb-help-list-item umb-help-list-item__content flex items-center justify-between"
                            ng-click="tourGroup.open = !tourGroup.open"
                            aria-expanded="{{tourGroup.open === undefined ? false : tourGroup.open }}">
                            <span class="umb-help-list-item__group-title bold">
                                <i ng-class="{'icon-navigation-right': !tourGroup.open, 'icon-navigation-down': tourGroup.open}" aria-hidden="true"></i>
                                <span ng-if="tourGroup.group !== 'undefined'">{{tourGroup.group}}</span>
                                <span ng-if="tourGroup.group === 'undefined'">
                                    <localize key="general_other">Other</localize>
                                </span>
                            </span>
                            <umb-progress-circle
                                percentage="{{tourGroup.completedPercentage}}"
                                size="40">
                            </umb-progress-circle>
                        </button>

                        <div ng-if="tourGroup.open">
                            <div data-element="tour-{{tour.alias}}" class="umb-help-list-item" ng-repeat="tour in tourGroup.tours">
                                <div class="umb-help-list-item__content justify-between">
                                    <div class="flex items-center">
                                        <div ng-if="!tour.completed" class="umb-number-badge umb-number-badge--xs umb-help-list-item__icon">{{ $index + 1 }}</div>
                                        <umb-checkmark ng-if="tour.completed" size="xs" checked="tour.completed" class="umb-help-list-item__icon"></umb-checkmark>
                                        <span ng-class="{'strike': tour.completed}" class="umb-help-list-item__title">{{ tour.name }}</span>
                                    </div>
                                    <div>
                                        <umb-button ng-if="!tour.completed && vm.showTourButton($index, tourGroup)" button-style="primary" type="button" label="Start" action="vm.startTour(tour)"></umb-button>
                                        <umb-button ng-if="tour.completed" type="button" label="Rerun" action="vm.startTour(tour)"></umb-button>
                                    </div>
                                </div>
                            </div>
                        </div>
                    </div>
                </div>

            </div>

            <!-- Show in custom help dashboard -->
            <div class="umb-help-section" data-element="help-custom-dashboard" ng-if="vm.customDashboard.length > 0">
                <div ng-repeat="dashboard in vm.customDashboard">
                    <h5 ng-show="dashboard.label">{{dashboard.label}}</h5>
                    <div ng-repeat="property in dashboard.properties">
                        <div>
                            <div ng-include="property.view"></div>
                        </div>
                    </div>
                </div>
            </div>

            <!--  Help Content -->
            <div class="umb-help-section" data-element="help-articles" ng-if="vm.topics.length > 0">
                <h5 class="umb-help-section__title">
                    <localize key="general_articles">Articles</localize>
                </h5>
                <ul class="umb-help-list">
                    <li class="umb-help-list-item" ng-repeat="topic in vm.topics track by $index">
<<<<<<< HEAD
                        <a class="umb-help-list-item__content" data-element="help-article-{{topic.name}}" href="#" ng-href="{{topic.url}}?utm_source=core&utm_medium=help&utm_content=link&utm_campaign=tv" target="_blank" rel="noopener">
=======
                        <a class="umb-help-list-item__content" data-element="help-article-{{topic.name}}" target="_blank" rel="noopener" href="" ng-href="{{topic.url}}?utm_source=core&utm_medium=help&utm_content=link&utm_campaign=tv">
>>>>>>> 60a8d772
                            <span>
                                <span class="umb-help-list-item__title">
                                    <span class="bold">{{topic.name}}</span>
                                    <umb-icon icon="icon-out" class="umb-help-list-item__open-icon icon-out"></umb-icon>
                                </span>
                                <span class="umb-help-list-item__description">{{topic.description}}</span>
                            </span>
                        </a>
                    </li>
                </ul>
            </div>
<<<<<<< HEAD

            <!-- Umbraco tv content -->
            <div class="umb-help-section" data-element="help-videos" ng-if="vm.hasAccessToSettings">
                <h5 class="umb-help-section__title" ng-if="vm.videos.length > 0">
                    <localize key="general_videos">Videos</localize>
                </h5>
                <ul class="umb-help-list">
                    <li class="umb-help-list-item" ng-repeat="video in vm.videos track by $index">
                        <a class="umb-help-list-item__content" data-element="help-article-{{video.title}}" href="#" ng-href="{{video.link}}?utm_source=core&utm_medium=help&utm_content=link&utm_campaign=tv" target="_blank" rel="noopener">
                            <i class="umb-help-list-item__icon icon-tv-old" aria-hidden="true"></i>
                            <span class="umb-help-list-item__title">{{video.title}}</span>
                            <i class="umb-help-list-item__open-icon icon-out" aria-hidden="true"></i>
                        </a>
                    </li>
                </ul>
            </div>

            <!-- Links -->
            <div class="umb-help-section" data-element="help-links" ng-if="vm.hasAccessToSettings">
                <a data-element="help-link-umbraco-tv" class="umb-help-badge" href="https://umbraco.tv?utm_source=core&utm_medium=help&utm_content=link&utm_campaign=tv" target="_blank" rel="noopener">
                    <i class="umb-help-badge__icon icon-tv-old" aria-hidden="true"></i>
                    <div class="umb-help-badge__title">
                        <localize key="help_umbracoTv">Visit umbraco.tv</localize>
                    </div>
                    <small>
                        <localize key="help_theBestUmbracoVideoTutorials">The best Umbraco video tutorials</localize>
                    </small>
                </a>

                <a data-element="help-link-our-umbraco" class="umb-help-badge" href="https://our.umbraco.com?utm_source=core&utm_medium=help&utm_content=link&utm_campaign=our" target="_blank" rel="noopener">
=======

            <!--  Umbraco tv content -->
            <div class="umb-help-section" data-element="help-videos" ng-if="vm.hasAccessToSettings">
                <h5 class="umb-help-section__title" ng-if="vm.videos.length > 0">
                    <localize key="general_videos">Videos</localize>
                </h5>
                <ul class="umb-help-list">
                    <li class="umb-help-list-item" ng-repeat="video in vm.videos track by $index">
                    <a class="umb-help-list-item__content" data-element="help-article-{{video.title}}" target="_blank" rel="noopener" href="" ng-href="{{video.link}}?utm_source=core&utm_medium=help&utm_content=link&utm_campaign=tv">
                            <i class="umb-help-list-item__icon icon-tv-old" aria-hidden="true"></i>
                            <span class="umb-help-list-item__title">{{video.title}}</span>
                            <i class="umb-help-list-item__open-icon icon-out" aria-hidden="true"></i>
                        </a>
                    </li>
                </ul>
            </div>

            <!--  Links -->
            <div class="umb-help-section" data-element="help-links" ng-if="vm.hasAccessToSettings">
                <a data-element="help-link-umbraco-tv" class="umb-help-badge" target="_blank" rel="noopener" href="https://umbraco.tv?utm_source=core&utm_medium=help&utm_content=link&utm_campaign=tv">
                    <i class="umb-help-badge__icon icon-tv-old" aria-hidden="true"></i>
                    <div class="umb-help-badge__title">
                        <localize key="help_umbracoTv">Visit umbraco.tv</localize>
                    </div>
                    <small>
                        <localize key="help_theBestUmbracoVideoTutorials">The best Umbraco video tutorials</localize>
                    </small>
                </a>

                <a data-element="help-link-our-umbraco" class="umb-help-badge" target="_blank" rel="noopener" href="https://our.umbraco.com?utm_source=core&utm_medium=help&utm_content=link&utm_campaign=our">
>>>>>>> 60a8d772
                    <i class="umb-help-badge__icon icon-favorite" aria-hidden="true"></i>

                    <div class="umb-help-badge__title">
                        <localize key="help_umbracoForum">Visit our.umbraco.com</localize>
                    </div>
                    <small>
                        <localize key="defaultdialogs_theFriendliestCommunity">The friendliest community</localize>
                    </small>
                </a>
            </div>

        </umb-drawer-content>

        <umb-drawer-footer>

            <div class="flex justify-end">
                <umb-button
                    alias="close"
                    type="button"
                    shortcut="esc"
                    button-style="link"
                    label-key="general_close"
                    action="vm.closeDrawer()">
                </umb-button>
            </div>

        </umb-drawer-footer>

    </umb-drawer-view>

</div><|MERGE_RESOLUTION|>--- conflicted
+++ resolved
@@ -97,11 +97,7 @@
                 </h5>
                 <ul class="umb-help-list">
                     <li class="umb-help-list-item" ng-repeat="topic in vm.topics track by $index">
-<<<<<<< HEAD
                         <a class="umb-help-list-item__content" data-element="help-article-{{topic.name}}" href="#" ng-href="{{topic.url}}?utm_source=core&utm_medium=help&utm_content=link&utm_campaign=tv" target="_blank" rel="noopener">
-=======
-                        <a class="umb-help-list-item__content" data-element="help-article-{{topic.name}}" target="_blank" rel="noopener" href="" ng-href="{{topic.url}}?utm_source=core&utm_medium=help&utm_content=link&utm_campaign=tv">
->>>>>>> 60a8d772
                             <span>
                                 <span class="umb-help-list-item__title">
                                     <span class="bold">{{topic.name}}</span>
@@ -113,7 +109,6 @@
                     </li>
                 </ul>
             </div>
-<<<<<<< HEAD
 
             <!-- Umbraco tv content -->
             <div class="umb-help-section" data-element="help-videos" ng-if="vm.hasAccessToSettings">
@@ -144,38 +139,6 @@
                 </a>
 
                 <a data-element="help-link-our-umbraco" class="umb-help-badge" href="https://our.umbraco.com?utm_source=core&utm_medium=help&utm_content=link&utm_campaign=our" target="_blank" rel="noopener">
-=======
-
-            <!--  Umbraco tv content -->
-            <div class="umb-help-section" data-element="help-videos" ng-if="vm.hasAccessToSettings">
-                <h5 class="umb-help-section__title" ng-if="vm.videos.length > 0">
-                    <localize key="general_videos">Videos</localize>
-                </h5>
-                <ul class="umb-help-list">
-                    <li class="umb-help-list-item" ng-repeat="video in vm.videos track by $index">
-                    <a class="umb-help-list-item__content" data-element="help-article-{{video.title}}" target="_blank" rel="noopener" href="" ng-href="{{video.link}}?utm_source=core&utm_medium=help&utm_content=link&utm_campaign=tv">
-                            <i class="umb-help-list-item__icon icon-tv-old" aria-hidden="true"></i>
-                            <span class="umb-help-list-item__title">{{video.title}}</span>
-                            <i class="umb-help-list-item__open-icon icon-out" aria-hidden="true"></i>
-                        </a>
-                    </li>
-                </ul>
-            </div>
-
-            <!--  Links -->
-            <div class="umb-help-section" data-element="help-links" ng-if="vm.hasAccessToSettings">
-                <a data-element="help-link-umbraco-tv" class="umb-help-badge" target="_blank" rel="noopener" href="https://umbraco.tv?utm_source=core&utm_medium=help&utm_content=link&utm_campaign=tv">
-                    <i class="umb-help-badge__icon icon-tv-old" aria-hidden="true"></i>
-                    <div class="umb-help-badge__title">
-                        <localize key="help_umbracoTv">Visit umbraco.tv</localize>
-                    </div>
-                    <small>
-                        <localize key="help_theBestUmbracoVideoTutorials">The best Umbraco video tutorials</localize>
-                    </small>
-                </a>
-
-                <a data-element="help-link-our-umbraco" class="umb-help-badge" target="_blank" rel="noopener" href="https://our.umbraco.com?utm_source=core&utm_medium=help&utm_content=link&utm_campaign=our">
->>>>>>> 60a8d772
                     <i class="umb-help-badge__icon icon-favorite" aria-hidden="true"></i>
 
                     <div class="umb-help-badge__title">
