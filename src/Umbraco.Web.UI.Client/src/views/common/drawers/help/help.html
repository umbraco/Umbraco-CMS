<div style="height: 100%" ng-controller="Umbraco.Drawers.Help as vm">
    <umb-drawer-view>

        <umb-drawer-header
            title="{{ vm.title }}"
            description="{{ vm.subtitle }}">
        </umb-drawer-header>

        <umb-drawer-content>

            <!-- Doctype Tours -->
            <div class="umb-help-section" ng-if="vm.showDocTypeTour" data-element="doctype-tour">
                <h5>Need help editing current item '{{vm.nodeName}}' ?</h5>

                <div class="umb-help-list">


                    <div ng-repeat="tour in vm.docTypeTours | orderBy:'groupOrder'">
                        <div data-element="tour-{{tour.alias}}" class="umb-help-list-item">
                            <div class="umb-help-list-item__content justify-between">
                                <div class="flex items-center">                                   
                                    <span class="umb-help-list-item__title">{{ tour.name }}</span>
                                </div>
                                <div>
                                    <umb-button  button-style="primary" size="xxs" type="button" label="Start" action="vm.startTour(tour)"></umb-button>                                   
                                </div>
                            </div>
                        </div>
                    </div>
                </div>           
            </div>

            <!-- Tours -->
            <div class="umb-help-section" ng-if="vm.tours.length > 0" data-element="help-tours">

                <h5 class="umb-help-section__title">
                    <localize key="help_tours">Tours</localize>
                </h5>

                <div ng-repeat="tourGroup in vm.tours | orderBy:'groupOrder'">

                    <div class="umb-help-list">

                        <button
                            type="button"
                            class="umb-help-list-item umb-help-list-item__content flex items-center justify-between"
                            ng-click="tourGroup.open = !tourGroup.open"
                            aria-expanded="{{tourGroup.open === undefined ? false : tourGroup.open }}">
                            <span class="umb-help-list-item__group-title bold">
                                <i ng-class="{'icon-navigation-right': !tourGroup.open, 'icon-navigation-down': tourGroup.open}" aria-hidden="true"></i>
                                <span ng-if="tourGroup.group !== 'undefined'">{{tourGroup.group}}</span>
                                <span ng-if="tourGroup.group === 'undefined'">
                                    <localize key="general_other">Other</localize>
                                </span>
                            </span>
                            <umb-progress-circle
                                percentage="{{tourGroup.completedPercentage}}"
                                size="40">
                            </umb-progress-circle>
                        </button>

                        <div ng-if="tourGroup.open">
                            <div data-element="tour-{{tour.alias}}" class="umb-help-list-item" ng-repeat="tour in tourGroup.tours">
                                <div class="umb-help-list-item__content justify-between">
                                    <div class="flex items-center">
                                        <div ng-if="!tour.completed" class="umb-number-badge umb-number-badge--xs umb-help-list-item__icon">{{ $index + 1 }}</div>
                                        <umb-checkmark ng-if="tour.completed" size="xs" checked="tour.completed" class="umb-help-list-item__icon"></umb-checkmark>
                                        <span ng-class="{'strike': tour.completed}" class="umb-help-list-item__title">{{ tour.name }}</span>
                                    </div>
                                    <div>
                                        <umb-button ng-if="!tour.completed && vm.showTourButton($index, tourGroup)" button-style="primary" type="button" label="Start" action="vm.startTour(tour)"></umb-button>
                                        <umb-button ng-if="tour.completed" type="button" label="Rerun" action="vm.startTour(tour)"></umb-button>
                                    </div>
                                </div>
                            </div>
                        </div>
                    </div>
                </div>

            </div>

            <!-- Show in custom help dashboard -->
            <div class="umb-help-section" data-element="help-custom-dashboard" ng-if="vm.customDashboard.length > 0">
                <div ng-repeat="dashboard in vm.customDashboard">
                    <h5 ng-show="dashboard.label">{{dashboard.label}}</h5>
                    <div ng-repeat="property in dashboard.properties">
                        <div>
                            <div ng-include="property.view"></div>
                        </div>
                    </div>
                </div>
            </div>

<<<<<<< HEAD
        <!--  Help Content -->
        <div class="umb-help-section" data-element="help-articles" ng-if="vm.topics.length > 0">
            <h5 class="umb-help-section__title">Articles</h5>
            <ul class="umb-help-list">
                <li class="umb-help-list-item" ng-repeat="topic in vm.topics track by $index">
                <a class="umb-help-list-item__content" data-element="help-article-{{topic.name}}" target="_blank" ng-href="{{topic.url}}?utm_source=core&utm_medium=help&utm_content=link&utm_campaign=tv">
                        <span>
                            <span class="umb-help-list-item__title">
                                <span class="bold">{{topic.name}}</span>
                                <umb-icon icon-name="icon-out" class="umb-help-list-item__open-icon icon-out" />
                            </span>
                            <span class="umb-help-list-item__description">{{topic.description}}</span>
                        </span>
=======
            <!--  Help Content -->
            <div class="umb-help-section" data-element="help-articles" ng-if="vm.topics.length > 0">
                <h5 class="umb-help-section__title">
                    <localize key="general_articles">Articles</localize>
                </h5>
                <ul class="umb-help-list">
                    <li class="umb-help-list-item" ng-repeat="topic in vm.topics track by $index">
                        <a class="umb-help-list-item__content" data-element="help-article-{{topic.name}}" target="_blank" ng-href="{{topic.url}}?utm_source=core&utm_medium=help&utm_content=link&utm_campaign=tv">
                            <span>
                                <span class="umb-help-list-item__title">
                                    <span class="bold">{{topic.name}}</span>
                                    <span class="umb-help-list-item__open-icon icon-out"></span>
                                </span>
                                <span class="umb-help-list-item__description">{{topic.description}}</span>
                            </span>                            
>>>>>>> fd11ef6e
                    </a>
                </li>
            </ul>
        </div>

        <!--  Umbraco tv content -->
        <div class="umb-help-section" data-element="help-videos" ng-if="vm.hasAccessToSettings">
            <h5 class="umb-help-section__title" ng-if="vm.videos.length > 0">
                <localize key="general_videos">Videos</localize>
            </h5>
            <ul class="umb-help-list">
                <li class="umb-help-list-item" ng-repeat="video in vm.videos track by $index">
                <a class="umb-help-list-item__content" data-element="help-article-{{video.title}}" target="_blank" ng-href="{{video.link}}?utm_source=core&utm_medium=help&utm_content=link&utm_campaign=tv">
                        <i class="umb-help-list-item__icon icon-tv-old" aria-hidden="true"></i>
                        <span class="umb-help-list-item__title">{{video.title}}</span>
                        <i class="umb-help-list-item__open-icon icon-out" aria-hidden="true"></i>
                    </a>
                </li>
            </ul>
        </div>

        <!--  Links -->
        <div class="umb-help-section" data-element="help-links" ng-if="vm.hasAccessToSettings">
            <a data-element="help-link-umbraco-tv" class="umb-help-badge" target="_blank" href="https://umbraco.tv?utm_source=core&utm_medium=help&utm_content=link&utm_campaign=tv">
                <i class="umb-help-badge__icon icon-tv-old" aria-hidden="true"></i>
                <div class="umb-help-badge__title">
                    <localize key="help_umbracoTv">Visit umbraco.tv</localize>
                </div>
                <small>
                    <localize key="help_theBestUmbracoVideoTutorials">The best Umbraco video tutorials</localize>
                </small>
            </a>

            <a data-element="help-link-our-umbraco" class="umb-help-badge" target="_blank" href="https://our.umbraco.com?utm_source=core&utm_medium=help&utm_content=link&utm_campaign=our">
                <i class="umb-help-badge__icon icon-favorite" aria-hidden="true"></i>

                <div class="umb-help-badge__title">
                    <localize key="help_umbracoForum">Visit our.umbraco.com</localize>
                </div>
                <small>
                    <localize key="defaultdialogs_theFriendliestCommunity">The friendliest community</localize>
                </small>
            </a>
        </div>

        </umb-drawer-content>

        <umb-drawer-footer>

            <div class="flex justify-end">
                <umb-button
                    alias="close"
                    type="button"
                    button-style="link"
                    label-key="general_close"
                    action="vm.closeDrawer()">
                </umb-button>
            </div>

        </umb-drawer-footer>

    </umb-drawer-view>

</div><|MERGE_RESOLUTION|>--- conflicted
+++ resolved
@@ -18,16 +18,16 @@
                     <div ng-repeat="tour in vm.docTypeTours | orderBy:'groupOrder'">
                         <div data-element="tour-{{tour.alias}}" class="umb-help-list-item">
                             <div class="umb-help-list-item__content justify-between">
-                                <div class="flex items-center">                                   
+                                <div class="flex items-center">
                                     <span class="umb-help-list-item__title">{{ tour.name }}</span>
                                 </div>
                                 <div>
-                                    <umb-button  button-style="primary" size="xxs" type="button" label="Start" action="vm.startTour(tour)"></umb-button>                                   
+                                    <umb-button  button-style="primary" size="xxs" type="button" label="Start" action="vm.startTour(tour)"></umb-button>
                                 </div>
                             </div>
                         </div>
                     </div>
-                </div>           
+                </div>
             </div>
 
             <!-- Tours -->
@@ -91,21 +91,6 @@
                 </div>
             </div>
 
-<<<<<<< HEAD
-        <!--  Help Content -->
-        <div class="umb-help-section" data-element="help-articles" ng-if="vm.topics.length > 0">
-            <h5 class="umb-help-section__title">Articles</h5>
-            <ul class="umb-help-list">
-                <li class="umb-help-list-item" ng-repeat="topic in vm.topics track by $index">
-                <a class="umb-help-list-item__content" data-element="help-article-{{topic.name}}" target="_blank" ng-href="{{topic.url}}?utm_source=core&utm_medium=help&utm_content=link&utm_campaign=tv">
-                        <span>
-                            <span class="umb-help-list-item__title">
-                                <span class="bold">{{topic.name}}</span>
-                                <umb-icon icon-name="icon-out" class="umb-help-list-item__open-icon icon-out" />
-                            </span>
-                            <span class="umb-help-list-item__description">{{topic.description}}</span>
-                        </span>
-=======
             <!--  Help Content -->
             <div class="umb-help-section" data-element="help-articles" ng-if="vm.topics.length > 0">
                 <h5 class="umb-help-section__title">
@@ -117,11 +102,10 @@
                             <span>
                                 <span class="umb-help-list-item__title">
                                     <span class="bold">{{topic.name}}</span>
-                                    <span class="umb-help-list-item__open-icon icon-out"></span>
+                                    <umb-icon icon-name="icon-out" class="umb-help-list-item__open-icon icon-out" />
                                 </span>
                                 <span class="umb-help-list-item__description">{{topic.description}}</span>
-                            </span>                            
->>>>>>> fd11ef6e
+                            </span>
                     </a>
                 </li>
             </ul>
