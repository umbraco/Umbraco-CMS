﻿<div class="umb-user-details-details">

    <div class="umb-user-details-details__main-content">

        <umb-box>
            <ng-form name="userProfileForm">
                <umb-box-header title-key="user_profile"></umb-box-header>

                <umb-box-content class="block-form">

                    <umb-control-group label="@general_email" required="true" alias="email">

                        <input type="email"
                               localize="placeholder"
                               placeholder="@placeholders_enteremail"
                               class="input-block-level"
                               ng-model="model.user.email"
                               umb-auto-focus
                               name="email"
                               id="email"
                               val-email
                               ng-required="true"
                               val-server-field="Email" />
                        <span ng-messages="userProfileForm.email.$error" show-validation-on-submit>
                            <span class="help-inline" ng-message="required"><localize key="general_required">Required</localize></span>
                            <span class="help-inline" ng-message="valEmail"><localize key="validation_invalidEmail">Invalid email</localize></span>
                            <span class="help-inline" ng-message="valServerField">{{userProfileForm.email.errorMsg}}</span>
                        </span>
                    </umb-control-group>

                    <umb-control-group label="@general_username" ng-if="!model.usernameIsEmail" required="true">
                        <input type="text"
                               localize="placeholder"
                               placeholder="@placeholders_enterusername"
                               class="input-block-level"
                               ng-model="model.user.username"
                               umb-auto-focus name="username"
                               required
                               val-server-field="Username" />
                        <span ng-messages="userProfileForm.username.$error" show-validation-on-submit>
                            <span class="help-inline" ng-message="required"><localize key="general_required">Required</localize></span>
                            <span class="help-inline" ng-message="valServerField">{{userProfileForm.username.errorMsg}}</span>
                        </span>
                    </umb-control-group>

                    <umb-control-group label="@user_language" description="@user_languageHelp">
                        <select class="input-block-level"
                                ng-model="model.user.culture"
                                ng-options="key as value for (key, value) in model.user.availableCultures"
                                name="culture"
                                required
                                val-server-field="Culture"></select>
                        <span ng-messages="userProfileForm.culture.$error" show-validation-on-submit>
                            <span class="help-inline" ng-message="required"><localize key="general_required">Required</localize></span>
                            <span class="help-inline" ng-message="valServerField">{{userProfileForm.username.errorMsg}}</span>
                        </span>
                    </umb-control-group>
                </umb-box-content>
            </ng-form>
        </umb-box>

        <umb-box>
            <umb-box-header title-key="user_assignAccess"></umb-box-header>
            <umb-box-content class="block-form">

                <umb-control-group style="margin-bottom: 25px;" label="@general_groups" description="@user_groupsHelp" required="true">

                    <umb-user-group-preview ng-repeat="userGroup in model.user.userGroups"
                                            icon="userGroup.icon"
                                            name="userGroup.name"
                                            sections="userGroup.sections"
                                            content-start-node="userGroup.contentStartNode"
                                            media-start-node="userGroup.mediaStartNode"
                                            allow-remove="true"
                                            on-remove="model.removeSelectedItem($index, model.user.userGroups)">
                    </umb-user-group-preview>

                    <a href=""
                       style="max-width: 100%;"
                       class="umb-node-preview-add"
                       ng-click="model.openUserGroupPicker()"
                       prevent-default>
                        <localize key="general_add">Add</localize>
                    </a>

                </umb-control-group>

                <umb-control-group style="margin-bottom: 25px;" label="@user_startnodes" description="@user_startnodeshelp">

                    <umb-node-preview style="max-width: 100%;"
                                      ng-repeat="node in model.user.startContentIds"
                                      icon="node.icon"
                                      name="node.name"
                                      allow-remove="true"
                                      on-remove="model.removeSelectedItem($index, model.user.startContentIds)">
                    </umb-node-preview>

                    <umb-node-preview ng-if="model.user.startContentIds.length === 0 && model.user.isCurrentUser"
                                      style="max-width: 100%;"
                                      name="model.labels.noStartNodes">
                    </umb-node-preview>

                    <a href=""
                       class="umb-node-preview-add"
                       id="content-start-add"
                       ng-click="model.openContentPicker()"
                       prevent-default>
                        <localize key="general_add">Add</localize>
                    </a>

                </umb-control-group>

                <umb-control-group label="@user_mediastartnodes" description="@user_mediastartnodeshelp">

                    <umb-node-preview style="max-width: 100%;"
                                      ng-repeat="node in model.user.startMediaIds"
                                      icon="node.icon"
                                      name="node.name"
                                      allow-remove="true"
                                      on-remove="model.removeSelectedItem($index, model.user.startMediaIds)">
                    </umb-node-preview>

                    <umb-node-preview ng-if="model.user.startMediaIds.length === 0 && model.user.isCurrentUser"
                                      style="max-width: 100%;"
                                      name="model.labels.noStartNodes">
                    </umb-node-preview>

                    <a href=""
                       class="umb-node-preview-add"
                       ng-click="model.openMediaPicker()"
                       id="media-start-add"
                       prevent-default>
                        <localize key="general_add">Add</localize>
                    </a>

                </umb-control-group>

            </umb-box-content>
        </umb-box>

        <umb-box>
            <umb-box-header title-key="user_access" description-key="user_accessHelp"></umb-box-header>
            <umb-box-content class="block-form">

                <umb-control-group label="@sections_content">
                    <umb-node-preview style="max-width: 100%;"
                                      ng-repeat="node in model.user.calculatedStartContentIds"
                                      icon="node.icon"
                                      name="node.name">
                    </umb-node-preview>
                    <umb-node-preview ng-if="model.user.calculatedStartContentIds.length === 0"
                                      style="max-width: 100%;"
                                      name="model.labels.noStartNodes">
                    </umb-node-preview>
                </umb-control-group>

                <umb-control-group label="@sections_media">
                    <umb-node-preview style="max-width: 100%;"
                                      ng-repeat="node in model.user.calculatedStartMediaIds"
                                      icon="node.icon"
                                      name="node.name">
                    </umb-node-preview>
                    <umb-node-preview ng-if="model.user.calculatedStartMediaIds.length === 0"
                                      style="max-width: 100%;"
                                      name="model.labels.noStartNodes">
                    </umb-node-preview>
                </umb-control-group>

            </umb-box-content>
        </umb-box>
    </div>

    <div class="umb-user-details-details__sidebar">

        <umb-box>

            <umb-box-content>

                <!-- Avatar -->
                <div class="umb-user-details-avatar">
                    <ng-form name="avatarForm" class="flex flex-column justify-center items-center">

                        <umb-avatar style="margin-bottom: 15px;"
                                    color="secondary"
                                    size="xxl"
                                    name="{{model.user.name}}"
                                    img-src="{{model.user.avatars[3]}}"
                                    img-srcset="{{model.user.avatars[4]}} 2x, {{model.user.avatars[4]}} 3x">
                        </umb-avatar>

                        <umb-progress-bar style="max-width: 120px;"
                                          ng-if="model.avatarFile.uploadStatus === 'uploading'"
                                          progress="{{ model.avatarFile.uploadProgress }}"
                                          size="s">
                        </umb-progress-bar>

                        <div class="flex items-center" ng-if="model.avatarFile.uploadStatus !== 'uploading'">

                            <button class="btn-link umb-user-group-preview__action"
                                    ngf-select ng-model="filesHolder"
                                    ngf-change="model.changeAvatar($files, $event)"
                                    ngf-multiple="false"
                                    ngf-pattern="{{model.acceptedFileTypes}}"
                                    ngf-max-size="{{ model.maxFileSize }}">
                                <localize key="user_changePhoto">Change photo</localize>
                            </button>

<<<<<<< HEAD
                            <button ng-if="model.user.avatars"
                                    class="btn-link umb-user-group-preview__action umb-user-group-preview__action--red"
                                    ng-click="model.clearAvatar()"
                                    prevent-default>
=======
                            <a href=""
                               ng-if="model.user.avatars.length > 0"
                               class="umb-user-group-preview__action umb-user-group-preview__action--red"
                               ng-click="model.clearAvatar()"
                               prevent-default>
>>>>>>> ed329352
                                <localize key="user_removePhoto">Remove photo</localize>
                            </button>

                        </div>

                    </ng-form>

                </div>

                <!-- Actions -->
                <div class="umb-user-details-actions">

                    <div>
                        <umb-button ng-if="model.user.userDisplayState.key === 'Disabled' && !model.user.isCurrentUser"
                                    type="button"
                                    button-style="[success,block]"
                                    state="model.enableUserButtonState"
                                    action="model.enableUser()"
                                    label="Enable"
                                    label-key="actions_enable"
                                    size="s">
                        </umb-button>
                    </div>

                    <div>
                        <umb-button ng-if="model.user.userDisplayState.key === 'LockedOut' && !model.user.isCurrentUser"
                                    type="button"
                                    button-style="[success,block]"
                                    state="model.unlockUserButtonState"
                                    action="model.unlockUser()"
                                    label="Unlock"
                                    label-key="actions_unlock"
                                    size="s">
                        </umb-button>
                    </div>
                    <div>
                        <umb-button ng-if="model.user.userDisplayState.key !== 'Disabled' && model.user.userDisplayState.key !== 'Invited' && !model.user.isCurrentUser"
                                    type="button"
                                    button-style="[warning,block]"
                                    action="model.disableUser()"
                                    state="model.disableUserButtonState"
                                    label="Disable"
                                    label-key="actions_disable"
                                    size="s">
                        </umb-button>
                    </div>
                    <div>

                        <umb-button type="button" ng-if="model.user.userDisplayState.key !== 'Invited' && model.changePasswordModel.isChanging === false"
                                    button-style="[action,block]"
                                    action="model.toggleChangePassword()"
                                    label="Change password"
                                    label-key="general_changePassword"
                                    state="changePasswordButtonState"
                                    size="s">
                        </umb-button>
                    </div>
                    <div>
                        <umb-button type="button" ng-if="!model.user.lastLoginDate"
                                    button-style="[danger,block]"
                                    action="model.deleteNonLoggedInUser()"
                                    label="Delete"
                                    label-key="user_deleteUser"
                                    state="deleteNotLoggedInUserButtonState"
                                    size="s">
                        </umb-button>
                    </div>

                    <ng-form ng-if="model.changePasswordModel.isChanging" name="passwordForm" class="block-form" val-form-manager>

                        <change-password password-values="model.user.changePassword"
                                         config="model.changePasswordModel.config">
                        </change-password>

                        <umb-button type="button"
                                    action="model.toggleChangePassword()"
                                    label="Cancel"
                                    label-key="general_cancel"
                                    button-style="cancel">
                        </umb-button>

                    </ng-form>

                    <div ng-if="model.user.resetPasswordValue">
                        <p><br />Password reset to value: <strong>{{model.user.resetPasswordValue}}</strong></p>
                    </div>

                </div>

                <!-- User stats -->
                <div class="umb-user-details-details__information-item">
                    <div class="umb-user-details-details__information-item-label">
                        <localize key="general_status">Status</localize>:
                    </div>
                    <div class="umb-user-details-details__information-item-content">
                        <umb-badge style="margin-top: 4px;" size="s" color="{{model.user.userDisplayState.color}}">
                            {{model.user.userDisplayState.name}}
                        </umb-badge>
                    </div>
                </div>

                <div ng-if="model.user.userDisplayState.key === 'Invited' && !model.user.isCurrentUser">
                    <textarea name="resendInviteMessage"
                              type="text"
                              class="input-block-level"
                              localize="placeholder"
                              placeholder="@placeholders_enterMessage"
                              ng-model="model.resendInviteMessage"
                              rows="4">
                </textarea>
                    <umb-button type="button"
                                button-style="[action,block]"
                                action="model.resendInvite()"
                                state="model.resendInviteButtonState"
                                label="Resend Invite"
                                label-key="actions_resendInvite"
                                size="s">
                    </umb-button>
                </div>

                <div class="umb-user-details-details__information-item">
                    <div class="umb-user-details-details__information-item-label">
                        <localize key="user_lastLogin">Last login</localize>:
                    </div>
                    <div class="umb-user-details-details__information-item-content">
                        <span ng-if="model.user.lastLoginDate">{{ model.user.formattedLastLogin }}</span>
                        <span ng-if="!model.user.lastLoginDate">{{ model.user.name | umbWordLimit:1 }} <localize key="user_noLogin">has not logged in yet</localize></span>
                    </div>
                </div>

                <div class="umb-user-details-details__information-item">
                    <div class="umb-user-details-details__information-item-label">
                        <localize key="user_failedPasswordAttempts">Failed login attempts</localize>:
                    </div>
                    <div class="umb-user-details-details__information-item-content">
                        {{ model.user.failedPasswordAttempts }}
                    </div>
                </div>

                <div class="umb-user-details-details__information-item">
                    <div class="umb-user-details-details__information-item-label">
                        <localize key="user_lastLockoutDate">Last lockout date</localize>:
                    </div>
                    <div class="umb-user-details-details__information-item-content">
                        <span ng-if="model.user.lastLockoutDate === '0001-01-01T00:00:00'">
                            {{ model.user.name | umbWordLimit:1 }} <localize key="user_noLockouts">hasn't been locked out</localize>
                        </span>
                        <span ng-if="model.user.lastLockoutDate !== '0001-01-01T00:00:00'">{{ model.user.formattedLastLockoutDate }}</span>
                    </div>
                </div>

                <div class="umb-user-details-details__information-item">
                    <div class="umb-user-details-details__information-item-label">
                        <localize key="user_lastPasswordChangeDate">Password is last changed</localize>:
                    </div>
                    <div class="umb-user-details-details__information-item-content">
                        <span ng-if="model.user.lastPasswordChangeDate === '0001-01-01T00:00:00'">
                            <localize key="user_noPasswordChange">The password hasn't been changed</localize>
                        </span>
                        <span ng-if="model.user.lastPasswordChangeDate !== '0001-01-01T00:00:00'">{{ model.user.formattedLastPasswordChangeDate }}</span>
                    </div>
                </div>

                <div class="umb-user-details-details__information-item">
                    <div class="umb-user-details-details__information-item-label">
                        <localize key="user_createDate">User is created</localize>:
                    </div>
                    <div class="umb-user-details-details__information-item-content">
                        {{ model.user.formattedCreateDate }}
                    </div>
                </div>

                <div class="umb-user-details-details__information-item">
                    <div class="umb-user-details-details__information-item-label">
                        <localize key="user_updateDate">User is last updated</localize>:
                    </div>
                    <div class="umb-user-details-details__information-item-content">
                        {{ model.user.formattedUpdateDate }}
                    </div>
                </div>

                <div class="umb-user-details-details__information-item">
                    <div class="umb-user-details-details__information-item-label">
                        <localize key="general_id">Id</localize>:
                    </div>
                    <div class="umb-user-details-details__information-item-content">
                        {{ model.user.id }}
                    </div>
                    <div class="umb-user-details-details__information-item-content">
                        <small>{{ model.user.key }}</small>
                    </div>
                </div>

            </umb-box-content>

        </umb-box>

    </div>

</div><|MERGE_RESOLUTION|>--- conflicted
+++ resolved
@@ -205,18 +205,11 @@
                                 <localize key="user_changePhoto">Change photo</localize>
                             </button>
 
-<<<<<<< HEAD
+
                             <button ng-if="model.user.avatars"
                                     class="btn-link umb-user-group-preview__action umb-user-group-preview__action--red"
                                     ng-click="model.clearAvatar()"
                                     prevent-default>
-=======
-                            <a href=""
-                               ng-if="model.user.avatars.length > 0"
-                               class="umb-user-group-preview__action umb-user-group-preview__action--red"
-                               ng-click="model.clearAvatar()"
-                               prevent-default>
->>>>>>> ed329352
                                 <localize key="user_removePhoto">Remove photo</localize>
                             </button>
 
