﻿<div class="umb-user-details-details">

    <div class="umb-user-details-details__main-content">

        <umb-box>
            <ng-form name="userProfileForm">
                <umb-box-header title-key="user_profile"></umb-box-header>

                <umb-box-content class="block-form">

                <umb-control-group label="@general_email" required="true" alias="email">

                        <input type="email"
                               localize="placeholder"
                               placeholder="@placeholders_enteremail"
                               class="input-block-level"
                               ng-model="model.user.email"
                               umb-auto-focus
                               name="email"
                           id="email"
                               val-email
                               required
                               val-server-field="Email" />
                        <span ng-messages="userProfileForm.email.$error" show-validation-on-submit >
                            <span class="help-inline" ng-message="required"><localize key="general_required">Required</localize></span>
                            <span class="help-inline" ng-message="valEmail"><localize key="validation_invalidEmail">Invalid email</localize></span>
                            <span class="help-inline" ng-message="valServerField">{{userProfileForm.email.errorMsg}}</span>
                        </span>
                    </umb-control-group>

                    <umb-control-group label="@general_username" ng-if="!model.usernameIsEmail" required="true">
                        <input type="text"
                               localize="placeholder"
                               placeholder="@placeholders_enterusername"
                               class="input-block-level"
                               ng-model="model.user.username"
                               umb-auto-focus name="username"
                               required
                               val-server-field="Username" />
                        <span ng-messages="userProfileForm.username.$error" show-validation-on-submit >
                            <span class="help-inline" ng-message="required"><localize key="general_required">Required</localize></span>
                            <span class="help-inline" ng-message="valServerField">{{userProfileForm.username.errorMsg}}</span>
                        </span>
                    </umb-control-group>

                    <umb-control-group label="@user_language" description="@user_languageHelp">
                        <select class="input-block-level"
                                ng-model="model.user.culture"
                                ng-options="key as value for (key, value) in model.user.availableCultures"
                                name="culture"
                                required
                                val-server-field="Culture"></select>
                        <span ng-messages="userProfileForm.culture.$error" show-validation-on-submit >
                            <span class="help-inline" ng-message="required"><localize key="general_required">Required</localize></span>
                            <span class="help-inline" ng-message="valServerField">{{userProfileForm.username.errorMsg}}</span>
                        </span>
                    </umb-control-group>
                </umb-box-content>
            </ng-form>
        </umb-box>

        <umb-box>
            <umb-box-header title-key="user_assignAccess"></umb-box-header>
            <umb-box-content class="block-form">

                <umb-control-group style="margin-bottom: 25px;" label="@general_groups" description="@user_groupsHelp" required="true">

                    <umb-user-group-preview ng-repeat="userGroup in model.user.userGroups"
                                            icon="userGroup.icon"
                                            name="userGroup.name"
                                            sections="userGroup.sections"
                                            content-start-node="userGroup.contentStartNode"
                                            media-start-node="userGroup.mediaStartNode"
                                            allow-remove="!model.user.isCurrentUser"
                                            on-remove="model.removeSelectedItem($index, model.user.userGroups)">
                    </umb-user-group-preview>

                    <a href=""
                       ng-if="!model.user.isCurrentUser"
                       style="max-width: 100%;"
                       class="umb-node-preview-add"
                       ng-click="model.openUserGroupPicker()"
                       prevent-default>
                        <localize key="general_add">Add</localize>
                    </a>

                </umb-control-group>

                <umb-control-group style="margin-bottom: 25px;" label="@user_startnodes" description="@user_startnodeshelp">

                    <umb-node-preview style="max-width: 100%;"
                                      ng-repeat="node in model.user.startContentIds"
                                      icon="node.icon"
                                      name="node.name"
                                      allow-remove="!model.user.isCurrentUser"
                                      on-remove="model.removeSelectedItem($index, model.user.startContentIds)">
                    </umb-node-preview>

                    <umb-node-preview ng-if="model.user.startContentIds.length === 0 && model.user.isCurrentUser"
                                      style="max-width: 100%;"
                                      name="model.labels.noStartNodes">
                    </umb-node-preview>

                    <a href=""
                       ng-if="!model.user.isCurrentUser"
                       class="umb-node-preview-add"
                       id="content-start-add"
                       ng-click="model.openContentPicker()"
                       prevent-default>
                        <localize key="general_add">Add</localize>
                    </a>

                </umb-control-group>

                <umb-control-group label="@user_mediastartnodes" description="@user_mediastartnodeshelp">

                    <umb-node-preview style="max-width: 100%;"
                                      ng-repeat="node in model.user.startMediaIds"
                                      icon="node.icon"
                                      name="node.name"
                                      allow-remove="!model.user.isCurrentUser"
                                      on-remove="model.removeSelectedItem($index, model.user.startMediaIds)">
                    </umb-node-preview>

                    <umb-node-preview ng-if="model.user.startMediaIds.length === 0 && model.user.isCurrentUser"
                                      style="max-width: 100%;"
                                      name="model.labels.noStartNodes">
                    </umb-node-preview>

                    <a href=""
                       ng-if="!model.user.isCurrentUser"
                     class="umb-node-preview-add"
                       ng-click="model.openMediaPicker()"
                       id="media-start-add"
                       prevent-default>
                        <localize key="general_add">Add</localize>
                    </a>

                </umb-control-group>

            </umb-box-content>
        </umb-box>

        <umb-box>
            <umb-box-header title-key="user_access" description-key="user_accessHelp"></umb-box-header>
            <umb-box-content class="block-form">

                <umb-control-group label="@sections_content">
                    <umb-node-preview style="max-width: 100%;"
                                      ng-repeat="node in model.user.calculatedStartContentIds"
                                      icon="node.icon"
                                      name="node.name">
                    </umb-node-preview>
                    <umb-node-preview ng-if="model.user.calculatedStartContentIds.length === 0"
                                      style="max-width: 100%;"
                                      name="model.labels.noStartNodes">
                    </umb-node-preview>
                </umb-control-group>

                <umb-control-group label="@sections_media">
                    <umb-node-preview style="max-width: 100%;"
                                      ng-repeat="node in model.user.calculatedStartMediaIds"
                                      icon="node.icon"
                                      name="node.name">
                    </umb-node-preview>
                    <umb-node-preview ng-if="model.user.calculatedStartMediaIds.length === 0"
                                      style="max-width: 100%;"
                                      name="model.labels.noStartNodes">
                    </umb-node-preview>
                </umb-control-group>

            </umb-box-content>
        </umb-box>
    </div>

    <div class="umb-user-details-details__sidebar">

<<<<<<< HEAD
        <umb-box>
=======
        <div class="umb-user-details-details__section">

            <!-- Avatar -->
            <div class="umb-user-details-avtar">
                <ng-form name="avatarForm" class="flex flex-column justify-center items-center">

                    <umb-avatar style="margin-bottom: 15px;"
                                color="secondary"
                                size="xxl"
                                name="{{model.user.name}}"
                                img-src="{{model.user.avatars[3]}}"
                                img-srcset="{{model.user.avatars[4]}} 2x, {{model.user.avatars[4]}} 3x">
                    </umb-avatar>

                    <umb-progress-bar style="max-width: 120px;"
                                      ng-if="model.avatarFile.uploadStatus === 'uploading'"
                                      progress="{{ model.avatarFile.uploadProgress }}"
                                      size="s">
                    </umb-progress-bar>

                    <div class="flex items-center" ng-if="model.avatarFile.uploadStatus !== 'uploading'">

                        <a href=""
                           class="umb-user-group-preview__action"
                           ngf-select ng-model="filesHolder"
                           ngf-change="model.changeAvatar($files, $event)"
                           ngf-multiple="false"
                           ngf-pattern="{{model.acceptedFileTypes}}"
                           ngf-max-size="{{ model.maxFileSize }}">
                            <localize key="user_changePhoto">Change photo</localize>
                        </a>

                        <a href=""
                           ng-if="model.user.avatars"
                           class="umb-user-group-preview__action umb-user-group-preview__action--red"
                           ng-click="model.clearAvatar()"
                           prevent-default>
                            <localize key="user_removePhoto">Remove photo</localize>
                        </a>

                    </div>

                </ng-form>
>>>>>>> 7a474c6f

            <umb-box-content>

                <!-- Avatar -->
                <div style="margin-bottom: 20px; padding-bottom: 20px; border-bottom: 1px solid #d8d7d9;">
                    <ng-form name="avatarForm" class="flex flex-column justify-center items-center">

                        <umb-avatar style="margin-bottom: 15px;"
                                    color="secondary"
                                    size="xxl"
                                    name="{{model.user.name}}"
                                    img-src="{{model.user.avatars[3]}}"
                                    img-srcset="{{model.user.avatars[4]}} 2x, {{model.user.avatars[4]}} 3x">
                        </umb-avatar>

                        <umb-progress-bar style="max-width: 120px;"
                                        ng-if="model.avatarFile.uploadStatus === 'uploading'"
                                        progress="{{ model.avatarFile.uploadProgress }}"
                                        size="s">
                        </umb-progress-bar>

                        <div class="flex items-center" ng-if="model.avatarFile.uploadStatus !== 'uploading'">

                            <a href=""
                            class="umb-user-group-preview__action"
                            ngf-select ng-model="filesHolder"
                            ngf-change="model.changeAvatar($files, $event)"
                            ngf-multiple="false"
                            ngf-pattern="{{model.acceptedFileTypes}}"
                            ngf-max-size="{{ model.maxFileSize }}">
                                <localize key="user_changePhoto">Change photo</localize>
                            </a>

                            <a href=""
                            ng-if="model.user.avatars"
                            class="umb-user-group-preview__action umb-user-group-preview__action--red"
                            ng-click="model.clearAvatar()"
                            prevent-default>
                                <localize key="user_removePhoto">Remove photo</localize>
                            </a>

                        </div>

                    </ng-form>

<<<<<<< HEAD
                </div>

                <!-- Actions -->
                <div style="margin-bottom: 20px;">

                    <div style="margin-bottom: 10px;">
                        <umb-button ng-if="model.user.userDisplayState.key === 'Disabled' && !model.user.isCurrentUser"
                                    type="button"
                                    button-style="[success,block]"
                                    state="model.enableUserButtonState"
                                    action="model.enableUser()"
                                    label="Enable"
                                    label-key="actions_enable"
                                    size="s">
                        </umb-button>
                    </div>

                    <div style="margin-bottom: 10px;">
                        <umb-button ng-if="model.user.userDisplayState.key === 'LockedOut' && !model.user.isCurrentUser"
                                    type="button"
                                    button-style="[success,block]"
                                    state="model.unlockUserButtonState"
                                    action="model.unlockUser()"
                                    label="Unlock"
                                    label-key="actions_unlock"
                                    size="s">
                        </umb-button>
                    </div>

                    <div style="margin-bottom: 10px;">
=======
            <!-- Actions -->
            <div class="umb-user-details-actions">

                <div>
                    <umb-button ng-if="model.user.userDisplayState.key === 'Disabled' && !model.user.isCurrentUser"
                                type="button"
                                button-style="[success,block]"
                                state="model.enableUserButtonState"
                                action="model.enableUser()"
                                label="Enable"
                                label-key="actions_enable"
                                size="s">
                    </umb-button>
                </div>

                <div>
                    <umb-button ng-if="model.user.userDisplayState.key === 'LockedOut' && !model.user.isCurrentUser"
                                type="button"
                                button-style="[success,block]"
                                state="model.unlockUserButtonState"
                                action="model.unlockUser()"
                                label="Unlock"
                                label-key="actions_unlock"
                                size="s">
                    </umb-button>
                </div>
                <div>
>>>>>>> 7a474c6f
                    <umb-button ng-if="model.user.userDisplayState.key !== 'Disabled' && model.user.userDisplayState.key !== 'Invited' && !model.user.isCurrentUser"
                                    type="button"
                                    button-style="[info,block]"
                                    action="model.disableUser()"
                                    state="model.disableUserButtonState"
                                    label="Disable"
                                    label-key="actions_disable"
                                    size="s">
                        </umb-button>
                    </div>

                <umb-button type="button" ng-if="model.user.userDisplayState.key !== 'Invited'"
                                button-style="[info,block]"
                                action="model.toggleChangePassword()"
                                label="Change password"
                                label-key="general_changePassword"
                                state="changePasswordButtonState"
                                ng-if="model.changePasswordModel.isChanging === false"
                                size="s">
                    </umb-button>
<<<<<<< HEAD

                <umb-button type="button" ng-if="!model.user.lastLoginDate"
                            button-style="[danger,block]"
                            action="model.deleteNonLoggedInUser()"
                            label="Delete"
                            label-key="user_deleteUser"
                            state="deleteNotLoggedInUserButtonState"
                            size="s">
                </umb-button>
=======
                </div>
                <div>
                    <umb-button type="button" ng-if="model.user.userDisplayState.key !== 'Invited'"
                                button-style="[info,block]"
                                action="model.toggleChangePassword()"
                                label="Change password"
                                label-key="general_changePassword"
                                state="changePasswordButtonState"
                                ng-if="model.changePasswordModel.isChanging === false"
                                size="s">
                    </umb-button>
                </div>
                <div>
                    <umb-button type="button" ng-if="!model.user.lastLoginDate"
                                button-style="[danger,block]"
                                action="model.deleteNonLoggedInUser()"
                                label="Delete"
                                label-key="user_deleteUser"
                                state="deleteNotLoggedInUserButtonState"
                                size="s">
                    </umb-button>
                </div>
>>>>>>> 7a474c6f

                    <ng-form ng-if="model.changePasswordModel.isChanging" name="passwordForm" class="block-form" val-form-manager>

                        <change-password password-values="model.user.changePassword"
                                        config="model.changePasswordModel.config">
                        </change-password>

                        <umb-button type="button"
                                    action="model.toggleChangePassword()"
                                    label="Cancel"
                                    label-key="general_cancel"
                                    button-style="cancel">
                        </umb-button>

                    </ng-form>

                    <div ng-if="model.user.resetPasswordValue">
                        <p><br />Password reset to value: <strong>{{model.user.resetPasswordValue}}</strong></p>
                    </div>

<<<<<<< HEAD
                </div>

                <!-- User stats -->
                <div class="umb-package-details__information-item">
                    <div class="umb-package-details__information-item-label">
                        <localize key="general_status">Status</localize>:
                    </div>
                    <div class="umb-package-details__information-item-content">
                        <umb-badge style="margin-top: 4px;" size="s" color="{{model.user.userDisplayState.color}}">
                            {{model.user.userDisplayState.name}}
                        </umb-badge>
                    </div>
=======
            <!-- User stats -->
            <div class="umb-user-details-details__information-item">
                <div class="umb-user-details-details__information-item-label">
                    <localize key="general_status">Status</localize>:
                </div>
                <div class="umb-user-details-details__information-item-content">
                    <umb-badge style="margin-top: 4px;" size="s" color="{{model.user.userDisplayState.color}}">
                        {{model.user.userDisplayState.name}}
                    </umb-badge>
>>>>>>> 7a474c6f
                </div>

            <div ng-if="model.user.userDisplayState.key === 'Invited' && !model.user.isCurrentUser">
                <textarea name="resendInviteMessage"
                          type="text"
                          class="input-block-level"
                          localize="placeholder"
                          placeholder="@placeholders_enterMessage"
                          ng-model="model.resendInviteMessage"
                          rows="4">
                </textarea>
                <umb-button type="button"
                            button-style="[info,block]"
                            action="model.resendInvite()"
                            state="model.resendInviteButtonState"
                            label="Resend Invite"
                            label-key="actions_resendInvite"
                            size="s">
                </umb-button>
            </div>

<<<<<<< HEAD
                <div class="umb-package-details__information-item">
                    <div class="umb-package-details__information-item-label">
                        <localize key="user_lastLogin">Last login</localize>:
                    </div>
                    <div class="umb-package-details__information-item-content">
                        <span ng-if="model.user.lastLoginDate">{{ model.user.formattedLastLogin }}</span>
                        <span ng-if="!model.user.lastLoginDate">{{ model.user.name | umbWordLimit:1 }} <localize key="user_noLogin">has not logged in yet</localize></span>
                    </div>
=======
            <div class="umb-user-details-details__information-item">
                <div class="umb-user-details-details__information-item-label">
                    <localize key="user_lastLogin">Last login</localize>:
                </div>
                <div class="umb-user-details-details__information-item-content">
                    <span ng-if="model.user.lastLoginDate">{{ model.user.formattedLastLogin }}</span>
                    <span ng-if="!model.user.lastLoginDate">{{ model.user.name | umbWordLimit:1 }} <localize key="user_noLogin">has not logged in yet</localize></span>
>>>>>>> 7a474c6f
                </div>

<<<<<<< HEAD
                <div class="umb-package-details__information-item">
                    <div class="umb-package-details__information-item-label">
                        <localize key="user_failedPasswordAttempts">Failed login attempts</localize>:
                    </div>
                    <div class="umb-package-details__information-item-content">
                        {{ model.user.failedPasswordAttempts }}
                    </div>
=======
            <div class="umb-user-details-details__information-item">
                <div class="umb-user-details-details__information-item-label">
                    <localize key="user_failedPasswordAttempts">Failed login attempts</localize>:
                </div>
                <div class="umb-user-details-details__information-item-content">
                    {{ model.user.failedPasswordAttempts }}
>>>>>>> 7a474c6f
                </div>

<<<<<<< HEAD
                <div class="umb-package-details__information-item">
                    <div class="umb-package-details__information-item-label">
                        <localize key="user_lastLockoutDate">Last lockout date</localize>:
                    </div>
                    <div class="umb-package-details__information-item-content">
                        <span ng-if="model.user.lastLockoutDate === '0001-01-01T00:00:00'">
                            {{ model.user.name | umbWordLimit:1 }} <localize key="user_noLockouts">hasn't been locked out</localize>
                        </span>
                        <span ng-if="model.user.lastLockoutDate !== '0001-01-01T00:00:00'">{{ model.user.formattedLastLockoutDate }}</span>
                    </div>
=======
            <div class="umb-user-details-details__information-item">
                <div class="umb-user-details-details__information-item-label">
                    <localize key="user_lastLockoutDate">Last lockout date</localize>:
                </div>
                <div class="umb-user-details-details__information-item-content">
                    <span ng-if="model.user.lastLockoutDate === '0001-01-01T00:00:00'">
                        {{ model.user.name | umbWordLimit:1 }} <localize key="user_noLockouts">hasn't been locked out</localize>
                    </span>
                    <span ng-if="model.user.lastLockoutDate !== '0001-01-01T00:00:00'">{{ model.user.formattedLastLockoutDate }}</span>
>>>>>>> 7a474c6f
                </div>

<<<<<<< HEAD
                <div class="umb-package-details__information-item">
                    <div class="umb-package-details__information-item-label">
                        <localize key="user_lastPasswordChangeDate">Password is last changed</localize>:
                    </div>
                    <div class="umb-package-details__information-item-content">
                        <span ng-if="model.user.lastPasswordChangeDate === '0001-01-01T00:00:00'">
                            <localize key="user_noPasswordChange">The password hasn't been changed</localize>
                        </span>
                        <span ng-if="model.user.lastPasswordChangeDate !== '0001-01-01T00:00:00'">{{ model.user.formattedLastPasswordChangeDate }}</span>
                    </div>
=======
            <div class="umb-user-details-details__information-item">
                <div class="umb-user-details-details__information-item-label">
                    <localize key="user_lastPasswordChangeDate">Password is last changed</localize>:
                </div>
                <div class="umb-user-details-details__information-item-content">
                    <span ng-if="model.user.lastPasswordChangeDate === '0001-01-01T00:00:00'">
                        <localize key="user_noPasswordChange">The password hasn't been changed</localize>
                    </span>
                    <span ng-if="model.user.lastPasswordChangeDate !== '0001-01-01T00:00:00'">{{ model.user.formattedLastPasswordChangeDate }}</span>
>>>>>>> 7a474c6f
                </div>

<<<<<<< HEAD
                <div class="umb-package-details__information-item">
                    <div class="umb-package-details__information-item-label">
                        <localize key="user_createDate">User is created</localize>:
                    </div>
                    <div class="umb-package-details__information-item-content">
                        {{ model.user.formattedCreateDate }}
                    </div>
=======
            <div class="umb-user-details-details__information-item">
                <div class="umb-user-details-details__information-item-label">
                    <localize key="user_createDate">User is created</localize>:
                </div>
                <div class="umb-user-details-details__information-item-content">
                    {{ model.user.formattedCreateDate }}
>>>>>>> 7a474c6f
                </div>

<<<<<<< HEAD
                <div class="umb-package-details__information-item">
                    <div class="umb-package-details__information-item-label">
                        <localize key="user_updateDate">User is last updated</localize>:
                    </div>
                    <div class="umb-package-details__information-item-content">
                        {{ model.user.formattedUpdateDate }}
                    </div>
=======
            <div class="umb-user-details-details__information-item">
                <div class="umb-user-details-details__information-item-label">
                    <localize key="user_updateDate">User is last updated</localize>:
                </div>
                <div class="umb-user-details-details__information-item-content">
                    {{ model.user.formattedUpdateDate }}
>>>>>>> 7a474c6f
                </div>

            </umb-box-content>

        </umb-box>

    </div>

</div><|MERGE_RESOLUTION|>--- conflicted
+++ resolved
@@ -3,60 +3,52 @@
     <div class="umb-user-details-details__main-content">
 
         <umb-box>
-            <ng-form name="userProfileForm">
-                <umb-box-header title-key="user_profile"></umb-box-header>
-
-                <umb-box-content class="block-form">
+
+            <umb-box-header title-key="user_profile"></umb-box-header>
+
+            <umb-box-content class="block-form">
 
                 <umb-control-group label="@general_email" required="true" alias="email">
 
-                        <input type="email"
-                               localize="placeholder"
-                               placeholder="@placeholders_enteremail"
-                               class="input-block-level"
-                               ng-model="model.user.email"
-                               umb-auto-focus
-                               name="email"
+                    <input type="email"
+                           localize="placeholder"
+                           placeholder="@placeholders_enteremail"
+                           class="input-block-level"
+                           ng-model="model.user.email"
+                           umb-auto-focus
+                           name="email"
                            id="email"
-                               val-email
-                               required
-                               val-server-field="Email" />
-                        <span ng-messages="userProfileForm.email.$error" show-validation-on-submit >
-                            <span class="help-inline" ng-message="required"><localize key="general_required">Required</localize></span>
-                            <span class="help-inline" ng-message="valEmail"><localize key="validation_invalidEmail">Invalid email</localize></span>
-                            <span class="help-inline" ng-message="valServerField">{{userProfileForm.email.errorMsg}}</span>
-                        </span>
-                    </umb-control-group>
-
-                    <umb-control-group label="@general_username" ng-if="!model.usernameIsEmail" required="true">
-                        <input type="text"
-                               localize="placeholder"
-                               placeholder="@placeholders_enterusername"
-                               class="input-block-level"
-                               ng-model="model.user.username"
-                               umb-auto-focus name="username"
-                               required
-                               val-server-field="Username" />
-                        <span ng-messages="userProfileForm.username.$error" show-validation-on-submit >
-                            <span class="help-inline" ng-message="required"><localize key="general_required">Required</localize></span>
-                            <span class="help-inline" ng-message="valServerField">{{userProfileForm.username.errorMsg}}</span>
-                        </span>
-                    </umb-control-group>
-
-                    <umb-control-group label="@user_language" description="@user_languageHelp">
-                        <select class="input-block-level"
-                                ng-model="model.user.culture"
-                                ng-options="key as value for (key, value) in model.user.availableCultures"
-                                name="culture"
-                                required
-                                val-server-field="Culture"></select>
-                        <span ng-messages="userProfileForm.culture.$error" show-validation-on-submit >
-                            <span class="help-inline" ng-message="required"><localize key="general_required">Required</localize></span>
-                            <span class="help-inline" ng-message="valServerField">{{userProfileForm.username.errorMsg}}</span>
-                        </span>
-                    </umb-control-group>
-                </umb-box-content>
-            </ng-form>
+                           val-email
+                           required
+                           val-server-field="Email" />
+                    <span class="help-inline" val-msg-for="email" val-toggle-msg="required"><localize key="general_required">Required</localize></span>
+                    <span class="help-inline" val-msg-for="email" val-toggle-msg="valServerField"></span>
+                </umb-control-group>
+
+                <umb-control-group label="@general_username" ng-if="!model.usernameIsEmail" required="true">
+                    <input type="text"
+                           localize="placeholder"
+                           placeholder="@placeholders_enterusername"
+                           class="input-block-level"
+                           ng-model="model.user.username"
+                           umb-auto-focus name="username"
+                           required
+                           val-server-field="Username" />
+                    <span class="help-inline" val-msg-for="username" val-toggle-msg="required"><localize key="general_required">Required</localize></span>
+                    <span class="help-inline" val-msg-for="username" val-toggle-msg="valServerField"></span>
+                </umb-control-group>
+
+                <umb-control-group label="@user_language" description="@user_languageHelp">
+                    <select class="input-block-level"
+                            ng-model="model.user.culture"
+                            ng-options="key as value for (key, value) in model.user.availableCultures"
+                            name="culture"
+                            required
+                            val-server-field="Culture"></select>
+                    <span class="help-inline" val-msg-for="culture" val-toggle-msg="required"><localize key="general_required">Required</localize></span>
+                    <span class="help-inline" val-msg-for="culture" val-toggle-msg="valServerField"></span>
+                </umb-control-group>
+            </umb-box-content>
         </umb-box>
 
         <umb-box>
@@ -143,7 +135,7 @@
 
         <umb-box>
             <umb-box-header title-key="user_access" description-key="user_accessHelp"></umb-box-header>
-            <umb-box-content class="block-form">
+            <umb-box-content class="block-form" style="padding-bottom: 0;">
 
                 <umb-control-group label="@sections_content">
                     <umb-node-preview style="max-width: 100%;"
@@ -175,9 +167,6 @@
 
     <div class="umb-user-details-details__sidebar">
 
-<<<<<<< HEAD
-        <umb-box>
-=======
         <div class="umb-user-details-details__section">
 
             <!-- Avatar -->
@@ -221,84 +210,9 @@
                     </div>
 
                 </ng-form>
->>>>>>> 7a474c6f
-
-            <umb-box-content>
-
-                <!-- Avatar -->
-                <div style="margin-bottom: 20px; padding-bottom: 20px; border-bottom: 1px solid #d8d7d9;">
-                    <ng-form name="avatarForm" class="flex flex-column justify-center items-center">
-
-                        <umb-avatar style="margin-bottom: 15px;"
-                                    color="secondary"
-                                    size="xxl"
-                                    name="{{model.user.name}}"
-                                    img-src="{{model.user.avatars[3]}}"
-                                    img-srcset="{{model.user.avatars[4]}} 2x, {{model.user.avatars[4]}} 3x">
-                        </umb-avatar>
-
-                        <umb-progress-bar style="max-width: 120px;"
-                                        ng-if="model.avatarFile.uploadStatus === 'uploading'"
-                                        progress="{{ model.avatarFile.uploadProgress }}"
-                                        size="s">
-                        </umb-progress-bar>
-
-                        <div class="flex items-center" ng-if="model.avatarFile.uploadStatus !== 'uploading'">
-
-                            <a href=""
-                            class="umb-user-group-preview__action"
-                            ngf-select ng-model="filesHolder"
-                            ngf-change="model.changeAvatar($files, $event)"
-                            ngf-multiple="false"
-                            ngf-pattern="{{model.acceptedFileTypes}}"
-                            ngf-max-size="{{ model.maxFileSize }}">
-                                <localize key="user_changePhoto">Change photo</localize>
-                            </a>
-
-                            <a href=""
-                            ng-if="model.user.avatars"
-                            class="umb-user-group-preview__action umb-user-group-preview__action--red"
-                            ng-click="model.clearAvatar()"
-                            prevent-default>
-                                <localize key="user_removePhoto">Remove photo</localize>
-                            </a>
-
-                        </div>
-
-                    </ng-form>
-
-<<<<<<< HEAD
-                </div>
-
-                <!-- Actions -->
-                <div style="margin-bottom: 20px;">
-
-                    <div style="margin-bottom: 10px;">
-                        <umb-button ng-if="model.user.userDisplayState.key === 'Disabled' && !model.user.isCurrentUser"
-                                    type="button"
-                                    button-style="[success,block]"
-                                    state="model.enableUserButtonState"
-                                    action="model.enableUser()"
-                                    label="Enable"
-                                    label-key="actions_enable"
-                                    size="s">
-                        </umb-button>
-                    </div>
-
-                    <div style="margin-bottom: 10px;">
-                        <umb-button ng-if="model.user.userDisplayState.key === 'LockedOut' && !model.user.isCurrentUser"
-                                    type="button"
-                                    button-style="[success,block]"
-                                    state="model.unlockUserButtonState"
-                                    action="model.unlockUser()"
-                                    label="Unlock"
-                                    label-key="actions_unlock"
-                                    size="s">
-                        </umb-button>
-                    </div>
-
-                    <div style="margin-bottom: 10px;">
-=======
+
+            </div>
+
             <!-- Actions -->
             <div class="umb-user-details-actions">
 
@@ -326,38 +240,15 @@
                     </umb-button>
                 </div>
                 <div>
->>>>>>> 7a474c6f
                     <umb-button ng-if="model.user.userDisplayState.key !== 'Disabled' && model.user.userDisplayState.key !== 'Invited' && !model.user.isCurrentUser"
-                                    type="button"
-                                    button-style="[info,block]"
-                                    action="model.disableUser()"
-                                    state="model.disableUserButtonState"
-                                    label="Disable"
-                                    label-key="actions_disable"
-                                    size="s">
-                        </umb-button>
-                    </div>
-
-                <umb-button type="button" ng-if="model.user.userDisplayState.key !== 'Invited'"
+                                type="button"
                                 button-style="[info,block]"
-                                action="model.toggleChangePassword()"
-                                label="Change password"
-                                label-key="general_changePassword"
-                                state="changePasswordButtonState"
-                                ng-if="model.changePasswordModel.isChanging === false"
-                                size="s">
-                    </umb-button>
-<<<<<<< HEAD
-
-                <umb-button type="button" ng-if="!model.user.lastLoginDate"
-                            button-style="[danger,block]"
-                            action="model.deleteNonLoggedInUser()"
-                            label="Delete"
-                            label-key="user_deleteUser"
-                            state="deleteNotLoggedInUserButtonState"
-                            size="s">
-                </umb-button>
-=======
+                                action="model.disableUser()"
+                                state="model.disableUserButtonState"
+                                label="Disable"
+                                label-key="actions_disable"
+                                size="s">
+                    </umb-button>
                 </div>
                 <div>
                     <umb-button type="button" ng-if="model.user.userDisplayState.key !== 'Invited'"
@@ -380,41 +271,28 @@
                                 size="s">
                     </umb-button>
                 </div>
->>>>>>> 7a474c6f
-
-                    <ng-form ng-if="model.changePasswordModel.isChanging" name="passwordForm" class="block-form" val-form-manager>
-
-                        <change-password password-values="model.user.changePassword"
-                                        config="model.changePasswordModel.config">
-                        </change-password>
-
-                        <umb-button type="button"
-                                    action="model.toggleChangePassword()"
-                                    label="Cancel"
-                                    label-key="general_cancel"
-                                    button-style="cancel">
-                        </umb-button>
-
-                    </ng-form>
-
-                    <div ng-if="model.user.resetPasswordValue">
-                        <p><br />Password reset to value: <strong>{{model.user.resetPasswordValue}}</strong></p>
-                    </div>
-
-<<<<<<< HEAD
-                </div>
-
-                <!-- User stats -->
-                <div class="umb-package-details__information-item">
-                    <div class="umb-package-details__information-item-label">
-                        <localize key="general_status">Status</localize>:
-                    </div>
-                    <div class="umb-package-details__information-item-content">
-                        <umb-badge style="margin-top: 4px;" size="s" color="{{model.user.userDisplayState.color}}">
-                            {{model.user.userDisplayState.name}}
-                        </umb-badge>
-                    </div>
-=======
+
+                <ng-form ng-if="model.changePasswordModel.isChanging" name="passwordForm" class="block-form" val-form-manager>
+
+                    <change-password password-values="model.user.changePassword"
+                                     config="model.changePasswordModel.config">
+                    </change-password>
+
+                    <umb-button type="button"
+                                action="model.toggleChangePassword()"
+                                label="Cancel"
+                                label-key="general_cancel"
+                                button-style="cancel">
+                    </umb-button>
+
+                </ng-form>
+
+                <div ng-if="model.user.resetPasswordValue">
+                    <p><br />Password reset to value: <strong>{{model.user.resetPasswordValue}}</strong></p>
+                </div>
+
+            </div>
+
             <!-- User stats -->
             <div class="umb-user-details-details__information-item">
                 <div class="umb-user-details-details__information-item-label">
@@ -424,8 +302,8 @@
                     <umb-badge style="margin-top: 4px;" size="s" color="{{model.user.userDisplayState.color}}">
                         {{model.user.userDisplayState.name}}
                     </umb-badge>
->>>>>>> 7a474c6f
-                </div>
+                </div>
+            </div>
 
             <div ng-if="model.user.userDisplayState.key === 'Invited' && !model.user.isCurrentUser">
                 <textarea name="resendInviteMessage"
@@ -446,16 +324,6 @@
                 </umb-button>
             </div>
 
-<<<<<<< HEAD
-                <div class="umb-package-details__information-item">
-                    <div class="umb-package-details__information-item-label">
-                        <localize key="user_lastLogin">Last login</localize>:
-                    </div>
-                    <div class="umb-package-details__information-item-content">
-                        <span ng-if="model.user.lastLoginDate">{{ model.user.formattedLastLogin }}</span>
-                        <span ng-if="!model.user.lastLoginDate">{{ model.user.name | umbWordLimit:1 }} <localize key="user_noLogin">has not logged in yet</localize></span>
-                    </div>
-=======
             <div class="umb-user-details-details__information-item">
                 <div class="umb-user-details-details__information-item-label">
                     <localize key="user_lastLogin">Last login</localize>:
@@ -463,39 +331,18 @@
                 <div class="umb-user-details-details__information-item-content">
                     <span ng-if="model.user.lastLoginDate">{{ model.user.formattedLastLogin }}</span>
                     <span ng-if="!model.user.lastLoginDate">{{ model.user.name | umbWordLimit:1 }} <localize key="user_noLogin">has not logged in yet</localize></span>
->>>>>>> 7a474c6f
-                </div>
-
-<<<<<<< HEAD
-                <div class="umb-package-details__information-item">
-                    <div class="umb-package-details__information-item-label">
-                        <localize key="user_failedPasswordAttempts">Failed login attempts</localize>:
-                    </div>
-                    <div class="umb-package-details__information-item-content">
-                        {{ model.user.failedPasswordAttempts }}
-                    </div>
-=======
+                </div>
+            </div>
+
             <div class="umb-user-details-details__information-item">
                 <div class="umb-user-details-details__information-item-label">
                     <localize key="user_failedPasswordAttempts">Failed login attempts</localize>:
                 </div>
                 <div class="umb-user-details-details__information-item-content">
                     {{ model.user.failedPasswordAttempts }}
->>>>>>> 7a474c6f
-                </div>
-
-<<<<<<< HEAD
-                <div class="umb-package-details__information-item">
-                    <div class="umb-package-details__information-item-label">
-                        <localize key="user_lastLockoutDate">Last lockout date</localize>:
-                    </div>
-                    <div class="umb-package-details__information-item-content">
-                        <span ng-if="model.user.lastLockoutDate === '0001-01-01T00:00:00'">
-                            {{ model.user.name | umbWordLimit:1 }} <localize key="user_noLockouts">hasn't been locked out</localize>
-                        </span>
-                        <span ng-if="model.user.lastLockoutDate !== '0001-01-01T00:00:00'">{{ model.user.formattedLastLockoutDate }}</span>
-                    </div>
-=======
+                </div>
+            </div>
+
             <div class="umb-user-details-details__information-item">
                 <div class="umb-user-details-details__information-item-label">
                     <localize key="user_lastLockoutDate">Last lockout date</localize>:
@@ -505,21 +352,9 @@
                         {{ model.user.name | umbWordLimit:1 }} <localize key="user_noLockouts">hasn't been locked out</localize>
                     </span>
                     <span ng-if="model.user.lastLockoutDate !== '0001-01-01T00:00:00'">{{ model.user.formattedLastLockoutDate }}</span>
->>>>>>> 7a474c6f
-                </div>
-
-<<<<<<< HEAD
-                <div class="umb-package-details__information-item">
-                    <div class="umb-package-details__information-item-label">
-                        <localize key="user_lastPasswordChangeDate">Password is last changed</localize>:
-                    </div>
-                    <div class="umb-package-details__information-item-content">
-                        <span ng-if="model.user.lastPasswordChangeDate === '0001-01-01T00:00:00'">
-                            <localize key="user_noPasswordChange">The password hasn't been changed</localize>
-                        </span>
-                        <span ng-if="model.user.lastPasswordChangeDate !== '0001-01-01T00:00:00'">{{ model.user.formattedLastPasswordChangeDate }}</span>
-                    </div>
-=======
+                </div>
+            </div>
+
             <div class="umb-user-details-details__information-item">
                 <div class="umb-user-details-details__information-item-label">
                     <localize key="user_lastPasswordChangeDate">Password is last changed</localize>:
@@ -529,48 +364,28 @@
                         <localize key="user_noPasswordChange">The password hasn't been changed</localize>
                     </span>
                     <span ng-if="model.user.lastPasswordChangeDate !== '0001-01-01T00:00:00'">{{ model.user.formattedLastPasswordChangeDate }}</span>
->>>>>>> 7a474c6f
-                </div>
-
-<<<<<<< HEAD
-                <div class="umb-package-details__information-item">
-                    <div class="umb-package-details__information-item-label">
-                        <localize key="user_createDate">User is created</localize>:
-                    </div>
-                    <div class="umb-package-details__information-item-content">
-                        {{ model.user.formattedCreateDate }}
-                    </div>
-=======
+                </div>
+            </div>
+
             <div class="umb-user-details-details__information-item">
                 <div class="umb-user-details-details__information-item-label">
                     <localize key="user_createDate">User is created</localize>:
                 </div>
                 <div class="umb-user-details-details__information-item-content">
                     {{ model.user.formattedCreateDate }}
->>>>>>> 7a474c6f
-                </div>
-
-<<<<<<< HEAD
-                <div class="umb-package-details__information-item">
-                    <div class="umb-package-details__information-item-label">
-                        <localize key="user_updateDate">User is last updated</localize>:
-                    </div>
-                    <div class="umb-package-details__information-item-content">
-                        {{ model.user.formattedUpdateDate }}
-                    </div>
-=======
+                </div>
+            </div>
+
             <div class="umb-user-details-details__information-item">
                 <div class="umb-user-details-details__information-item-label">
                     <localize key="user_updateDate">User is last updated</localize>:
                 </div>
                 <div class="umb-user-details-details__information-item-content">
                     {{ model.user.formattedUpdateDate }}
->>>>>>> 7a474c6f
-                </div>
-
-            </umb-box-content>
-
-        </umb-box>
+                </div>
+            </div>
+
+        </div>
 
     </div>
 
