(function () {
    "use strict";

    function UsersController($scope, $timeout, $location, $routeParams, usersResource,
        userGroupsResource, userService, localizationService,
        usersHelper, formHelper, dateHelper, editorService,
        listViewHelper) {

        var vm = this;

        vm.page = {};
        vm.users = [];
        vm.userGroups = [];
        vm.userStates = [];
        vm.selection = [];
        vm.newUser = {};
        vm.usersOptions = {};
        vm.userSortData = [
            { label: "Name (A-Z)", key: "Name", direction: "Ascending" },
            { label: "Name (Z-A)", key: "Name", direction: "Descending" },
            { label: "Newest", key: "CreateDate", direction: "Descending" },
            { label: "Oldest", key: "CreateDate", direction: "Ascending" },
            { label: "Last login", key: "LastLoginDate", direction: "Descending" }
        ];

        localizationService.localizeMany(_.map(vm.userSortData, function (userSort) {
            return "user_sort" + userSort.key + userSort.direction;
        })).then(function (data) {
            var reg = /^\[[\S\s]*]$/g;
            _.each(data, function (value, index) {
                if (!reg.test(value)) {
                    // Only translate if key exists
                    vm.userSortData[index].label = value;
                }
            });
        });

        vm.labels = {};
        localizationService.localizeMany(["user_stateAll"]).then(function (data) {
            vm.labels.all = data[0];
        });

        vm.userStatesFilter = [];
        vm.newUser.userGroups = [];
        vm.usersViewState = 'overview';

        vm.selectedBulkUserGroups = [];

        vm.usernameIsEmail = Umbraco.Sys.ServerVariables.umbracoSettings.usernameIsEmail;

        vm.allowDisableUser = true;
        vm.allowEnableUser = true;
        vm.allowUnlockUser = true;
        vm.allowSetUserGroup = true;

        vm.layouts = [
            {
                "icon": "icon-thumbnails-small",
                "path": "1",
                "selected": true
            },
            {
                "icon": "icon-list",
                "path": "2",
                "selected": true
            }
        ];

        // Get last selected layout for "users" (defaults to first layout = card layout)
        vm.activeLayout = listViewHelper.getLayout("users", vm.layouts); 

        // Don't show the invite button if no email is configured
        if (Umbraco.Sys.ServerVariables.umbracoSettings.showUserInvite) {
            vm.defaultButton = {
                labelKey: "user_inviteUser",
                handler: function () {
                    vm.setUsersViewState('inviteUser');
                }
            };
            vm.subButtons = [
                {
                    labelKey: "user_createUser",
                    handler: function () {
                        vm.setUsersViewState('createUser');
                    }
                }
            ];
        }
        else {
            vm.defaultButton = {
                labelKey: "user_createUser",
                handler: function () {
                    vm.setUsersViewState('createUser');
                }
            };
        }

        vm.toggleFilter = toggleFilter;
        vm.setUsersViewState = setUsersViewState;
        vm.selectLayout = selectLayout;
        vm.isSelectable = isSelectable;
        vm.selectUser = selectUser;
        vm.clearSelection = clearSelection;
        vm.clickUser = clickUser;
        vm.getEditPath = getEditPath;
        vm.disableUsers = disableUsers;
        vm.enableUsers = enableUsers;
        vm.unlockUsers = unlockUsers;
        vm.openBulkUserGroupPicker = openBulkUserGroupPicker;
        vm.openUserGroupPicker = openUserGroupPicker;
        vm.removeSelectedUserGroup = removeSelectedUserGroup;
        vm.selectAll = selectAll;
        vm.areAllSelected = areAllSelected;
        vm.searchUsers = searchUsers;
        vm.getFilterName = getFilterName;
        vm.setUserStatesFilter = setUserStatesFilter;
        vm.setUserGroupFilter = setUserGroupFilter;
        vm.setOrderByFilter = setOrderByFilter;
        vm.changePageNumber = changePageNumber;
        vm.createUser = createUser;
        vm.inviteUser = inviteUser;
        vm.getSortLabel = getSortLabel;
        vm.toggleNewUserPassword = toggleNewUserPassword;
        vm.copySuccess = copySuccess;
        vm.copyError = copyError;
        vm.goToUser = goToUser;

        function init() {

            initViewOptions();

            if ($routeParams.create) {
                setUsersViewState("createUser");
            }
            else if ($routeParams.invite) {
                setUsersViewState("inviteUser");
            }

            // Get users
            getUsers();

            // Get user groups
            userGroupsResource.getUserGroups({ onlyCurrentUserGroups: false }).then(function (userGroups) {
                vm.userGroups = userGroups;
                initUserGroupSelections();
            });

        }

        function initViewOptions() {

            // Start with default view options.
            vm.usersOptions.orderBy = "Name";
            vm.usersOptions.orderDirection = "Ascending";

            // Update from querystring if available.
            initViewOptionFromQueryString("orderBy");
            initViewOptionFromQueryString("orderDirection");
            initViewOptionFromQueryString("pageNumber");
            initViewOptionFromQueryString("userStates", true);
            initViewOptionFromQueryString("userGroups", true);
        }

        function initViewOptionFromQueryString(key, isCollection) {
            var value = $location.search()[key];
            if (value) {
                if (isCollection) {
                    value = value.split(",");
                }

                vm.usersOptions[key] = value;
            }
        }

        function initUserStateSelections() {
            initUsersOptionsFilterSelections(vm.userStatesFilter, vm.usersOptions.userStates, "key");
        }

        function initUserGroupSelections() {
            initUsersOptionsFilterSelections(vm.userGroups, vm.usersOptions.userGroups, "alias");
        }

        function initUsersOptionsFilterSelections(filterCollection, selectedCollection, keyField) {
            if (selectedCollection && selectedCollection.length > 0 && filterCollection && filterCollection.length > 0) {
                for (var i = 0; i < selectedCollection.length; i++) {
                    for (var j = 0; j < filterCollection.length; j++) {
                        if (filterCollection[j][keyField] === selectedCollection[i]) {
                            filterCollection[j].selected = true;
                        }
                    }
                }
            }
        }

        function getSortLabel(sortKey, sortDirection) {
            var found = _.find(vm.userSortData,
                function (i) {
                    return i.key === sortKey && i.direction === sortDirection;
                });
            return found ? found.label : sortKey;
        }

        function toggleFilter(type) {
            // hack: on-outside-click prevents us from closing the dropdown when clicking on another link
            // so I had to do this manually
            switch (type) {
                case "state":
                    vm.page.showStatusFilter = !vm.page.showStatusFilter;
                    vm.page.showGroupFilter = false;
                    vm.page.showOrderByFilter = false;
                    break;
                case "group":
                    vm.page.showGroupFilter = !vm.page.showGroupFilter;
                    vm.page.showStatusFilter = false;
                    vm.page.showOrderByFilter = false;
                    break;
                case "orderBy":
                    vm.page.showOrderByFilter = !vm.page.showOrderByFilter;
                    vm.page.showStatusFilter = false;
                    vm.page.showGroupFilter = false;
                    break;
            }
        }

        function setUsersViewState(state) {

            if (state === "createUser") {
                clearAddUserForm();

                $location.search("create", "true");
                $location.search("invite", null);
            }
            else if (state === "inviteUser") {
                $location.search("create", null);
                $location.search("invite", "true");
            }
            else if (state === "overview") {
                $location.search("create", null);
                $location.search("invite", null);
            }

            vm.usersViewState = state;
        }

        function selectLayout(selectedLayout) {
            // save the selected layout for "users" so it's applied next time the user visits this section
            vm.activeLayout = listViewHelper.setLayout("users", selectedLayout, vm.layouts); 
        }
        
        function isSelectable(user) {
            return !user.isCurrentUser;
        }
        
        function selectUser(user) {
            
            if (!isSelectable(user)) {
                return;
            }
            
            if (user.selected) {
                var index = vm.selection.indexOf(user.id);
                vm.selection.splice(index, 1);
                user.selected = false;
            } else {
                user.selected = true;
                vm.selection.push(user.id);
            }
            
            setBulkActions(vm.users);
            
        }

        function clearSelection() {
            angular.forEach(vm.users, function (user) {
                user.selected = false;
            });
            vm.selection = [];
        }
        
        function clickUser(user, $event) {
            
            $event.stopPropagation();
            
            if ($event) {
                // targeting a new tab/window?
                if ($event.ctrlKey || 
                    $event.shiftKey ||
                    $event.metaKey || // apple
                    ($event.button && $event.button === 1) // middle click, >IE9 + everyone else
                ) {
                    // yes, let the link open itself
                    return;
                }
            }
            
            goToUser(user);
            $event.preventDefault();

        }

        function disableUsers() {
            vm.disableUserButtonState = "busy";
            usersResource.disableUsers(vm.selection).then(function (data) {
                // update userState
                angular.forEach(vm.selection, function (userId) {
                    var user = getUserFromArrayById(userId, vm.users);
                    if (user) {
                        user.userState = 1;
                    }
                });
                // show the correct badges
                setUserDisplayState(vm.users);

                vm.disableUserButtonState = "init";
                clearSelection();

            }, function (error) {
                vm.disableUserButtonState = "error";
            });
        }

        function enableUsers() {
            vm.enableUserButtonState = "busy";
            usersResource.enableUsers(vm.selection).then(function (data) {
                // update userState
                angular.forEach(vm.selection, function (userId) {
                    var user = getUserFromArrayById(userId, vm.users);
                    if (user) {
                        user.userState = 0;
                    }
                });
                // show the correct badges
                setUserDisplayState(vm.users);
                vm.enableUserButtonState = "init";
                clearSelection();
            }, function (error) {
                vm.enableUserButtonState = "error";
            });
        }

        function unlockUsers() {
            vm.unlockUserButtonState = "busy";
            usersResource.unlockUsers(vm.selection).then(function (data) {
                // update userState
                angular.forEach(vm.selection, function (userId) {
                    var user = getUserFromArrayById(userId, vm.users);
                    if (user) {
                        user.userState = 0;
                    }
                });
                // show the correct badges
                setUserDisplayState(vm.users);
                vm.unlockUserButtonState = "init";
                clearSelection();
            }, function (error) {
                vm.unlockUserButtonState = "error";
            });
        }

        function getUserFromArrayById(userId, users) {
            return _.find(users, function (u) { return u.id === userId });
        }

        function openBulkUserGroupPicker() {
            var firstSelectedUser = getUserFromArrayById(vm.selection[0], vm.users);

            vm.selectedBulkUserGroups = _.clone(firstSelectedUser.userGroups);

            var userGroupPicker = {
                selection: vm.selectedBulkUserGroups,
                submit: function (model) {
                    usersResource.setUserGroupsOnUsers(model.selection, vm.selection).then(function (data) {
                        // sorting to ensure they show up in right order when updating the UI
                        vm.selectedBulkUserGroups.sort(function (a, b) {
                            return a.alias > b.alias ? 1 : a.alias < b.alias ? -1 : 0;
                        });
                        // apply changes to UI
                        _.each(vm.selection,
                            function (userId) {
                                var user = getUserFromArrayById(userId, vm.users);
                                user.userGroups = vm.selectedBulkUserGroups;
                            });
                        vm.selectedBulkUserGroups = [];
                        editorService.close();
                        clearSelection();
                    }, angular.noop);
                },
                close: function () {
                    vm.selectedBulkUserGroups = [];
                    editorService.close();
                }
            };
            editorService.userGroupPicker(userGroupPicker);
        }

        function openUserGroupPicker() {
            var currentSelection = [];
            angular.copy(vm.newUser.userGroups, currentSelection);
            var userGroupPicker = {
                selection: currentSelection,
                submit: function (model) {
                    // apply changes
                    if (model.selection) {
                        vm.newUser.userGroups = model.selection;
                    }
                    editorService.close();
                },
                close: function () {
                    // rollback on close
                    editorService.close();
                }
            };
            editorService.userGroupPicker(userGroupPicker);
        }

        function removeSelectedUserGroup(index, selection) {
            selection.splice(index, 1);
        }

        function selectAll() {
            if (areAllSelected()) {
                vm.selection = [];
                angular.forEach(vm.users, function (user) {
                    user.selected = false;
                });
            } else {
                // clear selection so we don't add the same user twice
                vm.selection = [];
                // select all users
                angular.forEach(vm.users, function (user) {
                    // prevent the current user to be selected
                    if (!user.isCurrentUser) {
                        user.selected = true;
                        vm.selection.push(user.id);
                    }
                });
            }
        }

        function areAllSelected() {
            // we need to check if the current user is part of the selection and 
            // subtract the user from the total selection to find out if all users are selected
            var includesCurrentUser = vm.users.some(function (user) { return user.isCurrentUser === true; });

            if (includesCurrentUser) {
                if (vm.selection.length === vm.users.length - 1) { return true; }
            } else {
                if (vm.selection.length === vm.users.length) { return true; }
            }
        }

        var search = _.debounce(function () {
            $scope.$apply(function () {
                changePageNumber(1);
            });
        }, 500);

        function searchUsers() {
            search();
        }

        function getFilterName(array) {
            var name = vm.labels.all;
            var found = false;
            angular.forEach(array, function (item) {
                if (item.selected) {
                    if (!found) {
                        name = item.name
                        found = true;
                    } else {
                        name = name + ", " + item.name;
                    }
                }
            });
            return name;
        }

        function setUserStatesFilter(userState) {

            if (!vm.usersOptions.userStates) {
                vm.usersOptions.userStates = [];
            }

            //If the selection is "ALL" then we need to unselect everything else since this is an 'odd' filter
            if (userState.key === "All") {
                angular.forEach(vm.userStatesFilter, function (i) {
                    i.selected = false;
                });
                //we can't unselect All
                userState.selected = true;
                //reset the selection passed to the server
                vm.usersOptions.userStates = [];
            }
            else {
                angular.forEach(vm.userStatesFilter, function (i) {
                    if (i.key === "All") {
                        i.selected = false;
                    }
                });
                var indexOfAll = vm.usersOptions.userStates.indexOf("All");
                if (indexOfAll >= 0) {
                    vm.usersOptions.userStates.splice(indexOfAll, 1);
                }
            }

            if (userState.selected) {
                vm.usersOptions.userStates.push(userState.key);
            }
            else {
                var index = vm.usersOptions.userStates.indexOf(userState.key);
                vm.usersOptions.userStates.splice(index, 1);
            }

<<<<<<< HEAD
            changePageNumber(1);
=======
            updateLocation("userStates", vm.usersOptions.userStates.join(","));
            getUsers();
>>>>>>> 48a51ea4
        }

        function setUserGroupFilter(userGroup) {

            if (!vm.usersOptions.userGroups) {
                vm.usersOptions.userGroups = [];
            }

            if (userGroup.selected) {
                vm.usersOptions.userGroups.push(userGroup.alias);
            } else {
                var index = vm.usersOptions.userGroups.indexOf(userGroup.alias);
                vm.usersOptions.userGroups.splice(index, 1);
            }

<<<<<<< HEAD
            changePageNumber(1);
=======
            updateLocation("userGroups", vm.usersOptions.userGroups.join(","));
            getUsers();
>>>>>>> 48a51ea4
        }

        function setOrderByFilter(value, direction) {
            vm.usersOptions.orderBy = value;
            vm.usersOptions.orderDirection = direction;
            updateLocation("orderBy", value);
            updateLocation("orderDirection", direction);
            getUsers();
        }

        function changePageNumber(pageNumber) {
            vm.usersOptions.pageNumber = pageNumber;
            updateLocation("pageNumber", pageNumber);
            getUsers();
        }

        function updateLocation(key, value) {
            $location.search(key, value);
        }

        function createUser(addUserForm) {

            if (formHelper.submitForm({ formCtrl: addUserForm, scope: $scope })) {

                vm.newUser.id = -1;
                vm.newUser.parentId = -1;
                vm.page.createButtonState = "busy";

                usersResource.createUser(vm.newUser)
                    .then(function (saved) {
                        vm.page.createButtonState = "success";
                        vm.newUser = saved;
                        setUsersViewState('createUserSuccess');
                        getUsers();
                    }, function (err) {
                        formHelper.handleError(err);
                        vm.page.createButtonState = "error";
                    });
            }

        }

        function inviteUser(addUserForm) {

            if (formHelper.submitForm({ formCtrl: addUserForm, scope: $scope })) {
                vm.newUser.id = -1;
                vm.newUser.parentId = -1;
                vm.page.createButtonState = "busy";

                usersResource.inviteUser(vm.newUser)
                    .then(function (saved) {
                        //success
                        vm.page.createButtonState = "success";
                        vm.newUser = saved;
                        setUsersViewState('inviteUserSuccess');
                        getUsers();
                    }, function (err) {
                        //error
                        formHelper.handleError(err);
                        vm.page.createButtonState = "error";
                    });
            }

        }

        function toggleNewUserPassword() {
            vm.newUser.showPassword = !vm.newUser.showPassword;
        }

        // copy to clip board success
        function copySuccess() {
            if (vm.page.copyPasswordButtonState !== "success") {
                $timeout(function(){
                    vm.page.copyPasswordButtonState = "success";
                });
                $timeout(function () {
                    resetClipboardButtonState();
                }, 1000);
            }
        }

        // copy to clip board error
        function copyError() {
            if (vm.page.copyPasswordButtonState !== "error") {
                $timeout(function() {
                    vm.page.copyPasswordButtonState = "error";
                });
                $timeout(function () {
                    resetClipboardButtonState();
                }, 1000);
            }
        }

        function resetClipboardButtonState() {
            vm.page.copyPasswordButtonState = "init";
        }

        function goToUser(user) {
            $location.path(pathToUser(user))
                .search("orderBy", vm.usersOptions.orderBy)
                .search("orderDirection", vm.usersOptions.orderDirection)
                .search("pageNumber", vm.usersOptions.pageNumber)
                .search("userStates", getUsersOptionsFilterCollectionAsDelimitedStringOrNull(vm.usersOptions.userStates))
                .search("userGroups", getUsersOptionsFilterCollectionAsDelimitedStringOrNull(vm.usersOptions.userGroups))
                .search("create", null)
                .search("invite", null);
        }

        function getUsersOptionsFilterCollectionAsDelimitedStringOrNull(collection) {
            if (collection && collection.length > 0) {
                return collection.join(",");
            }

            return null;
        }
        
        function getEditPath(user) {
            return pathToUser(user) + usersOptionsAsQueryString();
        }

        function pathToUser(user) {
            return "/users/users/user/" + user.id;
        }

        function usersOptionsAsQueryString() {
            var qs = "?orderBy=" + vm.usersOptions.orderBy +
                "&orderDirection=" + vm.usersOptions.orderDirection +
                "&pageNumber=" + vm.usersOptions.pageNumber;

            qs += addUsersOptionsFilterCollectionToQueryString("userStates", vm.usersOptions.userStates);
            qs += addUsersOptionsFilterCollectionToQueryString("userGroups", vm.usersOptions.userGroups);

            qs += "&mculture=" + $location.search().mculture;

            return qs;
        }

        function addUsersOptionsFilterCollectionToQueryString(name, collection) {
            if (collection && collection.length > 0) {
                return "&" + name + "=" + collection.join(",");
            }

            return "";
        }

        // helpers
        function getUsers() {

            vm.loading = true;

            // Get users
            usersResource.getPagedResults(vm.usersOptions).then(function (data) {

                vm.users = data.items;

                vm.usersOptions.pageNumber = data.pageNumber;
                vm.usersOptions.pageSize = data.pageSize;
                vm.usersOptions.totalItems = data.totalItems;
                vm.usersOptions.totalPages = data.totalPages;
                
                formatDates(vm.users);
                setUserDisplayState(vm.users);
                vm.userStatesFilter = usersHelper.getUserStatesFilter(data.userStates);
                initUserStateSelections();

                vm.loading = false;

            }, function (error) {

                vm.loading = false;

            });
        }

        function setUserDisplayState(users) {
            angular.forEach(users, function (user) {
                user.userDisplayState = usersHelper.getUserStateFromValue(user.userState);
            });
        }

        function formatDates(users) {
            angular.forEach(users, function (user) {
                if (user.lastLoginDate) {
                    var dateVal;
                    var serverOffset = Umbraco.Sys.ServerVariables.application.serverTimeOffset;
                    var localOffset = new Date().getTimezoneOffset();
                    var serverTimeNeedsOffsetting = (-serverOffset !== localOffset);

                    if (serverTimeNeedsOffsetting) {
                        dateVal = dateHelper.convertToLocalMomentTime(user.lastLoginDate, serverOffset);
                    } else {
                        dateVal = moment(user.lastLoginDate, "YYYY-MM-DD HH:mm:ss");
                    }

                    // get current backoffice user and format date
                    userService.getCurrentUser().then(function (currentUser) {
                        user.formattedLastLogin = dateVal.locale(currentUser.locale).format("LLL");
                    });
                }
            });
        }

        function setBulkActions(users) {

            // reset all states
            vm.allowDisableUser = true;
            vm.allowEnableUser = true;
            vm.allowUnlockUser = true;
            vm.allowSetUserGroup = true;

            var firstSelectedUserGroups;

            angular.forEach(users, function (user) {
                
                if (!user.selected) {
                    return;
                }
                
                
                // if the current user is selected prevent any bulk actions with the user included
                if (user.isCurrentUser) {
                    vm.allowDisableUser = false;
                    vm.allowEnableUser = false;
                    vm.allowUnlockUser = false;
                    vm.allowSetUserGroup = false;
                    
                    return false;
                }

                if (user.userDisplayState && user.userDisplayState.key === "Disabled") {
                    vm.allowDisableUser = false;
                }

                if (user.userDisplayState && user.userDisplayState.key === "Active") {
                    vm.allowEnableUser = false;
                }

                if (user.userDisplayState && user.userDisplayState.key === "Invited") {
                    vm.allowEnableUser = false;
                }

                if (user.userDisplayState && user.userDisplayState.key === "LockedOut") {
                    vm.allowEnableUser = false;
                }

                if (user.userDisplayState && user.userDisplayState.key !== "LockedOut") {
                    vm.allowUnlockUser = false;
                }

                // store the user group aliases of the first selected user
                if (vm.allowSetUserGroup === true) {
                    if (!firstSelectedUserGroups) {
                        firstSelectedUserGroups = user.userGroups.map(function (ug) { return ug.alias; });
                    } else {
                        // for 2nd+ selected user, compare the user group aliases to determine if we should allow bulk editing.
                        // we don't allow bulk editing of users not currently having the same assigned user groups, as we can't
                        // really support that in the user group picker.
                        var userGroups = user.userGroups.map(function (ug) { return ug.alias; });
                        if (_.difference(firstSelectedUserGroups, userGroups).length > 0) {
                            vm.allowSetUserGroup = false;
                        }
                    }
                }
            });
        }

        function clearAddUserForm() {
            // clear form data
            vm.newUser.name = "";
            vm.newUser.email = "";
            vm.newUser.userGroups = [];
            vm.newUser.message = "";
            // clear button state
            vm.page.createButtonState = "init";
        }

        init();

    }

    angular.module("umbraco").controller("Umbraco.Editors.Users.UsersController", UsersController);

})();<|MERGE_RESOLUTION|>--- conflicted
+++ resolved
@@ -511,12 +511,8 @@
                 vm.usersOptions.userStates.splice(index, 1);
             }
 
-<<<<<<< HEAD
+            updateLocation("userStates", vm.usersOptions.userStates.join(","));
             changePageNumber(1);
-=======
-            updateLocation("userStates", vm.usersOptions.userStates.join(","));
-            getUsers();
->>>>>>> 48a51ea4
         }
 
         function setUserGroupFilter(userGroup) {
@@ -532,12 +528,8 @@
                 vm.usersOptions.userGroups.splice(index, 1);
             }
 
-<<<<<<< HEAD
+            updateLocation("userGroups", vm.usersOptions.userGroups.join(","));
             changePageNumber(1);
-=======
-            updateLocation("userGroups", vm.usersOptions.userGroups.join(","));
-            getUsers();
->>>>>>> 48a51ea4
         }
 
         function setOrderByFilter(value, direction) {
