(function () {
<<<<<<< HEAD
  "use strict";

  function UserEditController($scope, eventsService, $q, $location, $routeParams, formHelper, usersResource,
    userService, contentEditingHelper, localizationService, mediaHelper, Upload, umbRequestHelper,
    usersHelper, authResource, dateHelper, editorService, overlayService, externalLoginInfoService) {

    var currentLoggedInUser = null;

    var vm = this;

    vm.page = {};
    vm.page.rootIcon = "icon-folder";
    vm.user = {
      changePassword: null
    };
    vm.breadcrumbs = [];
    vm.showBackButton = true;
    vm.avatarFile = {};
    vm.labels = {};
    vm.maxFileSize = Umbraco.Sys.ServerVariables.umbracoSettings.maxFileSize + "KB";
    vm.acceptedFileTypes = mediaHelper.formatFileTypes(Umbraco.Sys.ServerVariables.umbracoSettings.imageFileTypes);
    vm.usernameIsEmail = Umbraco.Sys.ServerVariables.umbracoSettings.usernameIsEmail;

    //create the initial model for change password
    vm.changePasswordModel = {
      config: {},
      isChanging: false,
      value: {}
    };

    vm.goToPage = goToPage;
    vm.openUserGroupPicker = openUserGroupPicker;
    vm.openContentPicker = openContentPicker;
    vm.openMediaPicker = openMediaPicker;
    vm.editSelectedItem = editSelectedItem;
    vm.removeSelectedItem = removeSelectedItem;
    vm.disableUser = disableUser;
    vm.enableUser = enableUser;
    vm.unlockUser = unlockUser;
    vm.resendInvite = resendInvite;
    vm.deleteNonLoggedInUser = deleteNonLoggedInUser;
    vm.changeAvatar = changeAvatar;
    vm.clearAvatar = clearAvatar;
    vm.save = save;
    vm.allowGroupEdit = allowGroupEdit;

    vm.changePassword = changePassword;
    vm.toggleChangePassword = toggleChangePassword;

    vm.denyLocalLogin = externalLoginInfoService.hasDenyLocalLogin();

    function init() {

      vm.loading = true;

      var labelKeys = [
        "general_saving",
        "general_cancel",
        "defaultdialogs_selectContentStartNode",
        "defaultdialogs_selectMediaStartNode",
        "sections_users",
        "content_contentRoot",
        "media_mediaRoot",
        "user_noStartNodes",
        "user_defaultInvitationMessage",
        "user_deleteUserConfirmation"
      ];

      localizationService.localizeMany(labelKeys).then(function (values) {
        vm.labels.saving = values[0];
        vm.labels.cancel = values[1];
        vm.labels.selectContentStartNode = values[2];
        vm.labels.selectMediaStartNode = values[3];
        vm.labels.users = values[4];
        vm.labels.contentRoot = values[5];
        vm.labels.mediaRoot = values[6];
        vm.labels.noStartNodes = values[7];
        vm.labels.defaultInvitationMessage = values[8];
        vm.labels.deleteUserConfirmation = values[9];
      });

      // get user
      usersResource.getUser($routeParams.id).then(function (user) {
        vm.user = user;
        vm.user.navigation[0].active = true;
        makeBreadcrumbs(vm.user);
        setUserDisplayState();
        formatDatesToLocal(vm.user);

        vm.usernameIsEmail = Umbraco.Sys.ServerVariables.umbracoSettings.usernameIsEmail && user.email === user.username;

        //go get the config for the membership provider and add it to the model
        authResource.getPasswordConfig(user.id).then(function (data) {
          vm.changePasswordModel.config = data;

          //the user has a password if they are not states: Invited, NoCredentials
          vm.changePasswordModel.config.hasPassword = vm.user.userState !== "Invited" && vm.user.userState !== "Inactive";

          vm.changePasswordModel.config.disableToggle = true;

          $scope.$emit("$setAccessibleHeader", false, "general_user", false, vm.user.name, "", true);
          vm.loading = false;
        });
      });
    }
=======
    "use strict";

    function UserEditController($scope, eventsService, $q, $location, $routeParams, formHelper, usersResource, twoFactorLoginResource,
        userService, contentEditingHelper, localizationService, mediaHelper, Upload, umbRequestHelper,
        usersHelper, authResource, dateHelper, editorService, overlayService, externalLoginInfoService) {

        var currentLoggedInUser = null;

        var vm = this;

        vm.page = {};
        vm.page.rootIcon = "icon-folder";
        vm.user = {
            changePassword: null
        };
        vm.breadcrumbs = [];
        vm.showBackButton = true;
        vm.hasTwoFactorProviders = false;
        vm.avatarFile = {};
        vm.labels = {};
        vm.maxFileSize = Umbraco.Sys.ServerVariables.umbracoSettings.maxFileSize + "KB";
        vm.acceptedFileTypes = mediaHelper.formatFileTypes(Umbraco.Sys.ServerVariables.umbracoSettings.imageFileTypes);
        vm.usernameIsEmail = Umbraco.Sys.ServerVariables.umbracoSettings.usernameIsEmail;

        //create the initial model for change password
        vm.changePasswordModel = {
            config: {},
            isChanging: false,
            value: {}
        };

        vm.goToPage = goToPage;
        vm.openUserGroupPicker = openUserGroupPicker;
        vm.openContentPicker = openContentPicker;
        vm.openMediaPicker = openMediaPicker;
        vm.editSelectedItem = editSelectedItem;
        vm.removeSelectedItem = removeSelectedItem;
        vm.disableUser = disableUser;
        vm.enableUser = enableUser;
        vm.unlockUser = unlockUser;
        vm.toggleConfigureTwoFactor = toggleConfigureTwoFactor;
        vm.resendInvite = resendInvite;
        vm.deleteNonLoggedInUser = deleteNonLoggedInUser;
        vm.changeAvatar = changeAvatar;
        vm.clearAvatar = clearAvatar;
        vm.save = save;
        vm.allowGroupEdit = allowGroupEdit;

        vm.changePassword = changePassword;
        vm.toggleChangePassword = toggleChangePassword;

        vm.denyLocalLogin = externalLoginInfoService.hasDenyLocalLogin();

        function init() {

            vm.loading = true;

            var labelKeys = [
                "general_saving",
                "general_cancel",
                "defaultdialogs_selectContentStartNode",
                "defaultdialogs_selectMediaStartNode",
                "sections_users",
                "content_contentRoot",
                "media_mediaRoot",
                "user_noStartNodes",
                "user_defaultInvitationMessage",
                "user_deleteUserConfirmation"
            ];

            localizationService.localizeMany(labelKeys).then(function (values) {
                vm.labels.saving = values[0];
                vm.labels.cancel = values[1];
                vm.labels.selectContentStartNode = values[2];
                vm.labels.selectMediaStartNode = values[3];
                vm.labels.users = values[4];
                vm.labels.contentRoot = values[5];
                vm.labels.mediaRoot = values[6];
                vm.labels.noStartNodes = values[7];
                vm.labels.defaultInvitationMessage = values[8];
                vm.labels.deleteUserConfirmation = values[9];
            });
>>>>>>> ea264c79

    function getLocalDate(date, culture, format) {
      if (date) {
        var dateVal;
        var serverOffset = Umbraco.Sys.ServerVariables.application.serverTimeOffset;
        var localOffset = new Date().getTimezoneOffset();
        var serverTimeNeedsOffsetting = (-serverOffset !== localOffset);

        if (serverTimeNeedsOffsetting) {
          dateVal = dateHelper.convertToLocalMomentTime(date, serverOffset);
        } else {
          dateVal = moment(date, "YYYY-MM-DD HH:mm:ss");
        }

        return dateVal.locale(culture).format(format);
      }
    }

    function toggleChangePassword() {
      //reset it
      vm.user.changePassword = null;

      localizationService.localizeMany(["general_cancel", "general_confirm", "general_changePassword"])
        .then(function (data) {
          const overlay = {
            view: "changepassword",
            title: data[2],
            changePassword: vm.user.changePassword,
            config: vm.changePasswordModel.config,
            closeButtonLabel: data[0],
            submitButtonLabel: data[1],
            submitButtonStyle: 'success',
            close: () => overlayService.close(),
            submit: model => {
              overlayService.close();
              vm.changePasswordModel.value = model.changePassword;
              changePassword();
            }
          };
          overlayService.open(overlay);
        });
    }

    function save() {

      if (formHelper.submitForm({ scope: $scope })) {

<<<<<<< HEAD
        vm.page.saveButtonState = "busy";
=======
                    $scope.$emit("$setAccessibleHeader", false, "general_user", false, vm.user.name, "", true);
                    vm.loading = false;
                });

              twoFactorLoginResource.get2FAProvidersForUser(vm.user.id).then(function (providers) {
                vm.hasTwoFactorProviders = providers.length > 0;
              });
            });
        }
>>>>>>> ea264c79

        //save current nav to be restored later so that the tabs dont change
        var currentNav = vm.user.navigation;

        usersResource.saveUser(vm.user)
          .then(function (saved) {

            //if the user saved, then try to execute all extended save options
            extendedSave(saved).then(function (result) {
              //if all is good, then reset the form
              formHelper.resetForm({ scope: $scope });
            }, function () {
              formHelper.resetForm({ scope: $scope, hasErrors: true });
            });

            vm.user = _.omit(saved, "navigation");
            //restore
            vm.user.navigation = currentNav;
            setUserDisplayState();
            formatDatesToLocal(vm.user);

            vm.page.saveButtonState = "success";

          }, function (err) {
            formHelper.resetForm({ scope: $scope, hasErrors: true });
            contentEditingHelper.handleSaveError({
              err: err,
              showNotifications: true
            });

            vm.page.saveButtonState = "error";
          });
      }
    }

    /**
     *
     */
    function changePassword() {
      //anytime a user is changing another user's password, we are in effect resetting it so we need to set that flag here
      if (vm.changePasswordModel.value) {
        //NOTE: the check for allowManuallyChangingPassword is due to this legacy user membership provider setting, if that is true, then the current user
        //can change their own password without entering their current one (this is a legacy setting since that is a security issue but we need to maintain compat).
        //if allowManuallyChangingPassword=false, then we are using default settings and the user will need to enter their old password to change their own password.
        vm.changePasswordModel.value.reset = (!vm.changePasswordModel.value.oldPassword && !vm.user.isCurrentUser) || vm.changePasswordModel.config.allowManuallyChangingPassword;
      }

      // since we don't send the entire user model, the id is required
      vm.changePasswordModel.value.id = vm.user.id;

      usersResource.changePassword(vm.changePasswordModel.value)
        .then(() => {
          vm.changePasswordModel.isChanging = false;
          vm.changePasswordModel.value = {};

          //the user has a password if they are not states: Invited, NoCredentials
          vm.changePasswordModel.config.hasPassword = vm.user.userState !== "Invited" && vm.user.userState !== "Inactive";
        }, err => {
          contentEditingHelper.handleSaveError({
            err: err,
            showNotifications: true
          });
        });
    }

    /**
     * Used to emit the save event and await any async operations being performed by editor extensions
     * @param {any} savedUser
     */
    function extendedSave(savedUser) {

      //used to track any promises added by the event handlers to be awaited
      var promises = [];

      var args = {
        //getPromise: getPromise,
        user: savedUser,
        //a promise can be added by the event handler if the handler needs an async operation to be awaited
        addPromise: function (p) {
          promises.push(p);
        }
      };

      //emit the event
      eventsService.emit("editors.user.editController.save", args);

      //await all promises to complete
      var resultPromise = $q.all(promises);

      return resultPromise;
    }

    function goToPage(ancestor) {
      $location.path(ancestor.path);
    }

    function openUserGroupPicker() {
      var currentSelection = [];
      Utilities.copy(vm.user.userGroups, currentSelection);
      var userGroupPicker = {
        selection: currentSelection,
        submit: function (model) {
          // apply changes
          if (model.selection) {
            vm.user.userGroups = model.selection;
          }
          editorService.close();
        },
        close: function () {
          editorService.close();
        }
      };
      editorService.userGroupPicker(userGroupPicker);
    }

    function openContentPicker() {
      var contentPicker = {
        title: vm.labels.selectContentStartNode,
        section: "content",
        treeAlias: "content",
        multiPicker: true,
        selection: vm.user.startContentIds,
        hideHeader: false,
        submit: function (model) {
          // select items
          if (model.selection) {
            model.selection.forEach(function (item) {
              if (item.id === "-1") {
                item.name = vm.labels.contentRoot;
                item.icon = "icon-folder";
              }
              multiSelectItem(item, vm.user.startContentIds);
            });
          }
          editorService.close();
        },
        close: function () {
          editorService.close();
        }
      };
      editorService.treePicker(contentPicker);
    }

    function openMediaPicker() {
      var mediaPicker = {
        title: vm.labels.selectMediaStartNode,
        section: "media",
        treeAlias: "media",
        entityType: "media",
        multiPicker: true,
        hideHeader: false,
        show: true,
        submit: function (model) {
          // select items
          if (model.selection) {
            model.selection.forEach(function (item) {
              if (item.id === "-1") {
                item.name = vm.labels.mediaRoot;
                item.icon = "icon-folder";
              }
              multiSelectItem(item, vm.user.startMediaIds);
            });
          }
          // close overlay
          editorService.close();
        },
        close: function () {
          // close overlay
          editorService.close();
        }
      };
      editorService.treePicker(mediaPicker);
    }

    function multiSelectItem(item, selection) {
      var found = false;
      // check if item is already in the selected list
      if (selection.length > 0) {
        selection.forEach(function (selectedItem) {
          if (selectedItem.udi === item.udi) {
            found = true;
          }
        });
      }
      // only add the selected item if it is not already selected
      if (!found) {
        selection.push(item);
      }
    }

    function editSelectedItem(index, selection) {
      var group = selection[index];
      const editor = {
        id: group.id,
        submit: function (model) {
          selection[index] = model;
          editorService.close();
        },
        close: function () {
          editorService.close();
        }
      };
      editorService.userGroupEditor(editor);
    }

    function removeSelectedItem(index, selection) {
      selection.splice(index, 1);
    }

    function disableUser() {
      vm.disableUserButtonState = "busy";
      usersResource.disableUsers([vm.user.id]).then(function (data) {
        vm.user.userState = "Disabled";
        setUserDisplayState();
        vm.disableUserButtonState = "success";

      }, function (error) {
        vm.disableUserButtonState = "error";

      });
    }

    function enableUser() {
      vm.enableUserButtonState = "busy";
      usersResource.enableUsers([vm.user.id]).then(function (data) {
        vm.user.userState = "Active";
        setUserDisplayState();
        vm.enableUserButtonState = "success";
      }, function (error) {
        vm.enableUserButtonState = "error";
      });
    }

    function unlockUser() {
      vm.unlockUserButtonState = "busy";
      usersResource.unlockUsers([vm.user.id]).then(function (data) {
        vm.user.userState = "Active";
        vm.user.failedPasswordAttempts = 0;
        setUserDisplayState();
        vm.unlockUserButtonState = "success";

      }, function (error) {
        vm.unlockUserButtonState = "error";
      });
    }

    function resendInvite() {
      vm.resendInviteButtonState = "busy";

      if (vm.resendInviteMessage) {
        vm.user.message = vm.resendInviteMessage;
      }
      else {
        vm.user.message = vm.labels.defaultInvitationMessage;
      }

      usersResource.inviteUser(vm.user).then(function (data) {
        vm.resendInviteButtonState = "success";
        vm.resendInviteMessage = "";
        formHelper.showNotifications(data);
      }, function (error) {
        vm.resendInviteButtonState = "error";
        formHelper.showNotifications(error.data);
      });
    }

    function deleteNonLoggedInUser() {
      vm.deleteNotLoggedInUserButtonState = "busy";

      var confirmationMessage = vm.labels.deleteUserConfirmation;

      localizationService.localizeMany(["general_delete", "general_cancel", "contentTypeEditor_yesDelete"])
        .then(function (data) {

          const overlay = {
            view: "confirm",
            title: data[0],
            content: confirmationMessage,
            closeButtonLabel: data[1],
            submitButtonLabel: data[2],
            submitButtonStyle: "danger",
            close: function () {
              vm.deleteNotLoggedInUserButtonState = "danger";
              overlayService.close();
            },
            submit: function () {
              performDelete();
              overlayService.close();
            }
          };
          overlayService.open(overlay);

        });
    }

    function performDelete() {
      usersResource.deleteNonLoggedInUser(vm.user.id).then(function (data) {
        goToPage(vm.breadcrumbs[0]);
      }, function (error) {
        vm.deleteNotLoggedInUserButtonState = "error";
        formHelper.showNotifications(error.data);
      });
    }

    function clearAvatar() {
      // get user
      usersResource.clearAvatar(vm.user.id).then(function (data) {
        vm.user.avatars = data;
      });
    }

    function changeAvatar(files, event) {
      if (files && files.length > 0) {
        upload(files[0]);
      }
    };

    function upload(file) {

      vm.avatarFile.uploadProgress = 0;

      Upload.upload({
        url: umbRequestHelper.getApiUrl("userApiBaseUrl", "PostSetAvatar", { id: vm.user.id }),
        fields: {},
        file: file
      }).progress(function (evt) {

        if (vm.avatarFile.uploadStatus !== "done" && vm.avatarFile.uploadStatus !== "error") {
          // set uploading status on file
          vm.avatarFile.uploadStatus = "uploading";

          // calculate progress in percentage
          var progressPercentage = parseInt(100.0 * evt.loaded / evt.total, 10);

          // set percentage property on file
          vm.avatarFile.uploadProgress = progressPercentage;
        }

<<<<<<< HEAD
      }).success(function (data, status, headers, config) {
=======
        function toggleConfigureTwoFactor() {

          var configureTwoFactorSettings = {
            create: true,
            user: vm.user,
            isCurrentUser:  vm.user.isCurrentUser,
            size: "small",
            view: "views/common/infiniteeditors/twofactor/configuretwofactor.html",
            close: function() {
              editorService.close();
            }
          };

          editorService.open(configureTwoFactorSettings);
        }


        function resendInvite() {
            vm.resendInviteButtonState = "busy";
>>>>>>> ea264c79

        // set done status on file
        vm.avatarFile.uploadStatus = "done";
        vm.avatarFile.uploadProgress = 100;
        vm.user.avatars = data;

      }).error(function (evt, status, headers, config) {

        // set status done
        vm.avatarFile.uploadStatus = "error";

        // If file not found, server will return a 404 and display this message
        if (status === 404) {
          vm.avatarFile.serverErrorMessage = "File not found";
        }
        else if (status == 400) {
          //it's a validation error
          vm.avatarFile.serverErrorMessage = evt.message;
        }
        else {
          //it's an unhandled error
          //if the service returns a detailed error
          if (evt.InnerException) {
            vm.avatarFile.serverErrorMessage = evt.InnerException.ExceptionMessage;

            //Check if its the common "too large file" exception
            if (evt.InnerException.StackTrace && evt.InnerException.StackTrace.indexOf("ValidateRequestEntityLength") > 0) {
              vm.avatarFile.serverErrorMessage = "File too large to upload";
            }

          } else if (evt.Message) {
            vm.avatarFile.serverErrorMessage = evt.Message;
          }
        }
      });
    }

    function makeBreadcrumbs() {
      vm.breadcrumbs = [
        {
          "name": vm.labels.users,
          "path": "/users/users/users"
        },
        {
          "name": vm.user.name
        }
      ];
    }

    function setUserDisplayState() {
      vm.user.userDisplayState = usersHelper.getUserStateByKey(vm.user.userState);
    }

    function formatDatesToLocal(user) {
      // get current backoffice user and format dates
      userService.getCurrentUser().then(function (currentUser) {
        currentLoggedInUser = currentUser;

        user.formattedLastLogin = getLocalDate(user.lastLoginDate, currentUser.locale, "LLL");
        user.formattedLastLockoutDate = getLocalDate(user.lastLockoutDate, currentUser.locale, "LLL");
        user.formattedCreateDate = getLocalDate(user.createDate, currentUser.locale, "LLL");
        user.formattedUpdateDate = getLocalDate(user.updateDate, currentUser.locale, "LLL");
        user.formattedLastPasswordChangeDate = getLocalDate(user.lastPasswordChangeDate, currentUser.locale, "LLL");
      });
    }

    function allowGroupEdit(group) {
      if (!currentLoggedInUser) {
        return false;
      }
      if (currentLoggedInUser.userGroups.indexOf(group.alias) === -1 && currentLoggedInUser.userGroups.indexOf("admin") === -1) {
        return false;
      }
      return true;
    }

    init();
  }
  angular.module("umbraco").controller("Umbraco.Editors.Users.UserController", UserEditController);
})();<|MERGE_RESOLUTION|>--- conflicted
+++ resolved
@@ -1,120 +1,13 @@
 (function () {
-<<<<<<< HEAD
   "use strict";
-
-  function UserEditController($scope, eventsService, $q, $location, $routeParams, formHelper, usersResource,
-    userService, contentEditingHelper, localizationService, mediaHelper, Upload, umbRequestHelper,
-    usersHelper, authResource, dateHelper, editorService, overlayService, externalLoginInfoService) {
-
-    var currentLoggedInUser = null;
-
-    var vm = this;
-
-    vm.page = {};
-    vm.page.rootIcon = "icon-folder";
-    vm.user = {
-      changePassword: null
-    };
-    vm.breadcrumbs = [];
-    vm.showBackButton = true;
-    vm.avatarFile = {};
-    vm.labels = {};
-    vm.maxFileSize = Umbraco.Sys.ServerVariables.umbracoSettings.maxFileSize + "KB";
-    vm.acceptedFileTypes = mediaHelper.formatFileTypes(Umbraco.Sys.ServerVariables.umbracoSettings.imageFileTypes);
-    vm.usernameIsEmail = Umbraco.Sys.ServerVariables.umbracoSettings.usernameIsEmail;
-
-    //create the initial model for change password
-    vm.changePasswordModel = {
-      config: {},
-      isChanging: false,
-      value: {}
-    };
-
-    vm.goToPage = goToPage;
-    vm.openUserGroupPicker = openUserGroupPicker;
-    vm.openContentPicker = openContentPicker;
-    vm.openMediaPicker = openMediaPicker;
-    vm.editSelectedItem = editSelectedItem;
-    vm.removeSelectedItem = removeSelectedItem;
-    vm.disableUser = disableUser;
-    vm.enableUser = enableUser;
-    vm.unlockUser = unlockUser;
-    vm.resendInvite = resendInvite;
-    vm.deleteNonLoggedInUser = deleteNonLoggedInUser;
-    vm.changeAvatar = changeAvatar;
-    vm.clearAvatar = clearAvatar;
-    vm.save = save;
-    vm.allowGroupEdit = allowGroupEdit;
-
-    vm.changePassword = changePassword;
-    vm.toggleChangePassword = toggleChangePassword;
-
-    vm.denyLocalLogin = externalLoginInfoService.hasDenyLocalLogin();
-
-    function init() {
-
-      vm.loading = true;
-
-      var labelKeys = [
-        "general_saving",
-        "general_cancel",
-        "defaultdialogs_selectContentStartNode",
-        "defaultdialogs_selectMediaStartNode",
-        "sections_users",
-        "content_contentRoot",
-        "media_mediaRoot",
-        "user_noStartNodes",
-        "user_defaultInvitationMessage",
-        "user_deleteUserConfirmation"
-      ];
-
-      localizationService.localizeMany(labelKeys).then(function (values) {
-        vm.labels.saving = values[0];
-        vm.labels.cancel = values[1];
-        vm.labels.selectContentStartNode = values[2];
-        vm.labels.selectMediaStartNode = values[3];
-        vm.labels.users = values[4];
-        vm.labels.contentRoot = values[5];
-        vm.labels.mediaRoot = values[6];
-        vm.labels.noStartNodes = values[7];
-        vm.labels.defaultInvitationMessage = values[8];
-        vm.labels.deleteUserConfirmation = values[9];
-      });
-
-      // get user
-      usersResource.getUser($routeParams.id).then(function (user) {
-        vm.user = user;
-        vm.user.navigation[0].active = true;
-        makeBreadcrumbs(vm.user);
-        setUserDisplayState();
-        formatDatesToLocal(vm.user);
-
-        vm.usernameIsEmail = Umbraco.Sys.ServerVariables.umbracoSettings.usernameIsEmail && user.email === user.username;
-
-        //go get the config for the membership provider and add it to the model
-        authResource.getPasswordConfig(user.id).then(function (data) {
-          vm.changePasswordModel.config = data;
-
-          //the user has a password if they are not states: Invited, NoCredentials
-          vm.changePasswordModel.config.hasPassword = vm.user.userState !== "Invited" && vm.user.userState !== "Inactive";
-
-          vm.changePasswordModel.config.disableToggle = true;
-
-          $scope.$emit("$setAccessibleHeader", false, "general_user", false, vm.user.name, "", true);
-          vm.loading = false;
-        });
-      });
-    }
-=======
-    "use strict";
 
     function UserEditController($scope, eventsService, $q, $location, $routeParams, formHelper, usersResource, twoFactorLoginResource,
         userService, contentEditingHelper, localizationService, mediaHelper, Upload, umbRequestHelper,
         usersHelper, authResource, dateHelper, editorService, overlayService, externalLoginInfoService) {
 
-        var currentLoggedInUser = null;
-
-        var vm = this;
+    var currentLoggedInUser = null;
+
+    var vm = this;
 
         vm.page = {};
         vm.page.rootIcon = "icon-folder";
@@ -130,12 +23,12 @@
         vm.acceptedFileTypes = mediaHelper.formatFileTypes(Umbraco.Sys.ServerVariables.umbracoSettings.imageFileTypes);
         vm.usernameIsEmail = Umbraco.Sys.ServerVariables.umbracoSettings.usernameIsEmail;
 
-        //create the initial model for change password
-        vm.changePasswordModel = {
-            config: {},
-            isChanging: false,
-            value: {}
-        };
+    //create the initial model for change password
+    vm.changePasswordModel = {
+      config: {},
+      isChanging: false,
+      value: {}
+    };
 
         vm.goToPage = goToPage;
         vm.openUserGroupPicker = openUserGroupPicker;
@@ -154,41 +47,69 @@
         vm.save = save;
         vm.allowGroupEdit = allowGroupEdit;
 
-        vm.changePassword = changePassword;
-        vm.toggleChangePassword = toggleChangePassword;
-
-        vm.denyLocalLogin = externalLoginInfoService.hasDenyLocalLogin();
-
-        function init() {
-
-            vm.loading = true;
-
-            var labelKeys = [
-                "general_saving",
-                "general_cancel",
-                "defaultdialogs_selectContentStartNode",
-                "defaultdialogs_selectMediaStartNode",
-                "sections_users",
-                "content_contentRoot",
-                "media_mediaRoot",
-                "user_noStartNodes",
-                "user_defaultInvitationMessage",
-                "user_deleteUserConfirmation"
-            ];
-
-            localizationService.localizeMany(labelKeys).then(function (values) {
-                vm.labels.saving = values[0];
-                vm.labels.cancel = values[1];
-                vm.labels.selectContentStartNode = values[2];
-                vm.labels.selectMediaStartNode = values[3];
-                vm.labels.users = values[4];
-                vm.labels.contentRoot = values[5];
-                vm.labels.mediaRoot = values[6];
-                vm.labels.noStartNodes = values[7];
-                vm.labels.defaultInvitationMessage = values[8];
-                vm.labels.deleteUserConfirmation = values[9];
+    vm.changePassword = changePassword;
+    vm.toggleChangePassword = toggleChangePassword;
+
+    vm.denyLocalLogin = externalLoginInfoService.hasDenyLocalLogin();
+
+    function init() {
+
+      vm.loading = true;
+
+      var labelKeys = [
+        "general_saving",
+        "general_cancel",
+        "defaultdialogs_selectContentStartNode",
+        "defaultdialogs_selectMediaStartNode",
+        "sections_users",
+        "content_contentRoot",
+        "media_mediaRoot",
+        "user_noStartNodes",
+        "user_defaultInvitationMessage",
+        "user_deleteUserConfirmation"
+      ];
+
+      localizationService.localizeMany(labelKeys).then(function (values) {
+        vm.labels.saving = values[0];
+        vm.labels.cancel = values[1];
+        vm.labels.selectContentStartNode = values[2];
+        vm.labels.selectMediaStartNode = values[3];
+        vm.labels.users = values[4];
+        vm.labels.contentRoot = values[5];
+        vm.labels.mediaRoot = values[6];
+        vm.labels.noStartNodes = values[7];
+        vm.labels.defaultInvitationMessage = values[8];
+        vm.labels.deleteUserConfirmation = values[9];
+      });
+
+      // get user
+      usersResource.getUser($routeParams.id).then(function (user) {
+        vm.user = user;
+        vm.user.navigation[0].active = true;
+        makeBreadcrumbs(vm.user);
+        setUserDisplayState();
+        formatDatesToLocal(vm.user);
+
+        vm.usernameIsEmail = Umbraco.Sys.ServerVariables.umbracoSettings.usernameIsEmail && user.email === user.username;
+
+        //go get the config for the membership provider and add it to the model
+        authResource.getPasswordConfig(user.id).then(function (data) {
+          vm.changePasswordModel.config = data;
+
+          //the user has a password if they are not states: Invited, NoCredentials
+          vm.changePasswordModel.config.hasPassword = vm.user.userState !== "Invited" && vm.user.userState !== "Inactive";
+
+          vm.changePasswordModel.config.disableToggle = true;
+
+                    $scope.$emit("$setAccessibleHeader", false, "general_user", false, vm.user.name, "", true);
+                    vm.loading = false;
+                });
+
+              twoFactorLoginResource.get2FAProvidersForUser(vm.user.id).then(function (providers) {
+                vm.hasTwoFactorProviders = providers.length > 0;
+              });
             });
->>>>>>> ea264c79
+        }
 
     function getLocalDate(date, culture, format) {
       if (date) {
@@ -236,19 +157,7 @@
 
       if (formHelper.submitForm({ scope: $scope })) {
 
-<<<<<<< HEAD
         vm.page.saveButtonState = "busy";
-=======
-                    $scope.$emit("$setAccessibleHeader", false, "general_user", false, vm.user.name, "", true);
-                    vm.loading = false;
-                });
-
-              twoFactorLoginResource.get2FAProvidersForUser(vm.user.id).then(function (providers) {
-                vm.hasTwoFactorProviders = providers.length > 0;
-              });
-            });
-        }
->>>>>>> ea264c79
 
         //save current nav to be restored later so that the tabs dont change
         var currentNav = vm.user.navigation;
@@ -495,8 +404,25 @@
       });
     }
 
-    function resendInvite() {
-      vm.resendInviteButtonState = "busy";
+        function toggleConfigureTwoFactor() {
+
+          var configureTwoFactorSettings = {
+            create: true,
+            user: vm.user,
+            isCurrentUser:  vm.user.isCurrentUser,
+            size: "small",
+            view: "views/common/infiniteeditors/twofactor/configuretwofactor.html",
+            close: function() {
+              editorService.close();
+            }
+          };
+
+          editorService.open(configureTwoFactorSettings);
+        }
+
+
+        function resendInvite() {
+            vm.resendInviteButtonState = "busy";
 
       if (vm.resendInviteMessage) {
         vm.user.message = vm.resendInviteMessage;
@@ -587,29 +513,7 @@
           vm.avatarFile.uploadProgress = progressPercentage;
         }
 
-<<<<<<< HEAD
       }).success(function (data, status, headers, config) {
-=======
-        function toggleConfigureTwoFactor() {
-
-          var configureTwoFactorSettings = {
-            create: true,
-            user: vm.user,
-            isCurrentUser:  vm.user.isCurrentUser,
-            size: "small",
-            view: "views/common/infiniteeditors/twofactor/configuretwofactor.html",
-            close: function() {
-              editorService.close();
-            }
-          };
-
-          editorService.open(configureTwoFactorSettings);
-        }
-
-
-        function resendInvite() {
-            vm.resendInviteButtonState = "busy";
->>>>>>> ea264c79
 
         // set done status on file
         vm.avatarFile.uploadStatus = "done";
