--- conflicted
+++ resolved
@@ -83,30 +83,6 @@
 
                 //go get the config for the membership provider and add it to the model
                 authResource.getMembershipProviderConfig().then(function (data) {
-<<<<<<< HEAD
-                  vm.changePasswordModel.config = data;
-
-                  //the user has a password if they are not states: Invited, NoCredentials
-                  vm.changePasswordModel.config.hasPassword = vm.user.userState !== 3 && vm.user.userState !== 4;
-
-                  vm.changePasswordModel.config.disableToggle = true;
-
-                  //this is only relavent for membership providers now (it's basically obsolete)
-                  vm.changePasswordModel.config.enableReset = false;
-
-                  //in the ASP.NET Identity world, this config option will allow an admin user to change another user's password
-                  //if the user has access to the user section. So if this editor is being access, the user of course has access to this section.
-                  //the authorization check is also done on the server side when submitted.
-                    
-                  // only update the setting if not the current logged in user, otherwise leave the value as it is
-                  // currently set in the web.config
-                  if (!vm.user.isCurrentUser)
-                  {
-                      vm.changePasswordModel.config.allowManuallyChangingPassword = true;
-                  }
-
-                    $scope.$emit("$setAccessibleHeader", false,"general_user",false,vm.user.name, "",true);
-=======
                     vm.changePasswordModel.config = data;
 
                     //the user has a password if they are not states: Invited, NoCredentials
@@ -127,7 +103,7 @@
                         vm.changePasswordModel.config.allowManuallyChangingPassword = true;
                     }
 
->>>>>>> 41ac96d6
+                    $scope.$emit("$setAccessibleHeader", false, "general_user", false, vm.user.name, "", true);
                     vm.loading = false;
                 });
             });
