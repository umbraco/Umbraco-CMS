--- conflicted
+++ resolved
@@ -22,18 +22,6 @@
 
             <umb-editor-container>
 
-<<<<<<< HEAD
-                <div class="btn-group">
-                    <a href ng-click="vm.openMacroOverlay()" class="btn">
-                        <i class="icon-autofill"></i></a>
-                    <a href ng-click="vm.insert('@RenderDictionary()')"class="btn">
-                        <i class="icon-book-alt"></i></a>
-                    <a href ng-click="vm.openMacroOverlay()"class="btn">
-                        <i class="icon-settings-alt"></i></a>
-                    <a href ng-click="vm.openOrganizeOverlay()"class="btn">
-                        <i class="icon-settings-alt"></i></a>
-                </div>
-=======
                 <umb-editor-sub-header>
 
                     <umb-editor-sub-header-content-left>
@@ -57,8 +45,8 @@
                                 <li><a href="" ng-click="">Value</a></li>
                                 <li><a href="" ng-click="vm.insert('@RenderDictionary()')">Dictionary</a></li>
                                 <li><a href="" ng-click="">Partial</a></li>
+                                <li><a href="" ng-click="vm.openOrganizeOverlay()">Organize</a></li>
                             </ul>
->>>>>>> e18a668e
 
                         </div>
 
