--- conflicted
+++ resolved
@@ -188,11 +188,7 @@
             // if this is a new template, bind to the blur event on the name
             if (create) {
                 $timeout(function () {
-<<<<<<< HEAD
                     var nameField = $('[data-element="editor-name-field"]');
-=======
-                    var nameField = angular.element(document.querySelector('[data-element="editor-name-field"]'));
->>>>>>> bd26cb36
                     if (nameField) {
                         nameField.on('blur', function (event) {
                             if (event.target.value) {
