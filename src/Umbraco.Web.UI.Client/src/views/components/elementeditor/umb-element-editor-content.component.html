--- conflicted
+++ resolved
@@ -29,12 +29,8 @@
         <div class="umb-group-panel"
              data-element="group-{{group.alias}}"
              ng-repeat="group in vm.model.variants[0].tabs track by group.key"
-<<<<<<< HEAD
-             ng-show="(group.parentAlias === vm.activeTabAlias && group.type === 'Group') || vm.tabs.length === 0">
-=======
-             ng-if="group.type === 0"
+             ng-if="group.type === 'Group'"
              ng-show="group.parentAlias === vm.activeTabAlias || vm.tabs.length === 0">
->>>>>>> e269d1bc
 
             <div class="umb-group-panel__header">
                 <div id="group-{{group.id}}">{{ group.label }}</div>
