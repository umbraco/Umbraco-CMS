<div class="umb-node-preview" ng-class="{'umb-node-preview--sortable': sortable, 'umb-node-preview--unpublished': published === false }">
    <div class="flex"> <!-- div keeps icon and nodename from wrapping -->
        <umb-icon ng-if="icon" icon="{{icon}}" class="umb-node-preview__icon {{icon}}"></umb-icon>
<<<<<<< HEAD
        
=======
>>>>>>> fd09d4f3
        <div class="umb-node-preview__content">

            <div class="umb-node-preview__name" ng-attr-title="{{nodeNameTitle}}">{{name}}</div>
            <div class="umb-node-preview__description" ng-if="description">{{description}}</div>

            <div class="umb-user-group-preview__permissions" ng-if="permissions">
                <span>
                    <span class="bold"><localize key="general_rights">Permissions</localize>:</span>
                    <span ng-repeat="permission in permissions" class="umb-user-group-preview__permission">{{permission.name}}</span>
                </span>
            </div>
        </div>
    </div>
    <div class="umb-node-preview__actions">

        <!-- If editUrl has a value we render a link otherwise a button -->
        <a class="umb-node-preview__action"
           title="Edit {{name}}"
           ng-href="{{editUrl}}"
           ng-if="allowEdit && editUrl"
           ng-click="onEdit()">
            <localize key="general_edit">Edit</localize>
            <span class="sr-only">{{name}}</span>
        </a>

        <button type="button"
                class="umb-node-preview__action"
                title="Edit {{name}}"
                ng-if="allowEdit && !editUrl"
                ng-click="onEdit()">
            <localize key="general_edit">Edit</localize>
            <span class="sr-only">{{name}}...</span>
        </button>

        <!-- If openUrl has a value we render a link otherwise a button -->
        <a class="umb-node-preview__action"
           title="Open {{name}}"
           ng-href="{{openUrl}}"
           ng-if="allowOpen && openUrl"
           ng-click="onOpen()">
            <localize key="general_open">Open</localize>
            <span class="sr-only">{{name}}</span>
        </a>

        <button type="button"
                class="umb-node-preview__action"
                title="Open {{name}}"
                ng-if="allowOpen && !openUrl"
                ng-click="onOpen()">
            <localize key="general_open">Open</localize>
            <span class="sr-only">{{name}}...</span>
        </button>

        <!-- If removeUrl has a value we render a link otherwise a button -->
        <a class="umb-node-preview__action umb-node-preview__action--red"
           title="Remove {{name}}"
           ng-href="{{removeUrl}}"
           ng-if="allowRemove && removeUrl"
           ng-click="onRemove()">
            <localize key="general_remove">Remove</localize>
            <span class="sr-only">{{name}}</span>
        </a>

        <button type="button"
                class="umb-node-preview__action umb-node-preview__action--red"
                title="Remove {{name}}"
                ng-if="allowRemove && !removeUrl"
                ng-click="onRemove()">
            <localize key="general_remove">Remove</localize>
            <span class="sr-only">{{name}}</span>
        </button>
    </div>

</div><|MERGE_RESOLUTION|>--- conflicted
+++ resolved
@@ -1,10 +1,7 @@
 <div class="umb-node-preview" ng-class="{'umb-node-preview--sortable': sortable, 'umb-node-preview--unpublished': published === false }">
     <div class="flex"> <!-- div keeps icon and nodename from wrapping -->
-        <umb-icon ng-if="icon" icon="{{icon}}" class="umb-node-preview__icon {{icon}}"></umb-icon>
-<<<<<<< HEAD
+        <umb-icon ng-if="icon" icon="{{icon}}" class="umb-node-preview__icon"></umb-icon>
         
-=======
->>>>>>> fd09d4f3
         <div class="umb-node-preview__content">
 
             <div class="umb-node-preview__name" ng-attr-title="{{nodeNameTitle}}">{{name}}</div>
