<div data-element="editor-header" class="umb-editor-header" ng-class="{'-split-view-active': splitViewOpen === true}">

    <div class="flex items-center" style="height: 100%;">

        <div ng-if="showBackButton === true && splitViewOpen !== true" style="margin-right: 15px;">
            <button type="button" class="umb-editor-header__back" ng-click="goBack()" prevent-default>
                <i class="fa fa-arrow-left" aria-hidden="true"></i>
                <span class="sr-only"><localize key="visuallyHiddenTexts_goBack">Go back</localize></span>
            </button>
        </div>

        <div class="flex items-center" style="flex: 1;">

            <div id="nameField" class="umb-editor-header__name-and-description" style="flex: 1 1 auto;">
                <div>
                    <p tabindex="0" class="sr-only">
                        {{a11yMessage}}
                    </p>
                </div>
                <div class="umb-editor-header__name-wrapper">
                    <label for="headerName" class="sr-only">{{a11yName}}</label>
                    <ng-form name="headerNameForm">
                        <input data-element="editor-name-field"
                               type="text"
                               class="umb-editor-header__name-input"
                               localize="placeholder"
                               placeholder="@placeholders_entername"
                               name="headerName"
                               id="headerName"
                               ng-model="name"
                               ng-class="{'name-is-empty': $parent.name===null || $parent.name===''}"
                               ng-disabled="nameDisabled"
                               umb-auto-focus
                               focus-on-filled="true"
                               val-server-field="{{serverValidationNameField}}"
                               required
                               aria-required="true"
                               aria-invalid="{{contentForm.headerNameForm.headerName.$invalid ? true : false}}"
                               autocomplete="off"
                               maxlength="255" />
                    </ng-form>

<<<<<<< HEAD
                    <button type="button" ng-if="content.variants.length > 0 && hideChangeVariant !== true" class="umb-variant-switcher__toggle umb-outline" href="" ng-click="vm.dropdownOpen = !vm.dropdownOpen" ng-class="{'--error': vm.errorsOnOtherVariants}">
                        <span>{{vm.currentVariant.language.name}}</span>
                        <umb-icon icon-name="{{vm.dropdownOpen ? 'icon-navigation-up' : 'icon-navigation-down'}}" class="umb-variant-switcher__expand" ng-class="{'icon-navigation-down': !vm.dropdownOpen, 'icon-navigation-up': vm.dropdownOpen}">&nbsp;</umb-icon>
=======
                    <button type="button" ng-if="vm.hasVariants === true && hideChangeVariant !== true" class="umb-variant-switcher__toggle umb-outline" ng-click="vm.dropdownOpen = !vm.dropdownOpen" ng-class="{'--error': vm.errorsOnOtherVariants}">
                        <span ng-bind="editor.content.displayName"></span>
                        <ins class="umb-variant-switcher__expand" ng-class="{'icon-navigation-down': !vm.dropdownOpen, 'icon-navigation-up': vm.dropdownOpen}">&nbsp;</ins>
>>>>>>> 888109f6
                    </button>

                    <span ng-if="vm.hasVariants === true && hideChangeVariant" class="umb-variant-switcher__toggle">
                        <span ng-bind="editor.content.displayName"></span>
                    </span>

                    <umb-dropdown ng-if="vm.dropdownOpen" class="umb-variant-switcher" ng-class="{'--has-sub-variants': vm.hasSubVariants === true}" on-close="vm.dropdownOpen = false" umb-keyboard-list>
                        <umb-dropdown-item
                            ng-repeat-start="entry in vm.variantMenu track by entry.key"
                            class="umb-variant-switcher__item"
                            ng-class="{'--current': entry.variant === editor.content, '--active': entry.variant.active && vm.dropdownOpen, '--error': entry.variant.active !== true && entry.variant.hasError, '--state-notCreated':entry.variant.state==='NotCreated' && entry.variant.name == null, '--state-draft':entry.variant.state==='Draft' || (entry.variant.state==='NotCreated' && entry.variant.name != null)}"
                        >
                            <button type="button" ng-if="entry.subVariants && entry.subVariants.length > 0" class="umb-variant-switcher__item-expand-button umb-outline" ng-click="entry.open = !entry.open">
                                <i class="icon icon-navigation-down" ng-if="entry.open"></i>
                                <i class="icon icon-navigation-right" ng-if="!entry.open"></i>
                            </button>
                            <button type="button" class="umb-variant-switcher__name-wrapper umb-outline" ng-click="selectVariant($event, entry.variant)" prevent-default>
                                <span class="umb-variant-switcher__name" ng-bind="entry.variant.displayName"></span>
                                <umb-variant-state variant="entry.variant" class="umb-variant-switcher__state"></umb-variant-state>
                            </button>
                            <div ng-if="splitViewOpen !== true && !entry.variant.active" class="umb-variant-switcher__split-view umb-outline" ng-click="openInSplitView($event, entry.variant)">Open in split view</div>
                        </umb-dropdown-item>
                        <div
                            ng-repeat-end
                            ng-if="entry.open === true && entry.subVariants && entry.subVariants.length > 0"
                            class="umb-variant-switcher__sub-variants umb-outline"
                        >
                            <umb-dropdown-item
                                ng-repeat="subVariant in entry.subVariants track by $index"
                                class="umb-variant-switcher__item"
                                ng-class="{'--current': subVariant === editor.content, '--active': subVariant.active && vm.dropdownOpen, '--error': subVariant.active !== true && subVariant.hasError, '--state-notCreated':subVariant.state==='NotCreated', '--state-draft':subVariant.state==='Draft'}"
                            >
                                <button type="button" class="umb-variant-switcher__name-wrapper umb-outline" ng-click="selectVariant($event, subVariant)" prevent-default>
                                    <span class="umb-variant-switcher__name" ng-bind="subVariant.segment"></span>
                                    <umb-variant-state variant="subVariant" class="umb-variant-switcher__state"></umb-variant-state>
                                </button>
                                <div ng-if="splitViewOpen !== true && !subVariant.active" class="umb-variant-switcher__split-view umb-outline" ng-click="openInSplitView($event, subVariant)">Open in split view</div>
                            </umb-dropdown-item>
                        </div>
                    </umb-dropdown>

                </div>

            </div>

        </div>

        <div ng-if="splitViewOpen">
            <a class="umb-editor-header__close-split-view" href="" ng-click="closeSplitView()">
                <i class="icon-delete"></i>
            </a>
        </div>

        <div ng-if="editor.variantApps && splitViewOpen !== true">
            <umb-editor-navigation
                data-element="editor-sub-views"
                navigation="editor.variantApps"
                on-select="selectNavigationItem(item)"
                on-anchor-select="selectAnchorItem(item, anchor)">
            </umb-editor-navigation>
        </div>

        <div ng-if="menu.currentNode && splitViewOpen !== true && hideActionsMenu !== true">
            <umb-editor-menu
                data-element="editor-actions"
                current-node="menu.currentNode"
                current-section="{{menu.currentSection}}">
            </umb-editor-menu>
        </div>

    </div>

</div><|MERGE_RESOLUTION|>--- conflicted
+++ resolved
@@ -40,15 +40,9 @@
                                maxlength="255" />
                     </ng-form>
 
-<<<<<<< HEAD
-                    <button type="button" ng-if="content.variants.length > 0 && hideChangeVariant !== true" class="umb-variant-switcher__toggle umb-outline" href="" ng-click="vm.dropdownOpen = !vm.dropdownOpen" ng-class="{'--error': vm.errorsOnOtherVariants}">
-                        <span>{{vm.currentVariant.language.name}}</span>
-                        <umb-icon icon-name="{{vm.dropdownOpen ? 'icon-navigation-up' : 'icon-navigation-down'}}" class="umb-variant-switcher__expand" ng-class="{'icon-navigation-down': !vm.dropdownOpen, 'icon-navigation-up': vm.dropdownOpen}">&nbsp;</umb-icon>
-=======
                     <button type="button" ng-if="vm.hasVariants === true && hideChangeVariant !== true" class="umb-variant-switcher__toggle umb-outline" ng-click="vm.dropdownOpen = !vm.dropdownOpen" ng-class="{'--error': vm.errorsOnOtherVariants}">
                         <span ng-bind="editor.content.displayName"></span>
-                        <ins class="umb-variant-switcher__expand" ng-class="{'icon-navigation-down': !vm.dropdownOpen, 'icon-navigation-up': vm.dropdownOpen}">&nbsp;</ins>
->>>>>>> 888109f6
+                        <umb-icon icon-name="{{vm.dropdownOpen ? 'icon-navigation-up' : 'icon-navigation-down'}}" class="umb-variant-switcher__expand" ng-class="{'icon-navigation-down': !vm.dropdownOpen, 'icon-navigation-up': vm.dropdownOpen}">&nbsp;</umb-icon>
                     </button>
 
                     <span ng-if="vm.hasVariants === true && hideChangeVariant" class="umb-variant-switcher__toggle">
