﻿<div data-element="editor-header" class="umb-editor-header" ng-class="{'-split-view-active': splitViewOpen === true}">
    <umb-loader ng-show="loading"></umb-loader>
    <div class="flex items-center" style="height: 100%;" ng-hide="loading">

        <div ng-if="showBackButton === true && splitViewOpen !== true" style="margin-right: 15px;">
            <button type="button" class="umb-editor-header__back" ng-click="goBack()" prevent-default>
                <i class="fa fa-arrow-left" aria-hidden="true"></i>
                <span class="sr-only"><localize key="visuallyHiddenTexts_goBack">Go back</localize></span>
            </button>
        </div>

        <div class="flex items-center" style="flex: 1;">

            <ng-form data-element="editor-icon" name="iconForm">
                <div class="umb-panel-header-icon" ng-if="!hideIcon" ng-click="openIconPicker()" ng-class="{'-placeholder': $parent.icon==='' || $parent.icon===null}"
                     title="{{$parent.icon}}">
                    <i class="icon {{$parent.icon}}" ng-if="$parent.icon!=='' && $parent.icon!==null"></i>
                    <div class="umb-panel-header-icon-text" ng-if="$parent.icon==='' || $parent.icon===null">
                        <localize key="settings_addIcon"></localize>
                    </div>
                </div>
            </ng-form>

            <div id="nameField" class="umb-editor-header__name-and-description" style="flex: 1 1 auto;">
                <div>
                    <p tabindex="0" class="sr-only" ng-show="accessibility.a11yMessageVisible">
                        {{accessibility.a11yMessage}}
                    </p>
                </div>
                <div class="umb-editor-header__name-wrapper" ng-show="!nameLocked || !hideAlias">
                    <label for="headerName" class="sr-only" ng-show="accessibility.a11yNameVisible">{{accessibility.a11yName}}</label>
                    <ng-form name="headerNameForm">
                        <input data-element="editor-name-field"
                               no-password-manager
                               type="text"
                               id="headerName"
                               class="umb-editor-header__name-input"
                               localize="placeholder"
                               placeholder="@placeholders_entername"
                               name="headerName"
                               ng-show="!nameLocked"
                               ng-model="name"
                               ng-class="{'name-is-empty': $parent.name===null || $parent.name===''}"
                               umb-auto-focus
                               focus-on-filled="true"
                               val-server-field="Name"
                               required
<<<<<<< HEAD
=======
                               aria-required="true"
                               aria-invalid="{{contentForm.headerNameForm.headerName.$invalid ? true : false}}"
>>>>>>> 5db47ad5
                               autocomplete="off"
                               maxlength="255"/>
                    </ng-form>

                    <umb-generate-alias data-element="editor-alias"
                                        class="umb-panel-header-alias"
                                        ng-if="!hideAlias"
                                        alias="$parent.alias"
                                        alias-from="$parent.name"
                                        enable-lock="aliasLocked !== true"
                                        validation-position="'right'"
                                        server-validation-field="Alias">
                    </umb-generate-alias>

                </div>

                <div class="umb-panel-header-name" ng-if="nameLocked" title="{{key}}">{{ name }}</div>

                <input data-element="editor-description"
                       no-password-manager
                       type="text"
                       class="umb-panel-header-description"
                       localize="placeholder"
                       placeholder="@placeholders_enterDescription"
                       ng-if="!hideDescription && !descriptionLocked"
                       ng-model="$parent.description"/>

                <div class="umb-panel-header-locked-description" ng-if="descriptionLocked">{{ description }}</div>

            </div>

        </div>

        <div ng-if="navigation && splitViewOpen !== true">
            <umb-editor-navigation
                data-element="editor-sub-views"
                navigation="navigation"
                on-select="selectNavigationItem(item)">
            </umb-editor-navigation>
        </div>

        <div ng-if="menu.currentNode && splitViewOpen !== true && hideActionsMenu !== true">
            <umb-editor-menu
                data-element="editor-actions"
                current-node="menu.currentNode"
                current-section="{{menu.currentSection}}">
            </umb-editor-menu>
        </div>

    </div>

</div><|MERGE_RESOLUTION|>--- conflicted
+++ resolved
@@ -45,11 +45,8 @@
                                focus-on-filled="true"
                                val-server-field="Name"
                                required
-<<<<<<< HEAD
-=======
                                aria-required="true"
                                aria-invalid="{{contentForm.headerNameForm.headerName.$invalid ? true : false}}"
->>>>>>> 5db47ad5
                                autocomplete="off"
                                maxlength="255"/>
                     </ng-form>
