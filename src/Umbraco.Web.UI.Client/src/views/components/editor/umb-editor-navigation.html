<ul class="umb-sub-views-nav" ng-show="showNavigation">

<<<<<<< HEAD
    <li ng-repeat="item in navigation | limitTo: itemsLimit ">
        <div ng-show="item.alias !== 'more'"
            ng-class="item.errorClass">
            <a data-element="sub-view-{{item.alias}}"
               tabindex="-1"
               class="umb-sub-views-nav-item js-umb-sub-views-nav-item"
               href=""
               ng-click="clickNavigationItem(item, $index)"
               hotkey="{{$index+1}}"
               ng-class="{'is-active': item.active, '-has-error': item.hasError}">
                <umb-icon class="icon {{ item.icon }}" icon-name="{{item.icon}}"></umb-icon>
                <span class="umb-sub-views-nav-item-text">{{ item.name }}</span>
                <div ng-show="item.badge" class="badge -type-{{item.badge.type}}">{{item.badge.count}}</div>
            </a>
=======
    <li ng-repeat="navItem in navigation | limitTo: itemsLimit ">
        <div ng-show="navItem.alias !== 'more'"
            ng-class="navItem.errorClass">
            <umb-editor-navigation-item
                item="navItem"
                on-open="openNavigationItem(item)"
                on-open-anchor="openAnchorItem(item, anchor)"
                index="{{$index}}">
            </umb-editor-navigation-item>
>>>>>>> 7641e7a5
        </div>
    </li>

    <li ng-show="showMoreButton" style="position: relative;">

<<<<<<< HEAD
        <a data-element="sub-view-{{moreButton.alias}}"
            class="umb-sub-views-nav-item"
            href=""
            ng-click="toggleDropdown()"
            ng-class="{'is-active': moreButton.active}">
            <div class="umb-sub-views-nav-item__more"><i></i><i></i><i></i></div>
            <span class="umb-sub-views-nav-item-text">{{ moreButton.name }}</span>
        </a>

        <umb-dropdown ng-show="showDropdown" on-close="hideDropdown()" class="umb-sub-views-nav__dropdown">
            <umb-dropdown-item ng-repeat="item in navigation | limitTo: overflowingItems">
                <a data-element="sub-view-{{item.alias}}"
                    style="display: flex; border: none;"
                    class="umb-sub-views-nav-item"
                    ng-href=""
                    ng-click="clickNavigationItem(item, $index)"
                    ng-class="{'is-active': item.active, '-has-error': item.hasError}">
                    <umb-icon class="icon {{ item.icon }}" icon-name="{{item.icon}}"></umb-icon>
                    <span class="umb-sub-views-nav-item-text">{{ item.name }}</span>
                </a>
            </umb-dropdown-item>
        </umb-dropdown>
=======
        <div class="umb-sub-views-nav-item umb-sub-views-nav-item-more">

            <a data-element="sub-view-{{moreButton.alias}}"
                href=""
                ng-click="toggleDropdown()"
                ng-class="{'is-active': moreButton.active}">
                <div class="umb-sub-views-nav-item-more__icon"><i></i><i></i><i></i></div>
                <span class="umb-sub-views-nav-item-text">{{ moreButton.name }}</span>
            </a>

            <umb-dropdown ng-show="showDropdown" on-close="hideDropdown()" class="umb-sub-views-nav-item-more__dropdown">
                <umb-dropdown-item ng-repeat="navItem in navigation | limitTo: overflowingItems">
                    <umb-editor-navigation-item
                        item="navItem"
                        on-open="openNavigationItem(item)"
                        on-open-anchor="openAnchorItem(item, anchor)"
                        index="{{$index}}">
                    </umb-editor-navigation-item>
                </umb-dropdown-item>
            </umb-dropdown>

        </div>
>>>>>>> 7641e7a5

    </li>

</ul><|MERGE_RESOLUTION|>--- conflicted
+++ resolved
@@ -1,21 +1,5 @@
 <ul class="umb-sub-views-nav" ng-show="showNavigation">
 
-<<<<<<< HEAD
-    <li ng-repeat="item in navigation | limitTo: itemsLimit ">
-        <div ng-show="item.alias !== 'more'"
-            ng-class="item.errorClass">
-            <a data-element="sub-view-{{item.alias}}"
-               tabindex="-1"
-               class="umb-sub-views-nav-item js-umb-sub-views-nav-item"
-               href=""
-               ng-click="clickNavigationItem(item, $index)"
-               hotkey="{{$index+1}}"
-               ng-class="{'is-active': item.active, '-has-error': item.hasError}">
-                <umb-icon class="icon {{ item.icon }}" icon-name="{{item.icon}}"></umb-icon>
-                <span class="umb-sub-views-nav-item-text">{{ item.name }}</span>
-                <div ng-show="item.badge" class="badge -type-{{item.badge.type}}">{{item.badge.count}}</div>
-            </a>
-=======
     <li ng-repeat="navItem in navigation | limitTo: itemsLimit ">
         <div ng-show="navItem.alias !== 'more'"
             ng-class="navItem.errorClass">
@@ -25,36 +9,11 @@
                 on-open-anchor="openAnchorItem(item, anchor)"
                 index="{{$index}}">
             </umb-editor-navigation-item>
->>>>>>> 7641e7a5
         </div>
     </li>
 
     <li ng-show="showMoreButton" style="position: relative;">
 
-<<<<<<< HEAD
-        <a data-element="sub-view-{{moreButton.alias}}"
-            class="umb-sub-views-nav-item"
-            href=""
-            ng-click="toggleDropdown()"
-            ng-class="{'is-active': moreButton.active}">
-            <div class="umb-sub-views-nav-item__more"><i></i><i></i><i></i></div>
-            <span class="umb-sub-views-nav-item-text">{{ moreButton.name }}</span>
-        </a>
-
-        <umb-dropdown ng-show="showDropdown" on-close="hideDropdown()" class="umb-sub-views-nav__dropdown">
-            <umb-dropdown-item ng-repeat="item in navigation | limitTo: overflowingItems">
-                <a data-element="sub-view-{{item.alias}}"
-                    style="display: flex; border: none;"
-                    class="umb-sub-views-nav-item"
-                    ng-href=""
-                    ng-click="clickNavigationItem(item, $index)"
-                    ng-class="{'is-active': item.active, '-has-error': item.hasError}">
-                    <umb-icon class="icon {{ item.icon }}" icon-name="{{item.icon}}"></umb-icon>
-                    <span class="umb-sub-views-nav-item-text">{{ item.name }}</span>
-                </a>
-            </umb-dropdown-item>
-        </umb-dropdown>
-=======
         <div class="umb-sub-views-nav-item umb-sub-views-nav-item-more">
 
             <a data-element="sub-view-{{moreButton.alias}}"
@@ -77,7 +36,6 @@
             </umb-dropdown>
 
         </div>
->>>>>>> 7641e7a5
 
     </li>
 
