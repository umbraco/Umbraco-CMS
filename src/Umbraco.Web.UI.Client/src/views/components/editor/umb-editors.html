--- conflicted
+++ resolved
@@ -5,15 +5,9 @@
         ng-class="{'umb-editor--small': model.size === 'small',
         'umb-editor--medium': model.size === 'medium',
         'umb-editor--animating': model.animating,
-<<<<<<< HEAD
-        '--notInFront': model.inFront !== true,
-        'umb-editor--infiniteMode': model.infiniteMode,
-        'moveRight': model.moveRight,
-=======
         'umb-editor--notInFront': model.inFront !== true,
         'umb-editor--infiniteMode': model.infiniteMode,
         'umb-editor--moveRight': model.moveRight,
->>>>>>> eed94d8c
         'umb-editor--n0': model.styleIndex === 0,
         'umb-editor--n1': model.styleIndex === 1,
         'umb-editor--n2': model.styleIndex === 2,
