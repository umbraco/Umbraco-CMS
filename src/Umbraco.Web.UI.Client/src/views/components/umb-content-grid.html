<div class="umb-content-grid">

   <div
      class="umb-content-grid__item"
      ng-repeat="item in content"
      ng-class="{'-selected': item.selected}"
      ng-click="clickItem(item, $event, $index)">

      <!--<i ng-if="item.selected" class="icon-check umb-content-grid__checkmark"></i>-->

      <div class="umb-content-grid__content">

<<<<<<< HEAD
        <div class="umb-content-grid__item-name" ng-click="clickItemName(item, $event, $index)" ng-class="{'-light': !item.published && item.updater != null}">
            <umb-icon icon-name="{{ item.icon }}" class="umb-content-grid__icon {{ item.icon }}"></umb-icon>
=======
        <a class="umb-content-grid__item-name"
           ng-href="{{'#' + item.editPath}}"
           ng-click="clickItemName(item, $event, $index)"
           ng-class="{'-light': !item.published && item.updater != null}">
            <i class="umb-content-grid__icon {{ item.icon }}"></i>
>>>>>>> eb10d71b
            <span>{{ item.name }}</span>
        </a>

        <ul class="umb-content-grid__details-list" ng-class="{'-light': !item.published && item.updater != null}">
            <li class="umb-content-grid__details-item" ng-if="item.state">
                <div class="umb-content-grid__details-label"><localize key="general_status"></localize>:</div>
                <div class="umb-content-grid__details-value"><umb-variant-state variant="item"></umb-variant-state></div>
            </li>
            <li class="umb-content-grid__details-item" ng-repeat="property in contentProperties">
                <div class="umb-content-grid__details-label">{{ property.header }}:</div>
                <div class="umb-content-grid__details-value">{{ item[property.alias] }}</div>
            </li>
        </ul>

      </div>

   </div>

    <umb-empty-state
       ng-if="!content"
       position="center">
       <localize key="content_noItemsToShow">There are no items to show</localize>
    </umb-empty-state>

</div><|MERGE_RESOLUTION|>--- conflicted
+++ resolved
@@ -10,16 +10,11 @@
 
       <div class="umb-content-grid__content">
 
-<<<<<<< HEAD
-        <div class="umb-content-grid__item-name" ng-click="clickItemName(item, $event, $index)" ng-class="{'-light': !item.published && item.updater != null}">
-            <umb-icon icon-name="{{ item.icon }}" class="umb-content-grid__icon {{ item.icon }}"></umb-icon>
-=======
         <a class="umb-content-grid__item-name"
            ng-href="{{'#' + item.editPath}}"
            ng-click="clickItemName(item, $event, $index)"
            ng-class="{'-light': !item.published && item.updater != null}">
-            <i class="umb-content-grid__icon {{ item.icon }}"></i>
->>>>>>> eb10d71b
+            <umb-icon icon-name="{{ item.icon }}" class="umb-content-grid__icon {{ item.icon }}"></umb-icon>
             <span>{{ item.name }}</span>
         </a>
 
