<div data-element="property-{{vm.property.alias}}" class="umb-group-builder__property" ng-class="{'-active': vm.dialogIsOpen, '-active': vm.property.propertyState=='active', '-inherited': vm.property.inherited, '-locked': vm.property.locked, 'umb-group-builder__property-handle -sortable': vm.sortable && !vm.property.inherited, '-sortable-locked': vm.sortable && vm.property.inherited}">

  <!-- property meta text -->
  <div class="umb-group-builder__property-meta" ng-class="{'-full-width': vm.sortable}" data-element="{{vm.valTabAlias}}">

      <ng-form name="propertyTypeForm">
          <div class="control-group -no-margin" ng-if="!vm.sortable">

              <div class="umb-group-builder__property-meta-alias umb-locked-field__text cursor-not-allowed" style="padding-left: 1px" ng-if="vm.property.inherited || vm.property.locked">{{ vm.property.alias }}</div>
              <umb-locked-field
                  ng-if="!vm.property.inherited && !vm.property.locked"
                  locked="locked"
                  ng-model="vm.property.alias"
                  placeholder-text="'Alias...'"
                  server-validation-field="{{ vm.valServerFieldAlias }}">
              </umb-locked-field>

              <div class="umb-group-builder__property-meta-label">
                  <textarea localize="placeholder"
                            placeholder="@placeholders_label"
                            ng-model="vm.property.label"
                            ng-disabled="vm.property.inherited || vm.property.locked"
                            name="groupName"
                            umb-auto-resize
                            required
                            val-server-field="{{ vm.valServerFieldLabel }}">
                  </textarea>

                  <div ng-messages="propertyTypeForm.groupName.$error" show-validation-on-submit>
                      <div class="umb-validation-label" ng-message="valServerField">{{propertyTypeForm.groupName.errorMsg}}</div>
                      <div class="umb-validation-label" ng-message="required"><localize key="contentTypeEditor_requiredLabel">Required label</localize></div>
                  </div>

              </div>

              <div class="umb-group-builder__property-meta-description">
                  <textarea
                      localize="placeholder"
                      placeholder="@placeholders_enterDescription"
                      ng-model="vm.property.description"
                      ng-disabled="vm.property.inherited || vm.property.locked"
                      umb-auto-resize>
                  </textarea>
              </div>
          </div>
      </ng-form>

      <div ng-if="vm.sortable" class="flex items-center">
          <umb-icon icon="icon-navigation" class="icon" ng-if="!vm.property.inherited" style="margin-right: 10px;"></umb-icon>
          <span class="umb-group-builder__property-meta-label">{{ vm.property.label }}</span>
          <span class="umb-group-builder__property-meta-alias" style="margin-bottom: 0; margin-left: 5px; margin-top: 1px;">({{ vm.property.alias }})</span>
          <input name="propertySortOrder" type="number" class="umb-group-builder__group-sort-value umb-property-editor-tiny" ng-model="vm.property.sortOrder" ng-disabled="vm.property.inherited" ng-blur="vm.changeSortOrderValue()" />
      </div>

  </div>


  <div tabindex="-1" class="umb-group-builder__property-preview" ng-if="!vm.sortable" ng-class="{'-not-clickable': !vm.sortable && (vm.property.inherited || vm.property.locked)}">

      <div class="umb-group-builder__property-tags">

          <span class="umb-group-builder__property-tag -white">
              <span ng-if="vm.property.dataTypeName !== undefined">{{vm.property.dataTypeName}}</span>
              <span ng-if="vm.property.dataTypeName == undefined"><localize key="general_preview">Preview</localize></span>
          </span>

          <div class="umb-group-builder__property-tag -white" ng-if="vm.property.validation.mandatory">
              <span class="umb-group-builder__property-tag-icon">*</span>
              <localize key="general_mandatory">Mandatory</localize>
          </div>

          <div class="umb-group-builder__property-tag -white" ng-if="vm.property.showOnMemberProfile">
              <umb-icon icon="icon-eye" class="umb-group-builder__property-tag-icon"></umb-icon>
              <localize key="contentTypeEditor_showOnMemberProfile">Show on member profile</localize>
          </div>

          <div class="umb-group-builder__property-tag -white" ng-if="vm.property.memberCanEdit">
              <umb-icon icon="icon-edit" class="umb-group-builder__property-tag-icon"></umb-icon>
              <localize key="contentTypeEditor_memberCanEdit">Member can edit</localize>
          </div>

          <div class="umb-group-builder__property-tag -white" ng-if="vm.property.isSensitiveData">
              <umb-icon icon="icon-lock" class="umb-group-builder__property-tag-icon"></umb-icon>
              <localize key="contentTypeEditor_isSensitiveData">Is sensitive data</localize>
          </div>

          <div class="umb-group-builder__property-tag -white" ng-if="vm.property.allowCultureVariant">
              <umb-icon icon="icon-shuffle" class="umb-group-builder__property-tag-icon"></umb-icon>
              <localize key="contentTypeEditor_cultureVariantLabel">Vary by culture</localize>
          </div>

          <div class="umb-group-builder__property-tag -white" ng-if="vm.property.allowSegmentVariant">
              <umb-icon icon="icon-shuffle" class="umb-group-builder__property-tag-icon"></umb-icon>
              <localize key="contentTypeEditor_segmentVariantLabel">Vary by segments</localize>
          </div>

      </div>

      <div class="umb-group-builder__property-tags -right">

          <div class="umb-group-builder__property-tag" ng-if="vm.property.inherited">
              <umb-icon icon="icon-merge"></umb-icon>
<<<<<<< HEAD
            <span style="margin-right: 3px"><localize key="contentTypeEditor_inheritedFrom">Inherited from</localize></span>
            <a ng-click="vm.clickComposition(vm.property.contentTypeId)">
=======
              <span style="margin-right: 3px"><localize key="contentTypeEditor_inheritedFrom">Inherited from</localize></span>
>>>>>>> be8e7b28
              {{vm.property.contentTypeName}}
            </a>
          </div>

          <div class="umb-group-builder__property-tag" ng-if="vm.property.locked">
              <umb-icon icon="icon-lock"></umb-icon>
              <localize key="general_locked">Locked</localize>
          </div>

      </div>

      <ng-form inert class="umb-group-builder__property-preview-form" name="propertyEditorPreviewForm" umb-disable-form-validation ng-click="vm.edit()" tabindex="-1">
          <umb-property-editor
              ng-if="vm.property.view !== undefined"
              model="vm.property"
              preview="true">
          </umb-property-editor>
      </ng-form>

      <button type="button" aria-label="Open settings" class="umb-group-builder__open-settings" ng-if="!vm.property.inherited && !vm.property.locked" ng-click="vm.edit()"></button>

  </div>

  <!-- row tools -->
  <div class="umb-group-builder__property-actions" ng-if="!vm.sortable">

      <div ng-if="!vm.property.inherited">

          <!-- settings for property -->
          <div class="umb-group-builder__property-action">
              <button type="button" aria-label="Open settings" class="btn-icon" ng-click="vm.edit()" localize="title" title="@general_edit">
                  <umb-icon icon="icon-settings"></umb-icon>
              </button>
          </div>

          <!-- delete property -->
          <div ng-if="!vm.property.locked" class="umb-group-builder__property-action">
              <button type="button" aria-label="Delete property" class="btn-icon" ng-click="vm.remove()">
                  <umb-icon icon="icon-trash"></umb-icon>
              </button>
          </div>

      </div>

  </div>

</div><|MERGE_RESOLUTION|>--- conflicted
+++ resolved
@@ -100,12 +100,8 @@
 
           <div class="umb-group-builder__property-tag" ng-if="vm.property.inherited">
               <umb-icon icon="icon-merge"></umb-icon>
-<<<<<<< HEAD
             <span style="margin-right: 3px"><localize key="contentTypeEditor_inheritedFrom">Inherited from</localize></span>
             <a ng-click="vm.clickComposition(vm.property.contentTypeId)">
-=======
-              <span style="margin-right: 3px"><localize key="contentTypeEditor_inheritedFrom">Inherited from</localize></span>
->>>>>>> be8e7b28
               {{vm.property.contentTypeName}}
             </a>
           </div>
