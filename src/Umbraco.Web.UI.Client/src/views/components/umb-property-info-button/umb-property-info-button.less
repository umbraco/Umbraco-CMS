umb-property-info-button {
    position: relative;
    display: inline-block;
    vertical-align: text-bottom;

<<<<<<< HEAD
=======
    .control-label + & {
        margin-left: 3px;
    }

>>>>>>> 309ae46a
    > .__button {
        position: relative;
        display: inline-flex;
        align-items: center;
        justify-content: center;
        text-align: center;

        width: 15px;
        height: 15px;
        padding: 2px 1px 1px 1px;
        margin-top: -1px;
        font-size: 12px;
        font-weight: 700;

        border-radius: 50%;
        border: 1px solid @ui-option-type;
        color: @ui-option-type;
        &:hover {
            border-color: @ui-option-type-hover;
            color: @ui-option-type-hover;
        }
    }

    > .__tooltip {
        
        position: absolute;
        z-index: 1000;
        top: 26px;
        left: -8px;
        font-size: 13px;

        border-radius: 6px;
        
        min-width: 240px;
        max-width: 320px;
        padding: 10px 16px;
        background-color:@blueExtraDark;
        border: 1px solid @blueExtraDark;
        color: white;
        box-shadow: 0 2px 6px rgba(@blueExtraDark, .6);

        a {
            color: white;
            text-decoration: underline;
            &:hover {
                color: @blueMidLight;
            }
        }

        &::before {
            content:'';
            position: absolute;
            transform: rotate(45deg);
            background-color:@blueExtraDark;
            top: -5px;
            left: 10px;
            width: 8px;
            height: 8px;
            border-left: 1px solid @blueExtraDark;
            border-top: 1px solid @blueExtraDark;
        }
    }

}

// hide umb-info-button if inside umb-property
.umb-property umb-property-info-button {
    opacity: 0;
    transition: opacity 120ms;
}

.umb-property:focus-within umb-property-info-button,
.umb-property:hover umb-property-info-button,
.umb-property umb-property-info-button:focus {
    opacity: 1;
}
// Revert-style-hack that ensures that we only show property-actions on properties that are directly begin hovered.
.umb-property:hover .umb-property:not(:hover) umb-property-info-button {
    opacity: 0;
}

// hide umb-info-button if inside 
.umb-control-group umb-property-info-button {
    opacity: 0;
    transition: opacity 120ms;
}

.umb-control-group:focus-within umb-property-info-button,
.umb-control-group:hover umb-property-info-button,
.umb-control-group umb-property-info-button:focus {
    opacity: 1;
}
// Revert-style-hack that ensures that we only show property-actions on properties that are directly begin hovered.
.umb-control-group:hover .umb-control-group:not(:hover) umb-property-info-button {
    opacity: 0;
}



.umb-group-panel > .umb-group-panel__header umb-property-info-button {
    opacity: 0;
}
.umb-group-panel > .umb-group-panel__header umb-property-info-button:focus {
    opacity: 1;
}
.umb-group-panel:focus-within, 
.umb-group-panel:hover {
    > .umb-group-panel__header umb-property-info-button {
        opacity: 1;
    }
}<|MERGE_RESOLUTION|>--- conflicted
+++ resolved
@@ -3,13 +3,10 @@
     display: inline-block;
     vertical-align: text-bottom;
 
-<<<<<<< HEAD
-=======
     .control-label + & {
         margin-left: 3px;
     }
 
->>>>>>> 309ae46a
     > .__button {
         position: relative;
         display: inline-flex;
