--- conflicted
+++ resolved
@@ -6,15 +6,9 @@
     </span>
 
     <div class="umb-toggle__toggle">
-<<<<<<< HEAD
-        <umb-icon ng-show="checked && hideIcons !== 'true'" class="umb-toggle__icon umb-toggle__icon--left icon-check" icon-name="icon-check"></umb-icon>
-        <div class="umb-toggle__handler shadow-depth-1"></div>
-        <umb-icon ng-show="!checked && hideIcons !== 'true'" class="umb-toggle__icon umb-toggle__icon--right icon-wrong" icon-name="icon-wrong"></umb-icon>
-=======
-        <i ng-show="hideIcons !== 'true'" class="umb-toggle__icon umb-toggle__icon--left icon-check"></i>
-        <i ng-show="hideIcons !== 'true'" class="umb-toggle__icon umb-toggle__icon--right icon-wrong"></i>
+        <umb-icon ng-show="hideIcons !== 'true'" class="umb-toggle__icon umb-toggle__icon--left icon-check" icon-name="icon-check"></umb-icon>
+        <umb-icon ng-show="hideIcons !== 'true'" class="umb-toggle__icon umb-toggle__icon--right icon-wrong" icon-name="icon-wrong"></umb-icon>
         <div class="umb-toggle__handler"></div>
->>>>>>> eb10d71b
     </div>
 
     <span ng-if="labelPosition === 'right' && showLabels === 'true'">
