--- conflicted
+++ resolved
@@ -65,15 +65,9 @@
                     ng-class="{'-selected':child.selected, 'not-allowed':!child.allowed}">
                     <div class="umb-table-cell umb-table-cell--auto-width" ng-class="{'umb-table-cell--faded':child.published === false}">
                         <div class="flex items-center">
-<<<<<<< HEAD
-                                <umb-icon icon-name="icon-navigation-right" class="icon-navigation-right umb-table__row-expand" ng-click="openNode($event, child)" ng-class="{'umb-table__row-expand--hidden': child.metaData.hasChildren !== true}">&nbsp;</umb-icon>
-                                <umb-icon icon-name="{{child.icon}}" class="umb-table-body__icon umb-table-body__fileicon {{child.icon}}" />
-                                <umb-icon icon-name="icon-check" class="umb-table-body__icon umb-table-body__checkicon icon-check" />
-=======
-                            <ins class="icon-navigation-right umb-table__row-expand" ng-click="openNode($event, child)" ng-class="{'umb-table__row-expand--hidden': child.metaData.hasChildren !== true}">&nbsp;</ins>
-                            <i class="umb-table-body__icon umb-table-body__fileicon {{child.icon}}" aria-hidden="true"></i>
-                            <i class="umb-table-body__icon umb-table-body__checkicon icon-check" aria-hidden="true"></i>
->>>>>>> fd11ef6e
+                            <umb-icon icon-name="icon-navigation-right" class="icon-navigation-right umb-table__row-expand" ng-click="openNode($event, child)" ng-class="{'umb-table__row-expand--hidden': child.metaData.hasChildren !== true}">&nbsp;</umb-icon>
+                            <umb-icon icon-name="{{child.icon}}" class="umb-table-body__icon umb-table-body__fileicon {{child.icon}}" />
+                            <umb-icon icon-name="icon-check" class="umb-table-body__icon umb-table-body__checkicon icon-check" />
                         </div>
                     </div>
                     <div class="umb-table-cell black" ng-class="{'umb-table-cell--faded':child.published === false}">{{ child.name }}</div>
