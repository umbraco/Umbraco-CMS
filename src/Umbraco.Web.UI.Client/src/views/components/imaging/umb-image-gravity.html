--- conflicted
+++ resolved
@@ -1,18 +1,9 @@
 <div class="umb-cropper-gravity">
-<<<<<<< HEAD
-    
-	<div class="gravity-container" ng-show="vm.loaded">
-		<div class="viewport">
-			<img ng-src="{{vm.src}}" style="max-width: 100%; max-height: 100%" ng-click="vm.setFocalPoint($event)" draggable="false" />
-
-			<div class="overlay" ng-style="vm.style()">
-=======
 	<div class="gravity-container" ng-show="loaded">
 	    <div class="viewport">
 
 	        <img ng-show="isCroppable" ng-src="{{src}}" style="max-width: 100%; max-height: 100%" ng-click="setFocalPoint($event)" draggable="false"/>
 	        <img ng-show="!isCroppable && !hasDimensions" ng-src="{{src}}" width="200" height="200" draggable="false" style="cursor: default;"/>
->>>>>>> 7a474c6f
 
 	        <div ng-show="isCroppable" ng-when="isCroppable" class="overlay" ng-style="style()">
 
