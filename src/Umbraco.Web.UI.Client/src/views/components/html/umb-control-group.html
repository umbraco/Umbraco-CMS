--- conflicted
+++ resolved
@@ -1,17 +1,6 @@
 <div class="umb-property">
     <div class="control-group umb-control-group" ng-class="{ error: !formValid(), hidelabel: hideLabel == 'true' }">
         <div class="umb-el-wrap">
-<<<<<<< HEAD
-            <div ng-if="hideLabel !== 'true'" class="control-header">
-                <label for="{{alias}}" class="control-label">
-                    <span ng-bind-html="labelstring"></span>
-                    <span ng-if="required">
-                        <strong class="umb-control-required">*</strong>
-                    </span>
-                </label>
-                <small ng-if="descriptionstring" class="control-description">{{descriptionstring}}</small>
-            </div>
-=======
             <label ng-if="hideLabel!=='true'" class="control-label" for="{{alias}}">
                 <span ng-bind-html="labelstring"></span>
                 <span ng-if="required">
@@ -19,7 +8,6 @@
                 </span>
                 <small ng-if="descriptionstring">{{descriptionstring}}</small>
             </label>
->>>>>>> 9c973454
             <div class="controls" ng-transclude></div>
         </div>
     </div>
