<div id="leftcolumn" ng-controller="Umbraco.NavigationController" ng-mouseleave="leaveTree($event)" ng-mouseenter="enterTree($event)">

    <!-- navigation container -->
    <div id="navigation" ng-show="showNavigation" class="fill umb-modalcolumn" ng-animate="'slide'" nav-resize
    ng-class="{'--notInFront': infiniteMode}">

        <div class="navigation-inner-container">

<<<<<<< HEAD
            <div class="umb-language-picker" ng-if="currentSection === 'content' && languages.length > 1" on-outside-click="page.languageSelectorIsOpen = false">
                <div class="umb-language-picker__toggle" ng-click="toggleLanguageSelector()">
                    <div>{{selectedLanguage.name}}</div>
                    <umb-icon icon-name="icon-navigation-right" class="umb-language-picker__expand" ng-class="{'icon-navigation-down': !page.languageSelectorIsOpen, 'icon-navigation-up': page.languageSelectorIsOpen}" class="icon-navigation-right">&nbsp;</umb-icon>
                </div>
=======
            <div class="umb-language-picker" ng-if="currentSection === 'content' && languages.length > 1" deep-blur="page.languageSelectorIsOpen = false" on-outside-click="page.languageSelectorIsOpen = false">
                <button type="button" class="umb-language-picker__toggle" ng-click="toggleLanguageSelector()" aria-haspopup="true" aria-expanded="{{page.languageSelectorIsOpen}}">
                    <span>
                        <span class="sr-only">
                            <localize key="visuallyHiddenTexts_currentLanguage">Current language</localize>
                            <span>: </span>
                        </span>
                        <span>{{selectedLanguage.name}}</span>
                    </span>
                    <i class="umb-language-picker__expand" ng-class="{'icon-navigation-down': !page.languageSelectorIsOpen, 'icon-navigation-up': page.languageSelectorIsOpen}" class="icon-navigation-right" aria-hidden="true"></i>
                </button>
>>>>>>> 77fd9591
                <div class="umb-language-picker__dropdown" ng-if="page.languageSelectorIsOpen">
                    <button
                        type="button"
                        class="umb-language-picker__dropdown-item"
                        ng-class="{'umb-language-picker__dropdown-item--current': language.active}"
                        ng-click="selectLanguage(language)"
                        ng-repeat="language in languages"
                    >
                    <span class="sr-only">
                        <localize key="visuallyHiddenTexts_switchLanguage">Switch language to</localize>
                        <span>: </span>
                    </span>
                    <span>{{language.name}}</span>
                    </button>
                </div>
            </div>

            <!-- the tree -->
            <div id="tree" ng-show="authenticated">
                <umb-tree
                    api="treeApi"
                    on-init="onTreeInit()">
                </umb-tree>
            </div>
        </div>

        <div class="offset6" id="navOffset" style="z-index: 10">

            <!-- The context menu -->
            <div id='contextMenu' class="umb-modalcolumn fill shadow" ng-if="showContextMenu" ng-animate="'slide'">
                <umb-context-menu
                    menu-dialog-title="{{menuDialogTitle}}"
                    current-section="{{currentSection}}"
                    current-node="menuNode"
                    menu-actions="menuActions">
                </umb-context-menu>
            </div>

            <umb-context-dialog
                ng-if="showContextMenuDialog"
                dialog-title="menuDialogTitle"
                current-node="menuNode"
                view="dialogTemplateUrl">
            </umb-context-dialog>

        </div>

        <div class="umb-editor__overlay"></div>

    </div>

</div><|MERGE_RESOLUTION|>--- conflicted
+++ resolved
@@ -6,13 +6,6 @@
 
         <div class="navigation-inner-container">
 
-<<<<<<< HEAD
-            <div class="umb-language-picker" ng-if="currentSection === 'content' && languages.length > 1" on-outside-click="page.languageSelectorIsOpen = false">
-                <div class="umb-language-picker__toggle" ng-click="toggleLanguageSelector()">
-                    <div>{{selectedLanguage.name}}</div>
-                    <umb-icon icon-name="icon-navigation-right" class="umb-language-picker__expand" ng-class="{'icon-navigation-down': !page.languageSelectorIsOpen, 'icon-navigation-up': page.languageSelectorIsOpen}" class="icon-navigation-right">&nbsp;</umb-icon>
-                </div>
-=======
             <div class="umb-language-picker" ng-if="currentSection === 'content' && languages.length > 1" deep-blur="page.languageSelectorIsOpen = false" on-outside-click="page.languageSelectorIsOpen = false">
                 <button type="button" class="umb-language-picker__toggle" ng-click="toggleLanguageSelector()" aria-haspopup="true" aria-expanded="{{page.languageSelectorIsOpen}}">
                     <span>
@@ -22,9 +15,8 @@
                         </span>
                         <span>{{selectedLanguage.name}}</span>
                     </span>
-                    <i class="umb-language-picker__expand" ng-class="{'icon-navigation-down': !page.languageSelectorIsOpen, 'icon-navigation-up': page.languageSelectorIsOpen}" class="icon-navigation-right" aria-hidden="true"></i>
+                    <umb-icon icon-name="icon-navigation-right" class="umb-language-picker__expand" ng-class="{'icon-navigation-down': !page.languageSelectorIsOpen, 'icon-navigation-up': page.languageSelectorIsOpen}" class="icon-navigation-right" aria-hidden="true">&nbsp;</umb-icon>
                 </button>
->>>>>>> 77fd9591
                 <div class="umb-language-picker__dropdown" ng-if="page.languageSelectorIsOpen">
                     <button
                         type="button"
