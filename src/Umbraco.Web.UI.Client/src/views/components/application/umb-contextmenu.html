<div id="contextMenu" class="umb-modalcolumn fill shadow" ng-animate="'slide'" umb-focus-lock role="dialog"
    aria-labelledby="contextmenu-title" aria-describedby="contextmenu-description" on-outside-click="outSideClick()">
    <div>
        <div class="umb-modalcolumn-header">
            <h1 id="contextmenu-title">{{menuDialogTitle}}</h1>
            <p id="contextmenu-description" class="sr-only">
                <localize key="visuallyHiddenTexts_contextMenuDescription">Select one of the options to edit the node.</localize>
            </p>
        </div>

        <div class="umb-modalcolumn-body">
            <ul class="umb-actions">
                <li data-element="action-{{action.alias}}" class="umb-action"
                    ng-class="{sep:action.separator, '-opens-dialog': action.opensDialog}" ng-repeat="action in menuActions">
                    <button type="button" ng-click="executeMenuItem(action)"
                        class="umb-action-link btn-reset umb-outline">
<<<<<<< HEAD
                        <umb-icon icon="{{action.icon}}" class="icon {{action.icon}}"></umb-icon>
=======
                        <umb-icon icon="icon-{{action.cssclass}}" class="icon"></umb-icon>
>>>>>>> 690a6314
                        <span class="menu-label">{{action.name}}</span>
                    </button>
                </li>
            </ul>
        </div>
    </div>
</div><|MERGE_RESOLUTION|>--- conflicted
+++ resolved
@@ -14,11 +14,7 @@
                     ng-class="{sep:action.separator, '-opens-dialog': action.opensDialog}" ng-repeat="action in menuActions">
                     <button type="button" ng-click="executeMenuItem(action)"
                         class="umb-action-link btn-reset umb-outline">
-<<<<<<< HEAD
-                        <umb-icon icon="{{action.icon}}" class="icon {{action.icon}}"></umb-icon>
-=======
-                        <umb-icon icon="icon-{{action.cssclass}}" class="icon"></umb-icon>
->>>>>>> 690a6314
+                        <umb-icon icon="{{action.icon}}" class="icon"></umb-icon>
                         <span class="menu-label">{{action.name}}</span>
                     </button>
                 </li>
