--- conflicted
+++ resolved
@@ -1,12 +1,7 @@
 
 <div>
 
-<<<<<<< HEAD
     <div class="umb-app-header" umb-inert-attribute="infinite-overlay">
-
-=======
-    <div class="umb-app-header">
->>>>>>> 77dc014b
         <umb-sections
             ng-if="authenticated"
             sections="sections">
