--- conflicted
+++ resolved
@@ -23,11 +23,7 @@
                     </button>
                 </li>
                 <li data-element="global-user" class="umb-app-header__action">
-<<<<<<< HEAD
-                    <button class="umb-app-header__button btn-reset" ng-click="avatarClick()" hotkey="ctrl+shift+u" title="{{user.name}}" aria-label="Open/Close your profile options window" prevent-default>
-=======
-                    <a href="#" hotkey="ctrl+shift+u" ng-click="avatarClick()" prevent-default title="{{user.name}}" >
->>>>>>> 37d3692c
+                   <button class="umb-app-header__button btn-reset" ng-click="avatarClick()" hotkey="ctrl+shift+u" title="{{user.name}}" aria-label="Open/Close your profile options window" prevent-default>
                         <umb-avatar
                             class="umb-app-header__action-icon"
                             size="xxs"
