--- conflicted
+++ resolved
@@ -1,11 +1,9 @@
 .umb-pdf-viewer {
     position: relative;
-<<<<<<< HEAD
     display: flex;
     justify-content: center;
     align-items: center;
-=======
->>>>>>> ca3ab112
+
     width: 100%;
 
     &:hover {
@@ -15,11 +13,15 @@
     }
 
 }
+.umb-pdf-viewer--pdf-canvas {
+    max-width: 100%;
+}
 
 .umb-pdf-viewer__actions {
     position: absolute;
-    top: 10px;
-    right: 10px;
+    bottom: 10px;
+    margin-left: auto;
+    margin-right: auto;
     background-color: rgba(255, 255, 255, .96);
     border-radius: 100px;
     padding: 7px 10px;
@@ -38,54 +40,6 @@
     margin-left: 10px;
 }
 
-<<<<<<< HEAD
-.umb-pdf-viewer--pdf-canvas {
-    max-width: 100%;
-}
-
-.umb-pdf-viewer__toolbar {
-    position: absolute;
-    bottom: 20px;
-    margin-left: auto;
-    margin-right: auto;
-
-    display: flex;
-    flex-direction: row;
-
-    background-color: white;
-    border-radius: 6px;
-    &:extend(.shadow-depth-1);
-
-    opacity: 0;
-    transition: opacity 120ms;
-
-    div {
-        padding: 10px 18px;
-        user-select: none;
-    }
-    button {
-        color: @ui-option-type;
-        padding: 10px 18px;
-        font-weight: 700;
-        &:first-child {
-            border-top-left-radius: 6px;
-            border-bottom-left-radius: 6px;
-        }
-        &:last-child {
-            border-top-right-radius: 6px;
-            border-bottom-right-radius: 6px;
-        }
-    }
-    button:hover {
-        color: @ui-option-type-hover;
-    }
-}
-
-.umb-pdf-viewer:hover .umb-pdf-viewer__toolbar,
-.umb-pdf-viewer:focus .umb-pdf-viewer__toolbar,
-.umb-pdf-viewer:focus-within .umb-pdf-viewer__toolbar {
-    opacity: 1;
-=======
 .umb-pdf-viewer__action-group--pages {
     display: flex;
     align-items: center;
@@ -120,5 +74,4 @@
             opacity: 0.3;
         }
     }
->>>>>>> ca3ab112
 }