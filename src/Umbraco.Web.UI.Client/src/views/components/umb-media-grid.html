--- conflicted
+++ resolved
@@ -7,7 +7,6 @@
              ng-repeat="item in items | filter:filterBy"
              ng-style="item.flexStyle"
              ng-class="{'-selected': item.selected, '-file': !item.thumbnail, '-folder': item.isFolder, '-svg': item.extension == 'svg', '-selectable': item.selectable, '-unselectable': !item.selectable, '-filtered': item.filtered}">
-<<<<<<< HEAD
 
             <!--<i ng-show="item.selected" class="icon-check umb-media-grid__checkmark"></i>-->
             <div data-element="media-grid-item-edit"
@@ -28,28 +27,6 @@
             <!-- Image thumbnail -->
             <img umb-image-lazy-load="{{item.thumbnail}}" class="umb-media-grid__item-image" width="{{item.width}}" height="{{item.height}}" ng-if="item.thumbnail" alt="{{item.name}}" draggable="false" />
 
-=======
-
-            <!--<i ng-show="item.selected" class="icon-check umb-media-grid__checkmark"></i>-->
-            <div data-element="media-grid-item-edit"
-                    class="umb-media-grid__item-overlay umb-outline"
-                    ng-class="{'-locked': item.selected || !item.file || !item.thumbnail, '-can-open': (item.isFolder ? allowOpenFolder : allowOpenFile)}"
-                    ng-click="clickItemName(item, $event, $index)"
-                    tabindex="{{item.isFolder && item.selectable ? '0' : '-1'}}">
-                <i ng-if="onDetailsHover" class="icon-info umb-media-grid__info" ng-mouseover="hoverItemDetails(item, $event, true)" ng-mouseleave="hoverItemDetails(item, $event, false)"></i>
-                <div class="umb-media-grid__item-name">{{item.name}}</div>
-            </div>
-
-            <!-- Select border must be right after .umb-media-grid__item-overlay -->
-            <div class="umb-media-grid__item-select"></div>
-
-            <!-- Checkered background -->
-            <div class="umb-media-grid__image-background" ng-if="item.thumbnail || item.extension === 'svg'"></div>
-
-            <!-- Image thumbnail -->
-            <img umb-image-lazy-load="{{item.thumbnail}}" class="umb-media-grid__item-image" width="{{item.width}}" height="{{item.height}}" ng-if="item.thumbnail" alt="{{item.name}}" draggable="false" />
-
->>>>>>> 32a1870d
             <!-- SVG -->
             <img class="umb-media-grid__item-image" width="{{item.width}}" height="{{item.height}}" ng-if="!item.thumbnail && item.extension === 'svg'" ng-src="{{item.image}}" alt="{{item.name}}" draggable="false" />
 
