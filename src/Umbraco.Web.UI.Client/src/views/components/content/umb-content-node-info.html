<div class="umb-package-details">

    <div class="umb-package-details__main-content">

        <umb-box ng-if="currentUrls" data-element="node-info-urls">
            <umb-box-header title-key="general_links"></umb-box-header>
            <umb-box-content class="block-form">
                <ul class="nav nav-stacked mb0">
                    <li ng-repeat="url in currentUrls">
<<<<<<< HEAD
                        <a href="{{url.text}}" target="_blank" rel="noopener" ng-if="url.isUrl">
                            <span ng-if="currentUrlsHaveMultipleCultures && url.culture" style="font-size: 13px; color: #cccccc; width: 50px;display: inline-block">{{url.culture}}</span>
                            <i class="icon icon-out" aria-hidden="true"></i>
=======
                        <a href="{{url.text}}" target="_blank" ng-if="url.isUrl" class="umb-outline">
                            <span ng-if="currentUrlsHaveMultipleCultures && url.culture" style="font-size: 13px; color: #cccccc; width: 55px;display: inline-block">{{url.culture}}</span>
>>>>>>> 60a8d772
                            <span>{{url.text}}</span>
                        </a>
                        <div ng-if="!url.isUrl" style="margin-top: 4px;">
                            <span ng-if="currentUrlsHaveMultipleCultures && url.culture" style="font-size: 13px; color: #cccccc; width: 55px;display: inline-block">{{url.culture}}</span>
                            <em>{{url.text}}</em>
                        </div>
                    </li>
                </ul>
            </umb-box-content>
        </umb-box>
        <umb-box data-element="node-info-redirects" ng-cloak ng-show="!urlTrackerDisabled && hasRedirects">
            <umb-box-header title-key="redirectUrls_redirectUrlManagement"></umb-box-header>
            <umb-box-content class="block-form">
                <div style="position: relative;">
                    <div ng-if="loadingRedirectUrls" style="background: rgba(255, 255, 255, 0.8); position: absolute; top: 0; left: 0; right: 0; bottom: 0;"></div>
                    <umb-load-indicator ng-if="loadingRedirectUrls"></umb-load-indicator>
                    <div ng-show="hasRedirects">
                        <p><localize key="redirectUrls_panelInformation" class="ng-isolate-scope ng-scope">The following URLs redirect to this content item:</localize></p>
                        <ul class="nav nav-stacked" style="margin-bottom: 0;">
                            <li ng-repeat="redirectUrl in redirectUrls">
<<<<<<< HEAD
                                <a href="{{redirectUrl.originalUrl}}" target="_blank" rel="noopener">
=======
                                <a href="{{redirectUrl.originalUrl}}" target="_blank" class="umb-outline">
>>>>>>> 60a8d772
                                    <i ng-class="value.icon" class="icon-out" aria-hidden="true"></i>
                                    {{redirectUrl.originalUrl}}
                                </a>
                            </li>
                        </ul>
                    </div>
                </div>
            </umb-box-content>
        </umb-box>

        <umb-box data-element="node-info-history">

            <umb-box-header title="{{historyLabel}}">
                <umb-button
                    ng-hide="node.trashed"
                    type="button"
                    button-style="outline"
                    action="openRollback()"
                    label-key="actions_rollback"
                    size="xs"
                    add-ellipsis="true">
                </umb-button>
            </umb-box-header>

            <umb-box-content class="block-form">

                <div style="position: relative;">

                    <div ng-show="loadingAuditTrail" style="background: rgba(255, 255, 255, 0.8); position: absolute; top: 0; left: 0; right: 0; bottom: 0;"></div>
                    <umb-load-indicator ng-show="loadingAuditTrail"></umb-load-indicator>

                    <div ng-show="auditTrail.length === 0" style="padding: 10px;">
                        <umb-empty-state
                            position="center"
                            size="small">
                            <localize key="content_noChanges"></localize>
                        </umb-empty-state>
                    </div>

                    <div class="history">

                        <div ng-show="auditTrail.length > 1" class="history-line"></div>

                        <div class="history-item" ng-repeat="item in auditTrail">

                            <div class="history-item__break">
                                <div class="history-item__avatar">
                                    <umb-avatar
                                        color="secondary"
                                        size="xs"
                                        name="{{item.userName}}"
                                        img-src="{{item.userAvatars[3]}}"
                                        img-srcset="{{item.userAvatars[4]}} 2x, {{item.userAvatars[4]}} 3x">
                                    </umb-avatar>
                                </div>

                                <div>
                                    <div>{{ item.userName }}</div>
                                    <div class="history-item__date">{{item.timestampFormatted}}</div>
                                </div>
                            </div>

                            <div class="history-item__break">
                                <umb-badge
                                    class="history-item__badge"
                                    size="xs"
                                    color="{{item.logTypeColor}}">
                                    <localize key="auditTrails_small{{ item.logType }}">{{ item.logType }}</localize>
                                </umb-badge>
                                <span class="history-item__description">
                                    <localize key="auditTrails_{{ item.logType | lowercase }}" tokens="[item.parameters]">{{ item.comment }}</localize>
                                </span>
                            </div>

                        </div>
                    </div>

                </div>

                <div class="flex justify-center">
                    <umb-pagination ng-if="auditTrailOptions.totalPages > 1"
                                    page-number="auditTrailOptions.pageNumber"
                                    total-pages="auditTrailOptions.totalPages"
                                    on-change="auditTrailPageChange(pageNumber)">
                    </umb-pagination>
                </div>

            </umb-box-content>
        </umb-box>
    </div>

    <div class="umb-package-details__sidebar">

        <umb-box data-element="node-info-general">
            <umb-box-header title-key="general_general"></umb-box-header>
            <umb-box-content class="block-form">

                <umb-control-group data-element="node-info-status" label="@general_status">
                    <umb-badge size="xs" color="{{status.color}}">
                        <umb-variant-state variant="currentVariant"></umb-variant-state>
                    </umb-badge>
                </umb-control-group>

                <umb-control-group ng-show="node.id !== 0" data-element="node-info-create-date" label="@template_createdDate">
                    {{currentVariant.createDateFormatted}}
                </umb-control-group>

                <umb-control-group ng-show="node.id !== 0 && currentVariant.releaseDateFormatted" data-element="node-info-publish-date" label="@content_releaseDate">
                    {{currentVariant.releaseDateFormatted}}
                </umb-control-group>

                <umb-control-group ng-show="node.id !== 0 && currentVariant.expireDateFormatted" data-element="node-info-expire-date" label="@content_expireDate">
                    {{currentVariant.expireDateFormatted}}
                </umb-control-group>

                <umb-control-group data-element="node-info-document-type" label="@content_documentType">
                    <umb-node-preview
                        style="min-width: 100%; margin-bottom: 0;"
                        icon="node.icon"
                        name="node.contentTypeName"
                        alias="documentType.alias"
                        allow-open="allowChangeDocumentType"
                        on-open="openDocumentType(documentType)">
                    </umb-node-preview>
                </umb-control-group>

                <umb-control-group ng-if="disableTemplates == false" data-element="node-info-template" label="@template_template">

                    <div class="flex items-center">
                        <select class="input-block-level"
                                ng-model="node.template"
                                ng-options="key as value for (key, value) in availableTemplates"
                                ng-change="updateTemplate(node.template)">
                            <option value="">{{chooseLabel}}...</option>
                        </select>
                        <button type="button" ng-show="allowChangeTemplate && node.template !== null" class="umb-node-preview__action" style="margin-left:15px;" ng-click="openTemplate()">
                            <localize key="general_open">Open</localize>
                        </button>
                    </div>
                </umb-control-group>

                <umb-control-group ng-show="node.id !== 0" data-element="node-info-id" label="Id">
                    <div>{{ node.id }}</div>
                    <small>{{ node.key }}</small>
                </umb-control-group>

            </umb-box-content>
        </umb-box>
    </div>
</div><|MERGE_RESOLUTION|>--- conflicted
+++ resolved
@@ -7,14 +7,9 @@
             <umb-box-content class="block-form">
                 <ul class="nav nav-stacked mb0">
                     <li ng-repeat="url in currentUrls">
-<<<<<<< HEAD
-                        <a href="{{url.text}}" target="_blank" rel="noopener" ng-if="url.isUrl">
-                            <span ng-if="currentUrlsHaveMultipleCultures && url.culture" style="font-size: 13px; color: #cccccc; width: 50px;display: inline-block">{{url.culture}}</span>
+                        <a href="{{url.text}}" target="_blank" rel="noopener" ng-if="url.isUrl" class="umb-outline">
+                            <span ng-if="currentUrlsHaveMultipleCultures && url.culture" style="font-size: 13px; color: #cccccc; width: 55px;display: inline-block">{{url.culture}}</span>
                             <i class="icon icon-out" aria-hidden="true"></i>
-=======
-                        <a href="{{url.text}}" target="_blank" ng-if="url.isUrl" class="umb-outline">
-                            <span ng-if="currentUrlsHaveMultipleCultures && url.culture" style="font-size: 13px; color: #cccccc; width: 55px;display: inline-block">{{url.culture}}</span>
->>>>>>> 60a8d772
                             <span>{{url.text}}</span>
                         </a>
                         <div ng-if="!url.isUrl" style="margin-top: 4px;">
@@ -35,11 +30,7 @@
                         <p><localize key="redirectUrls_panelInformation" class="ng-isolate-scope ng-scope">The following URLs redirect to this content item:</localize></p>
                         <ul class="nav nav-stacked" style="margin-bottom: 0;">
                             <li ng-repeat="redirectUrl in redirectUrls">
-<<<<<<< HEAD
-                                <a href="{{redirectUrl.originalUrl}}" target="_blank" rel="noopener">
-=======
-                                <a href="{{redirectUrl.originalUrl}}" target="_blank" class="umb-outline">
->>>>>>> 60a8d772
+                                <a href="{{redirectUrl.originalUrl}}" target="_blank" rel="noopener" class="umb-outline">
                                     <i ng-class="value.icon" class="icon-out" aria-hidden="true"></i>
                                     {{redirectUrl.originalUrl}}
                                 </a>
