--- conflicted
+++ resolved
@@ -176,22 +176,13 @@
                 </umb-control-group>
 
                 <umb-control-group data-element="node-info-document-type" label="@content_documentType">
-<<<<<<< HEAD
                     <umb-node-preview
                         style="max-width: 100%; margin-bottom: 0;"
                         icon="documentType.icon"
                         name="documentType.name"
                         allow-open="allowOpen"
                         on-open="openDocumentType(documentType)"
-						open-url="previewOpenUrl">
-=======
-                    <umb-node-preview style="max-width: 100%; margin-bottom: 0;"
-                                      icon="documentType.icon"
-                                      name="documentType.name"
-                                      alias="documentType.alias"
-                                      allow-open="allowOpen"
-                                      on-open="openDocumentType(documentType)">
->>>>>>> 2bd9e24c
+						            open-url="previewOpenUrl">
                     </umb-node-preview>
                 </umb-control-group>
 
