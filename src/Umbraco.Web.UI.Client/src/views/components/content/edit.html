<div>

    <umb-load-indicator ng-if="page.loading"></umb-load-indicator>

    <form name="contentForm" ng-submit="save()" novalidate val-form-manager>

        <umb-editor-view ng-if="!page.loading">

            <umb-variant-content-editors
                page="page"
                content="content"
                culture="culture"
                on-select-app="appChanged(app)"
                on-select-app-anchor="appAnchorChanged(app, anchor)">
            </umb-variant-content-editors>

            <umb-editor-footer>

                <umb-editor-footer-content-left>

                    <umb-breadcrumbs
                        ng-if="ancestors && ancestors.length > 0"
                        ancestors="ancestors"
                        entity-type="content">
                    </umb-breadcrumbs>

                </umb-editor-footer-content-left>


                <umb-editor-footer-content-right>

                    <umb-button
                        ng-if="infiniteModel.infiniteMode"
                        action="close()"
                        button-style="link"
                        label-key="general_close"
                        type="button">
                    </umb-button>

                    <umb-button
                        alias="preview"
                        ng-if="!page.isNew && content.allowPreview && page.showPreviewButton"
                        type="button"
                        button-style="info"
                        action="preview(content)"
                        label-key="buttons_showPage">
                    </umb-button>

                    <umb-button
                        ng-if="page.showSaveButton"
                        alias="save"
                        type="button"
                        button-style="{{page.saveButtonStyle}}"
                        state="page.saveButtonState"
                        action="save(content)"
                        label-key="buttons_save"
                        shortcut="ctrl+s"
                        add-ellipsis="{{page.saveButtonEllipsis}}">
                    </umb-button>
<<<<<<< HEAD
                    
                    <umb-button-group 
                        ng-if="defaultButton && !content.trashed && !content.isElement && !infiniteModel.infiniteMode" 
=======

                    <umb-button-group
                        ng-if="defaultButton && !content.trashed && !infiniteModel.infiniteMode"
>>>>>>> b177607d
                        button-style="success"
                        default-button="defaultButton"
                        sub-buttons="subButtons"
                        state="page.buttonGroupState"
                        direction="up"
                        float="right">
                    </umb-button-group>

                    <umb-button
                        ng-if="infiniteModel.infiniteMode && page.allowInfiniteSaveAndClose"
                        action="saveAndClose(content)"
                        button-style="primary"
                        state="saveAndCloseButtonState"
                        label-key="buttons_saveAndClose"
                        type="button">
                    </umb-button>

                    <umb-button
                        ng-if="infiniteModel.infiniteMode && page.allowInfinitePublishAndClose"
                        action="publishAndClose(content)"
                        button-style="primary"
                        state="publishAndCloseButtonState"
                        label-key="buttons_publishAndClose"
                        type="button">
                    </umb-button>

                </umb-editor-footer-content-right>

            </umb-editor-footer>

        </umb-editor-view>

    </form>
</div><|MERGE_RESOLUTION|>--- conflicted
+++ resolved
@@ -57,15 +57,9 @@
                         shortcut="ctrl+s"
                         add-ellipsis="{{page.saveButtonEllipsis}}">
                     </umb-button>
-<<<<<<< HEAD
                     
                     <umb-button-group 
                         ng-if="defaultButton && !content.trashed && !content.isElement && !infiniteModel.infiniteMode" 
-=======
-
-                    <umb-button-group
-                        ng-if="defaultButton && !content.trashed && !infiniteModel.infiniteMode"
->>>>>>> b177607d
                         button-style="success"
                         default-button="defaultButton"
                         sub-buttons="subButtons"
