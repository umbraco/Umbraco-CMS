.umb-block-card, 
umb-block-card {
    position: relative;
    display: inline-block;
    width: 100%;
    height: auto;
    background-color: white;
    border-radius: @doubleBorderRadius;
    box-shadow: 0 1px 2px rgba(0,0,0,.2);
<<<<<<< HEAD
    overflow: hidden;
=======

>>>>>>> a3148593
    transition: box-shadow 120ms;
    cursor: pointer;

    .umb-outline();

    &:hover {
        box-shadow: 0 1px 3px rgba(@ui-action-type-hover, .5);
    }

    &.--isOpen {
        &::after {
            content: "";
            position: absolute;
            border: 2px solid @ui-active-border;
            border-radius: @doubleBorderRadius;
            top:0;
            bottom: 0;
            left: 0;
            right: 0;
        }
    }

    &.--sortable-placeholder {
        &::after {
            content: "";
            position: absolute;
            background-color:rgba(@ui-drop-area-color, .05);
            border: 2px solid rgba(@ui-drop-area-color, .1);
            border-radius: @doubleBorderRadius;
            box-shadow: 0 0 4px rgba(@ui-drop-area-color, 0.05);
            top:0;
            bottom: 0;
            left: 0;
            right: 0;
            animation: umb-block-card--sortable-placeholder 400ms ease-in-out alternate infinite;
            @keyframes umb-block-card--sortable-placeholder {
                0%   { opacity: 1; }
                100% { opacity: 0.5; }
            }
        }
        box-shadow: none;
    }

    .__showcase {
        position: relative;
        width: 100%;
        padding-bottom: 10/16*100%;
        background-color: @gray-12;
        
        background-size: cover;
        background-position: 50% 50%;
        background-repeat: no-repeat;
        
        border-top-left-radius: @doubleBorderRadius;
        border-top-right-radius: @doubleBorderRadius;

        &.--error {
            border: 2px solid @errorBackground;
            border-bottom: none;
            border-top-left-radius: 6px;
            border-top-right-radius: 6px;
            box-sizing: border-box;
        }
        
        .__icon {
            position: absolute;
            width: 100%;
            height: 100%;
            display: flex;
            align-items: center;
            justify-content: center;
            font-size:42px;
        }
    }
    
    .__info {
        width: 100%;
        background-color: #fff;
        padding-top: 10px;
        padding-bottom: 11px;// 10 + 1 to compentiate for the -1 substraction in margin-bottom.
        border-bottom-left-radius: @doubleBorderRadius;
        border-bottom-right-radius: @doubleBorderRadius;

        &.--error {
            background-color: @errorBackground;
            .__name, .__subname {
                color: @errorText;
            }
        }

        .__name {
            font-weight: bold;
            font-size: 14px;
            color: @ui-action-type;
            margin-left: 16px;
            margin-bottom: -1px;
        }
        .__subname {
            color: @gray-4;
            font-size: 12px;
            margin-left: 16px;
            margin-top: 1px;
            margin-bottom: -1px;
            line-height: 1.5em;
        }
    }

    &:hover {
        .__info:not(.--error) {
            .__name {
                color: @ui-action-type-hover;
            }
        }
    }

    .__actions {
        position: absolute;
        top: 10px;
        right: 10px;
        opacity: 0;
        transition: opacity 120ms;

        .__action {
            display: flex;
            justify-content: center;
            align-items: center;
            border-radius: 50%;
            width: 28px;
            height: 28px;
            background-color: white;
            color:@ui-action-type;

            &:hover {
                color: @ui-action-type-hover;
            }
        }
    }
    &:hover, &:focus, &:focus-within {
        .__actions {
            opacity: 1;
        }
    }

}<|MERGE_RESOLUTION|>--- conflicted
+++ resolved
@@ -7,11 +7,7 @@
     background-color: white;
     border-radius: @doubleBorderRadius;
     box-shadow: 0 1px 2px rgba(0,0,0,.2);
-<<<<<<< HEAD
     overflow: hidden;
-=======
-
->>>>>>> a3148593
     transition: box-shadow 120ms;
     cursor: pointer;
 
