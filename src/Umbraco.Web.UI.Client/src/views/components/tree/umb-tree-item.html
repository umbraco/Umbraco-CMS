--- conflicted
+++ resolved
@@ -7,11 +7,7 @@
 
         <i class="icon umb-tree-icon sprTree" ng-class="::node.cssClass" title="{{::node.title}}" ng-click="select(node, $event)" ng-style="::node.style"></i>
         <span class="umb-tree-item__annotation"></span>
-<<<<<<< HEAD
-        <a class="umb-tree-item__label" ng-href="#/{{::node.routePath}}" ng-click="select(node, $event)" title="{{::node.title}}">{{node.name}}</a>
-=======
-        <a class="umb-tree-item__label umb-outline" ng-href="#/{{::node.routePath}}" ng-click="select(node, $event)">{{node.name}}</a>
->>>>>>> f05915ef
+        <a class="umb-tree-item__label umb-outline" ng-href="#/{{::node.routePath}}" ng-click="select(node, $event)" title="{{::node.title}}">{{node.name}}</a>
 
         <!-- NOTE: These are the 'option' elipses -->
         <a data-element="tree-item-options" class="umb-options" ng-click="options(node, $event)" ng-if="::node.menuUrl"><i></i><i></i><i></i></a>
