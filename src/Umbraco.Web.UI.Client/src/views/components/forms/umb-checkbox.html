<label class="checkbox umb-form-check umb-form-check--checkbox" ng-class="{ 'umb-form-check--disabled': disabled }">
    <input type="checkbox"
           id="{{id}}"
           name="{{name}}"
           value="{{value}}"
           class="umb-form-check__input"
<<<<<<< HEAD
           val-server-field="{{serverValidationField}}"
           ng-model="model.checked"
=======
           ng-model="model"
>>>>>>> 8c28172e
           ng-disabled="disabled"
           ng-required="required"
           ng-change="callOnChange()"/>

    <span class="umb-form-check__state" aria-hidden="true">
        <span class="umb-form-check__check">
            <i class="umb-form-check__icon icon-check"></i>
        </span>
    </span>
    <span class="umb-form-check__text">{{text}}</span>
</label><|MERGE_RESOLUTION|>--- conflicted
+++ resolved
@@ -1,15 +1,8 @@
 <label class="checkbox umb-form-check umb-form-check--checkbox" ng-class="{ 'umb-form-check--disabled': disabled }">
-    <input type="checkbox"
-           id="{{id}}"
-           name="{{name}}"
+    <input type="checkbox" name="{{name}}"
            value="{{value}}"
            class="umb-form-check__input"
-<<<<<<< HEAD
-           val-server-field="{{serverValidationField}}"
-           ng-model="model.checked"
-=======
            ng-model="model"
->>>>>>> 8c28172e
            ng-disabled="disabled"
            ng-required="required"
            ng-change="callOnChange()"/>
