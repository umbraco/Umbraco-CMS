<div data-element="overlay" class="umb-overlay umb-overlay-{{position}} umb-overlay--{{size}}" on-outside-click="outSideClick()" role="dialog" aria-labelledby="umb-overlay-title" aria-describedby="umb-overlay-description">
    <ng-form class="umb-overlay__form" name="overlayForm" novalidate val-form-manager>
        <div data-element="overlay-header" class="umb-overlay-header">
<<<<<<< HEAD
            <h4 class="umb-overlay__title" tabindex="-1">{{model.title}}</h4>
            <p class="umb-overlay__subtitle">{{model.subtitle}}</p>
=======
            <h1 class="umb-overlay__title" id="umb-overlay-title">{{model.title}}</h1>
            <p class="umb-overlay__subtitle" id="umb-overlay-description" ng-if="model.subtitle">{{model.subtitle}}</p>
>>>>>>> 1362a953
        </div>

        <div data-element="overlay-content" class="umb-overlay-container form-horizontal">
            <ng-transclude></ng-transclude>
            <div ng-if="view && !parentScope" ng-include="view"></div>
            <div class="scoped-view"></div>
        </div>

        <!-- If model contains the property of "itemDetails" we render  the relevant content here -->
        <div class="umb-overlay__item-details" ng-if="model.itemDetails">
            <div class="umb-overlay__item-details-title-wrapper" ng-if="model.itemDetails.icon || model.itemDetails.title">
                <i class="{{ model.itemDetails.icon }} umb-overlay__item-details-icon" ng-if="model.itemDetails.icon" aria-hidden="true"></i>
                <h2 class="umb-overlay__item-details-title" ng-if="model.itemDetails.title">{{ model.itemDetails.title }}</h2>
            </div>
            <p class="umb-overlay__item-details-description" ng-if="model.itemDetails.description">{{ model.itemDetails.description }}</p>
        </div>

        <div data-element="overlay-footer" class="umb-overlay-drawer" ng-class="{'-auto-height': model.confirmSubmit.show}">

            <div ng-if="model.confirmSubmit.show">

                <h2 class="red" ng-if="model.confirmSubmit.title">
                    <i class="icon-alert" aria-hidden="true"></i> {{ model.confirmSubmit.title }}
                </h2>
                <p ng-if="model.confirmSubmit.description">{{ model.confirmSubmit.description }}</p>

                <label class="checkbox no-indent">
                    <input type="checkbox" ng-model="directive.enableConfirmButton" />
                    <strong>{{model.confirmSubmit.checkboxLabel}}</strong>
                </label>

                <div class="umb-overlay-drawer__align-right">
                    <umb-button
                        alias="overlayCancelSubmit"
                        action="cancelConfirmSubmit()"
                        button-style="link"
                        label="Cancel"
                        type="button">
                    </umb-button>

                    <umb-button
                        data-element="overlay-confirm-submit"
                        button-style="success"
                        label="Confirm"
                        type="button"
                        disabled="!directive.enableConfirmButton"
                        action="submitForm(model)"
                        auto-focus="true">
                    </umb-button>
                </div>
            </div>

            <div class="umb-overlay-drawer__align-right" ng-if="!model.confirmSubmit.show">
                <umb-button
                    alias="overlayClose"
                    action="closeOverLay()"
                    button-style="link"
                    label-key="{{model.closeButtonLabelKey}}"
                    label="{{model.closeButtonLabel}}"
                    type="button">
                </umb-button>

                <umb-button
                    alias="overlaySubmit"
                    button-style="{{model.submitButtonStyle || 'success'}}"
                    label-key="{{model.submitButtonLabelKey}}"
                    label="{{model.submitButtonLabel}}"
                    ng-if="model.submit && model.hideSubmitButton !== true"
                    type="button"
                    disabled="model.disableSubmitButton"
                    action="submitForm(model)"
                    state="model.submitButtonState"
                    auto-focus="true">
                </umb-button>
            </div>

        </div>
    </ng-form>
</div><|MERGE_RESOLUTION|>--- conflicted
+++ resolved
@@ -1,13 +1,8 @@
 <div data-element="overlay" class="umb-overlay umb-overlay-{{position}} umb-overlay--{{size}}" on-outside-click="outSideClick()" role="dialog" aria-labelledby="umb-overlay-title" aria-describedby="umb-overlay-description">
     <ng-form class="umb-overlay__form" name="overlayForm" novalidate val-form-manager>
         <div data-element="overlay-header" class="umb-overlay-header">
-<<<<<<< HEAD
-            <h4 class="umb-overlay__title" tabindex="-1">{{model.title}}</h4>
-            <p class="umb-overlay__subtitle">{{model.subtitle}}</p>
-=======
             <h1 class="umb-overlay__title" id="umb-overlay-title">{{model.title}}</h1>
             <p class="umb-overlay__subtitle" id="umb-overlay-description" ng-if="model.subtitle">{{model.subtitle}}</p>
->>>>>>> 1362a953
         </div>
 
         <div data-element="overlay-content" class="umb-overlay-container form-horizontal">
