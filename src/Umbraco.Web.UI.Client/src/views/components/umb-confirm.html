--- conflicted
+++ resolved
@@ -1,6 +1,5 @@
 <div>
     <p ng-hide="!caption" class="umb-abstract">{{caption}}</p>
-<<<<<<< HEAD
     <div class="btn-toolbar umb-btn-toolbar">
         <umb-button ng-if="showCancel"
                     type="button"
@@ -17,26 +16,5 @@
                     disabled="confirmDisabled === true"
                     label-key="{{confirmLabelKey || 'general_ok'}}">
         </umb-button>
-=======
-    <div class="umb-pane btn-toolbar umb-btn-toolbar">
-        <div class="control-group umb-control-group">
-            <umb-button ng-if="showCancel"
-                        type="button"
-                        action="onCancel()"
-                        button-style="link"
-                        disabled="confirmButtonState === 'busy'"
-                        label-key="general_cancel">
-            </umb-button>
-            <umb-button ng-if="showConfirm"
-                        type="button"
-                        action="confirm()"
-                        button-style="{{confirmButtonStyle || 'primary'}}"
-                        state="confirmButtonState"
-                        disabled="confirmDisabled === true"
-                        label-key="{{confirmLabelKey || 'general_ok'}}"
-                        auto-focus="true">
-            </umb-button>
-        </div>
->>>>>>> e38e5d65
-	</div>
+    </div>
 </div>