--- conflicted
+++ resolved
@@ -252,22 +252,17 @@
                                 <div ng-if="!property.inherited">
 
                                     <!-- settings for property -->
-<<<<<<< HEAD
-                                    <div class="umb-group-builder__property-action" ng-click="editPropertyTypeSettings(property, tab)">
-                                        <umb-icon class="icon icon-settings" icon-name="icon-settings"></umb-icon>
-=======
                                     <div class="umb-group-builder__property-action">
-                                        <button class="icon icon-settings" ng-click="editPropertyTypeSettings(property, tab)"></button>
->>>>>>> eb10d71b
+                                        <button class="icon icon-settings" ng-click="editPropertyTypeSettings(property, tab)">
+                                            <umb-icon class="icon icon-settings" icon-name="icon-settings"></umb-icon>
+                                        </button>
                                     </div>
 
                                     <!-- delete property -->
                                     <div ng-if="!property.locked" class="umb-group-builder__property-action">
-<<<<<<< HEAD
-                                        <umb-icon class="icon-trash" ng-click="togglePrompt(property)" icon-name="icon-trash"></umb-icon>
-=======
-                                        <button class="icon-trash" ng-click="togglePrompt(property)"></button>
->>>>>>> eb10d71b
+                                        <button class="icon-trash" ng-click="togglePrompt(property)">
+                                            <umb-icon class="icon-trash" icon-name="icon-trash"></umb-icon>
+                                        </button>
                                         <umb-confirm-action
                                             ng-if="property.deletePrompt"
                                             direction="left"
