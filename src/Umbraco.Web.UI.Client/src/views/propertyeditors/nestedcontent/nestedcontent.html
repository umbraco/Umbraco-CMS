--- conflicted
+++ resolved
@@ -32,29 +32,16 @@
 
         </div>
 
-<<<<<<< HEAD
         <div ng-hide="hasContentTypes">
             <div class="umb-nested-content__help-text">
                 <localize key="content_nestedContentNoContentTypes"></localize>
             </div>
         </div>
-
-        <div ng-show="hasContentTypes">
-            <div class="umb-nested-content__help-text" ng-show="nodes.length == 0">
-                <localize key="grid_addElement"></localize>
-            </div>
-
-            <div class="umb-nested-content__footer-bar" ng-hide="nodes.length >= maxItems">
-                <a href class="umb-nested-content__icon" ng-click="openNodeTypePicker($event)" prevent-default>
-                    <i class="icon icon-add"></i>
-                </a>
-            </div>
-=======
+		
         <div class="umb-nested-content__footer-bar" ng-hide="nodes.length >= maxItems">
             <a href class="umb-nested-content__add-content" ng-class="{ '--disabled': !scaffolds.length }" ng-click="openNodeTypePicker($event)" prevent-default>
                 <localize key="grid_addElement"></localize>
             </a>
->>>>>>> d328a535
         </div>
 
     </ng-form>
