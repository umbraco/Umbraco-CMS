﻿<div id="nested-content--{{model.id}}" class="nested-content"
     ng-controller="Umbraco.PropertyEditors.NestedContent.PropertyEditorController"
     ng-class="{'nested-content--narrow':!wideMode, 'nested-content--wide':wideMode}">
    <ng-form>

        <div class="nested-content__items" ng-hide="nodes.length == 0" ui-sortable="sortableOptions" ng-model="nodes">

            <div class="nested-content__item" ng-repeat="node in nodes" ng-class="{ 'nested-content__item--active' : $parent.realCurrentNode.key == node.key, 'nested-content__item--single' : $parent.singleMode }">

                <div class="nested-content__header-bar" ng-click="$parent.editNode($index)" ng-hide="$parent.singleMode">

                    <div class="nested-content__heading"><i ng-if="showIcons" class="icon" ng-class="$parent.getIcon($index)"></i><span ng-bind="$parent.getName($index)"></span></div>

                    <div class="nested-content__icons">
                        <a class="nested-content__icon nested-content__icon--edit" title="{{editIconTitle}}" ng-class="{ 'nested-content__icon--active' : $parent.realCurrentNode.id == node.id }" ng-click="$parent.editNode($index); $event.stopPropagation();" ng-show="$parent.maxItems > 1" prevent-default>
                            <i class="icon icon-edit"></i>
                        </a>
                        <a class="nested-content__icon nested-content__icon--move" title="{{moveIconTitle}}" ng-click="$event.stopPropagation();" ng-show="$parent.nodes.length > 1" prevent-default>
                            <i class="icon icon-navigation"></i>
                        </a>
                        <a class="nested-content__icon nested-content__icon--delete" title="{{deleteIconTitle}}" ng-class="{ 'nested-content__icon--disabled': $parent.nodes.length <= $parent.minItems }" ng-click="$parent.deleteNode($index); $event.stopPropagation();" prevent-default>
                            <i class="icon icon-trash"></i>
                        </a>
                    </div>

                </div>

                <div class="nested-content__content" ng-if="$parent.realCurrentNode.key == node.key && !$parent.sorting">
                    <umb-nested-content-editor ng-model="node" tab-alias="ncTabAlias" />
                </div>
            </div>

        </div>

        <div class="nested-content__help-text" ng-show="nodes.length == 0">
            <localize key="grid_addElement"></localize>
        </div>

        <div class="nested-content__footer-bar" ng-hide="nodes.length >= maxItems">
            <a class="nested-content__icon" ng-click="openNodeTypePicker($event)" prevent-default>
                <i class="icon icon-add"></i>
            </a>
        </div>

        <div class="usky-grid nested-content__node-type-picker" ng-if="overlayMenu.show">
            <div class="cell-tools-menu" ng-style="overlayMenu.style" style="margin: 0;" delayed-mouseleave="closeNodeTypePicker()" on-delayed-mouseleave="closeNodeTypePicker()">
                <h5>
                    <a class="nested-content_links-header" ng-class="{'show': hasGroupFilter==true}" ng-click="openNodeTypePicker($event)" href><<</a>
                    <localize key="grid_insertControl" />
                </h5>

                <div class="form-search" ng-hide="overlayMenu.showFilter === false" style="margin-bottom: 15px;">
                    <i class="icon-search"></i>
                    <input type="text"
                           ng-model="searchTerm"
                           class="umb-search-field search-query input-block-level -full-width-input"
                           localize="placeholder"
                           placeholder="@placeholders_filter"
                           umb-auto-focus
                           no-dirty-check />
                </div>

                <ul class="elements">
<<<<<<< HEAD
                    <li ng-repeat="scaffold in overlayMenu.scaffolds">
                        <a ng-if="!isGroup(scaffold)" ng-click="addNode(scaffold.alias)" href>
=======
                    <li ng-repeat="scaffold in overlayMenu.scaffolds | filter:searchTerm">
                        <a ng-click="addNode(scaffold.alias)" href>
>>>>>>> 1bb593d2
                            <i class="icon {{scaffold.icon}}"></i>
                            {{scaffold.name}}
                        </a>
                        <a ng-if="isGroup(scaffold)" ng-click="openNodeTypePicker($event,scaffold.group)" href>
                            <i class="icon icon-folder"></i>
                            {{scaffold.name}}
                        </a>
                    </li>
                </ul>
            </div>
        </div>

    </ng-form>
</div><|MERGE_RESOLUTION|>--- conflicted
+++ resolved
@@ -61,13 +61,9 @@
                 </div>
 
                 <ul class="elements">
-<<<<<<< HEAD
-                    <li ng-repeat="scaffold in overlayMenu.scaffolds">
+
+                    <li ng-repeat="scaffold in overlayMenu.scaffolds | filter:searchTerm">
                         <a ng-if="!isGroup(scaffold)" ng-click="addNode(scaffold.alias)" href>
-=======
-                    <li ng-repeat="scaffold in overlayMenu.scaffolds | filter:searchTerm">
-                        <a ng-click="addNode(scaffold.alias)" href>
->>>>>>> 1bb593d2
                             <i class="icon {{scaffold.icon}}"></i>
                             {{scaffold.name}}
                         </a>
