--- conflicted
+++ resolved
@@ -1,75 +1,5 @@
 ﻿<div>
 
-<<<<<<< HEAD
-    <umb-load-indicator ng-if="!inited"></umb-load-indicator>
-
-    <ng-form name="nestedContentForm">
-
-        <div class="umb-nested-content__items" ng-hide="nodes.length === 0" ui-sortable="sortableOptions" ng-model="nodes">
-
-            <div class="umb-nested-content__item" ng-repeat="node in nodes" ng-class="{ 'umb-nested-content__item--active' : $parent.realCurrentNode.key === node.key, 'umb-nested-content__item--single' : $parent.singleMode }">
-
-                <div class="umb-nested-content__header-bar" ng-click="$parent.editNode($index)" ng-hide="$parent.singleMode">
-
-                    <div class="umb-nested-content__heading"><i ng-if="showIcons" class="icon" ng-class="$parent.getIcon($index)"></i><span class="umb-nested-content__item-name" ng-class="{'--has-icon': showIcons}" ng-bind="$parent.getName($index)"></span></div>
-
-                    <div class="umb-nested-content__icons">
-                        <a class="umb-nested-content__icon umb-nested-content__icon--copy" title="{{copyIconTitle}}" ng-click="clickCopy($event, node);" ng-if="showCopy" prevent-default>
-                            <i class="icon icon-documents"></i>
-                        </a>
-                        <a class="umb-nested-content__icon umb-nested-content__icon--delete" localize="title" title="general_delete" ng-click="$parent.requestDeleteNode($index); $event.stopPropagation();" prevent-default>
-                            <i class="icon icon-trash"></i>
-                        </a>
-                    </div>
-
-                </div>
-
-                <div class="umb-nested-content__content" ng-if="$parent.realCurrentNode.key === node.key && !$parent.sorting">
-                    <umb-nested-content-editor ng-model="node" tab-alias="ncTabAlias" />
-                </div>
-            </div>
-
-        </div>
-
-        <div ng-hide="hasContentTypes">
-            <div class="umb-nested-content__help-text">
-                <localize key="content_nestedContentNoContentTypes"></localize>
-            </div>
-        </div>
-
-        <div class="umb-nested-content__footer-bar" ng-hide="hasContentTypes === false">
-            <button class="btn-reset umb-nested-content__add-content umb-focus" ng-class="{ '--disabled': (!scaffolds.length || nodes.length >= maxItems) }" ng-click="openNodeTypePicker($event)" prevent-default>
-                <localize key="grid_addElement"></localize>
-            </button>
-        </div>
-
-
-        <!--These are here because we need ng-form fields to validate against-->
-        <input type="hidden" name="minCount" ng-model="nodes" />
-        <input type="hidden" name="maxCount" ng-model="nodes" />
-
-        <div ng-messages="nestedContentForm.minCount.$error" show-validation-on-submit>
-            <div class="help text-error" ng-message="minCount">
-                <localize key="validation_entriesShort" tokens="[minItems, minItems - nodes.length]" watch-tokens="true">Minimum %0% entries, needs <strong>%1%</strong> more.</localize>
-            </div>
-        </div>
-        <div ng-if="nestedContentForm.minCount.$error === true || nodes.length > maxItems">
-            <div class="help text-error">
-                <localize key="validation_entriesExceed" tokens="[maxItems, nodes.length - maxItems]" watch-tokens="true">Maximum %0% entries, <strong>%1%</strong> too many.</localize>
-            </div>
-        </div>
-
-    </ng-form>
-
-    <umb-overlay
-        ng-if="overlayMenu.show"
-        position="right"
-        size="overlayMenu.size"
-        view="overlayMenu.view"
-        model="overlayMenu">
-    </umb-overlay>
-=======
     <nested-content-property-editor></nested-content-property-editor>
->>>>>>> 4b8ea949
 
 </div>