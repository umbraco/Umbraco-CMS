﻿<div id="umb-nested-content--{{model.id}}" class="umb-nested-content"
     ng-controller="Umbraco.PropertyEditors.NestedContent.PropertyEditorController"
     ng-class="{'umb-nested-content--narrow':!wideMode, 'umb-nested-content--wide':wideMode}">

    <umb-load-indicator ng-if="!inited"></umb-load-indicator>

<<<<<<< HEAD
    <ng-form name="nestedContentForm" ng-show="inited">
=======
    <ng-form name="nestedContentForm">
>>>>>>> a97e1318

        <div class="umb-nested-content__items" ng-hide="nodes.length === 0" ui-sortable="sortableOptions" ng-model="nodes">

            <div class="umb-nested-content__item" ng-repeat="node in nodes" ng-class="{ 'umb-nested-content__item--active' : $parent.realCurrentNode.key === node.key, 'umb-nested-content__item--single' : $parent.singleMode }">

                <div class="umb-nested-content__header-bar" ng-click="$parent.editNode($index)" ng-hide="$parent.singleMode">

                    <div class="umb-nested-content__heading"><i ng-if="showIcons" class="icon" ng-class="$parent.getIcon($index)"></i><span class="umb-nested-content__item-name" ng-class="{'--has-icon': showIcons}" ng-bind="$parent.getName($index)"></span></div>

                    <div class="umb-nested-content__icons">
                        <a class="umb-nested-content__icon umb-nested-content__icon--copy" title="{{copyIconTitle}}" ng-click="clickCopy($event, node);" ng-if="showCopy" prevent-default>
                            <i class="icon icon-documents"></i>
                        </a>
<<<<<<< HEAD
                        <a class="umb-nested-content__icon umb-nested-content__icon--delete" localize="title" title="general_delete" ng-class="{ 'umb-nested-content__icon--disabled': !$parent.canDeleteNode($index) }" ng-click="$parent.requestDeleteNode($index); $event.stopPropagation();" prevent-default>
=======
                        <a class="umb-nested-content__icon umb-nested-content__icon--delete" localize="title" title="general_delete" ng-click="$parent.requestDeleteNode($index); $event.stopPropagation();" prevent-default>
>>>>>>> a97e1318
                            <i class="icon icon-trash"></i>
                        </a>
                    </div>

                </div>

                <div class="umb-nested-content__content" ng-if="$parent.realCurrentNode.key === node.key && !$parent.sorting">
                    <umb-nested-content-editor ng-model="node" tab-alias="ncTabAlias" />
                </div>
            </div>

        </div>

        <div ng-hide="hasContentTypes">
            <div class="umb-nested-content__help-text">
                <localize key="content_nestedContentNoContentTypes"></localize>
            </div>
        </div>

        <div class="umb-nested-content__footer-bar" ng-hide="hasContentTypes === false">
            <button class="btn-reset umb-nested-content__add-content umb-focus" ng-class="{ '--disabled': (!scaffolds.length || nodes.length >= maxItems) }" ng-click="openNodeTypePicker($event)" prevent-default>
                <localize key="grid_addElement"></localize>
            </button>
        </div>


        <!--These are here because we need ng-form fields to validate against-->
        <input type="hidden" name="minCount" ng-model="nodes" />
        <input type="hidden" name="maxCount" ng-model="nodes" />

        <div ng-messages="nestedContentForm.minCount.$error" show-validation-on-submit>
            <div class="help text-error" ng-message="minCount">
                <localize key="validation_entriesShort" tokens="[minItems, minItems - nodes.length]" watch-tokens="true">Minimum %0% entries, needs <strong>%1%</strong> more.</localize>
            </div>
        </div>
        <div ng-if="nestedContentForm.minCount.$error === true || nodes.length > maxItems">
            <div class="help text-error">
                <localize key="validation_entriesExceed" tokens="[maxItems, nodes.length - maxItems]" watch-tokens="true">Maximum %0% entries, <strong>%1%</strong> too many.</localize>
            </div>
        </div>

        <!--This are here because we need ng-form fields to validate against-->
        <input type="hidden" name="minCount" ng-model="renderModel" />

        <div ng-messages="nestedContentForm.minCount.$error" show-validation-on-submit>
            <div class="help-inline mt1" ng-message="minCount">
                <localize key="validation_minCount">You need to add at least</localize> {{minItems}} <localize key="validation_items">items</localize>
            </div>
        </div>
    </ng-form>

    <umb-overlay
        ng-if="overlayMenu.show"
        position="target"
        size="overlayMenu.size"
        view="overlayMenu.view"
        model="overlayMenu">
    </umb-overlay>

</div><|MERGE_RESOLUTION|>--- conflicted
+++ resolved
@@ -4,11 +4,7 @@
 
     <umb-load-indicator ng-if="!inited"></umb-load-indicator>
 
-<<<<<<< HEAD
     <ng-form name="nestedContentForm" ng-show="inited">
-=======
-    <ng-form name="nestedContentForm">
->>>>>>> a97e1318
 
         <div class="umb-nested-content__items" ng-hide="nodes.length === 0" ui-sortable="sortableOptions" ng-model="nodes">
 
@@ -22,11 +18,7 @@
                         <a class="umb-nested-content__icon umb-nested-content__icon--copy" title="{{copyIconTitle}}" ng-click="clickCopy($event, node);" ng-if="showCopy" prevent-default>
                             <i class="icon icon-documents"></i>
                         </a>
-<<<<<<< HEAD
                         <a class="umb-nested-content__icon umb-nested-content__icon--delete" localize="title" title="general_delete" ng-class="{ 'umb-nested-content__icon--disabled': !$parent.canDeleteNode($index) }" ng-click="$parent.requestDeleteNode($index); $event.stopPropagation();" prevent-default>
-=======
-                        <a class="umb-nested-content__icon umb-nested-content__icon--delete" localize="title" title="general_delete" ng-click="$parent.requestDeleteNode($index); $event.stopPropagation();" prevent-default>
->>>>>>> a97e1318
                             <i class="icon icon-trash"></i>
                         </a>
                     </div>
