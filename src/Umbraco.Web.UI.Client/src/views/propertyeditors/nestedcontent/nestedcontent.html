﻿<div id="umb-nested-content--{{model.id}}" class="umb-nested-content"
     ng-controller="Umbraco.PropertyEditors.NestedContent.PropertyEditorController"
     ng-class="{'umb-nested-content--narrow':!wideMode, 'umb-nested-content--wide':wideMode}">
<<<<<<< HEAD
    <ng-form name="nestedContentForm">
=======
>>>>>>> fd8ca35e

    <umb-load-indicator ng-if="!inited"></umb-load-indicator>

    <ng-form ng-if="inited">

        <div class="umb-nested-content__items" ng-hide="nodes.length === 0" ui-sortable="sortableOptions" ng-model="nodes">

            <div class="umb-nested-content__item" ng-repeat="node in nodes" ng-class="{ 'umb-nested-content__item--active' : $parent.realCurrentNode.key === node.key, 'umb-nested-content__item--single' : $parent.singleMode }">

                <div class="umb-nested-content__header-bar" ng-click="$parent.editNode($index)" ng-hide="$parent.singleMode">

                    <div class="umb-nested-content__heading"><i ng-if="showIcons" class="icon" ng-class="$parent.getIcon($index)"></i><span class="umb-nested-content__item-name" ng-class="{'--has-icon': showIcons}" ng-bind="$parent.getName($index)"></span></div>

                    <div class="umb-nested-content__icons">
                        <a class="umb-nested-content__icon umb-nested-content__icon--copy" title="{{copyIconTitle}}" ng-click="clickCopy($event, node);" ng-if="showCopy" prevent-default>
                            <i class="icon icon-documents"></i>
                        </a>
<<<<<<< HEAD
                        <a class="umb-nested-content__icon umb-nested-content__icon--delete" localize="title" title="general_delete" ng-class="{ 'umb-nested-content__icon--disabled': !$parent.canDeleteNode($index) }" ng-click="$parent.deleteNode($index); $event.stopPropagation();" prevent-default>
=======
                        <a class="umb-nested-content__icon umb-nested-content__icon--delete" localize="title" title="general_delete" ng-class="{ 'umb-nested-content__icon--disabled': $parent.nodes.length <= $parent.minItems }" ng-click="$parent.requestDeleteNode($index); $event.stopPropagation();" prevent-default>
>>>>>>> fd8ca35e
                            <i class="icon icon-trash"></i>
                        </a>
                    </div>

                </div>

                <div class="umb-nested-content__content" ng-if="$parent.realCurrentNode.key === node.key && !$parent.sorting">
                    <umb-nested-content-editor ng-model="node" tab-alias="ncTabAlias" />
                </div>
            </div>

        </div>

        <div ng-hide="hasContentTypes">
            <div class="umb-nested-content__help-text">
                <localize key="content_nestedContentNoContentTypes"></localize>
            </div>
        </div>

        <div class="umb-nested-content__footer-bar" ng-hide="hasContentTypes === false || nodes.length >= maxItems">
            <a href class="umb-nested-content__add-content" ng-class="{ '--disabled': !scaffolds.length }" ng-click="openNodeTypePicker($event)" prevent-default>
                <localize key="grid_addElement"></localize>
            </a>
        </div>

        <!--This are here because we need ng-form fields to validate against-->
        <input type="hidden" name="minCount" ng-model="renderModel" />

        <div ng-messages="nestedContentForm.minCount.$error" show-validation-on-submit>
            <div class="help-inline mt1" ng-message="minCount">
                <localize key="validation_minCount">You need to add at least</localize> {{minItems}} <localize key="validation_items">items</localize>
            </div>
        </div>
    </ng-form>

    <umb-overlay
        ng-if="overlayMenu.show"
        position="target"
        size="overlayMenu.size"
        view="overlayMenu.view"
        model="overlayMenu">
    </umb-overlay>

</div><|MERGE_RESOLUTION|>--- conflicted
+++ resolved
@@ -1,10 +1,6 @@
 ﻿<div id="umb-nested-content--{{model.id}}" class="umb-nested-content"
      ng-controller="Umbraco.PropertyEditors.NestedContent.PropertyEditorController"
      ng-class="{'umb-nested-content--narrow':!wideMode, 'umb-nested-content--wide':wideMode}">
-<<<<<<< HEAD
-    <ng-form name="nestedContentForm">
-=======
->>>>>>> fd8ca35e
 
     <umb-load-indicator ng-if="!inited"></umb-load-indicator>
 
@@ -22,11 +18,7 @@
                         <a class="umb-nested-content__icon umb-nested-content__icon--copy" title="{{copyIconTitle}}" ng-click="clickCopy($event, node);" ng-if="showCopy" prevent-default>
                             <i class="icon icon-documents"></i>
                         </a>
-<<<<<<< HEAD
-                        <a class="umb-nested-content__icon umb-nested-content__icon--delete" localize="title" title="general_delete" ng-class="{ 'umb-nested-content__icon--disabled': !$parent.canDeleteNode($index) }" ng-click="$parent.deleteNode($index); $event.stopPropagation();" prevent-default>
-=======
                         <a class="umb-nested-content__icon umb-nested-content__icon--delete" localize="title" title="general_delete" ng-class="{ 'umb-nested-content__icon--disabled': $parent.nodes.length <= $parent.minItems }" ng-click="$parent.requestDeleteNode($index); $event.stopPropagation();" prevent-default>
->>>>>>> fd8ca35e
                             <i class="icon icon-trash"></i>
                         </a>
                     </div>
@@ -52,14 +44,6 @@
             </a>
         </div>
 
-        <!--This are here because we need ng-form fields to validate against-->
-        <input type="hidden" name="minCount" ng-model="renderModel" />
-
-        <div ng-messages="nestedContentForm.minCount.$error" show-validation-on-submit>
-            <div class="help-inline mt1" ng-message="minCount">
-                <localize key="validation_minCount">You need to add at least</localize> {{minItems}} <localize key="validation_items">items</localize>
-            </div>
-        </div>
     </ng-form>
 
     <umb-overlay
