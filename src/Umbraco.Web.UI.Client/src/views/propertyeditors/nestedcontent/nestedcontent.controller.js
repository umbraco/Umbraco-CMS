﻿angular.module("umbraco").controller("Umbraco.PropertyEditors.NestedContent.DocTypePickerController", [

    "$scope",
    "Umbraco.PropertyEditors.NestedContent.Resources",

    function ($scope, ncResources) {

        $scope.add = function () {
            $scope.model.value.push({
                // As per PR #4, all stored content type aliases must be prefixed "nc" for easier recognition.
                // For good measure we'll also prefix the tab alias "nc"
                ncAlias: "",
                ncTabAlias: "",
                nameTemplate: ""
            });
        }

        $scope.remove = function (index) {
            $scope.model.value.splice(index, 1);
        }

        $scope.sortableOptions = {
            axis: "y",
            cursor: "move",
            handle: ".handle",
            placeholder: 'sortable-placeholder',
            forcePlaceholderSize: true,
            helper: function (e, ui) {
                // When sorting table rows, the cells collapse. This helper fixes that: https://www.foliotek.com/devblog/make-table-rows-sortable-using-jquery-ui-sortable/
                ui.children().each(function () {
                    $(this).width($(this).width());
                });
                return ui;
            },
            start: function (e, ui) {

                var cellHeight = ui.item.height();

                // Build a placeholder cell that spans all the cells in the row: https://stackoverflow.com/questions/25845310/jquery-ui-sortable-and-table-cell-size
                var cellCount = 0;
                $('td, th', ui.helper).each(function () {
                    // For each td or th try and get it's colspan attribute, and add that or 1 to the total
                    var colspan = 1;
                    var colspanAttr = $(this).attr('colspan');
                    if (colspanAttr > 1) {
                        colspan = colspanAttr;
                    }
                    cellCount += colspan;
                });

                // Add the placeholder UI - note that this is the item's content, so td rather than tr - and set height of tr
                ui.placeholder.html('<td colspan="' + cellCount + '"></td>').height(cellHeight);
            }
        };

        $scope.docTypeTabs = {};

        ncResources.getContentTypes().then(function (docTypes) {
            $scope.model.docTypes = docTypes;
            
            // Populate document type tab dictionary
            docTypes.forEach(function (value) {
                $scope.docTypeTabs[value.alias] = value.tabs;
            });
        });

        $scope.selectableDocTypesFor = function (config) {
            // return all doctypes that are:
            // 1. either already selected for this config, or
            // 2. not selected in any other config
            return _.filter($scope.model.docTypes, function (docType) {
                return docType.alias === config.ncAlias || !_.find($scope.model.value, function(c) {
                    return docType.alias === c.ncAlias;
                });
            });
        }

        if (!$scope.model.value) {
            $scope.model.value = [];
            $scope.add();
        }
    }
]);

angular.module("umbraco").controller("Umbraco.PropertyEditors.NestedContent.PropertyEditorController", [

    "$scope",
    "$interpolate",
    "$filter",
    "$timeout",
    "contentResource",
    "localizationService",
    "iconHelper",
    "clipboardService",
    "eventsService",
    
    function ($scope, $interpolate, $filter, $timeout, contentResource, localizationService, iconHelper, clipboardService, eventsService) {

<<<<<<< HEAD
        $scope.inited = false;
=======
        var inited = false;
        
        var contentTypeAliases = [];
        _.each($scope.model.config.contentTypes, function (contentType) {
            contentTypeAliases.push(contentType.ncAlias);
        });
>>>>>>> a43359e4

        _.each($scope.model.config.contentTypes, function (contentType) {
            contentType.nameExp = !!contentType.nameTemplate
                ? $interpolate(contentType.nameTemplate)
                : undefined;
        });

        $scope.nodes = [];
        $scope.currentNode = undefined;
        $scope.realCurrentNode = undefined;
        $scope.scaffolds = undefined;
        $scope.sorting = false;

        $scope.minItems = $scope.model.config.minItems || 0;
        $scope.maxItems = $scope.model.config.maxItems || 0;

        if ($scope.maxItems === 0)
            $scope.maxItems = 1000;

        $scope.singleMode = $scope.minItems === 1 && $scope.maxItems === 1;
        $scope.showIcons = Object.toBoolean($scope.model.config.showIcons);
        $scope.wideMode = Object.toBoolean($scope.model.config.hideLabel);
        $scope.hasContentTypes = $scope.model.config.contentTypes.length > 0;

        $scope.labels = {};
        localizationService.localizeMany(["grid_addElement", "content_createEmpty"]).then(function(data) {
            $scope.labels.grid_addElement = data[0];
            $scope.labels.content_createEmpty = data[1];
        });

        // helper to force the current form into the dirty state
        $scope.setDirty = function () {
            if ($scope.propertyForm) {
                $scope.propertyForm.$setDirty();
            }
        };

        $scope.addNode = function (alias) {
            var scaffold = $scope.getScaffold(alias);

            var newNode = createNode(scaffold, null);

            $scope.currentNode = newNode;
            $scope.setDirty();
        };

        $scope.openNodeTypePicker = function ($event) {
            if ($scope.nodes.length >= $scope.maxItems) {
                return;
            }

            $scope.overlayMenu = {
                show: false,
                style: {},
                filter: $scope.scaffolds.length > 12 ? true : false,
                orderBy: "$index",
                view: "itempicker",
                event: $event,
                clickPasteItem: function(item) {
                    $scope.pasteFromClipboard(item.data);
                    $scope.overlayMenu.show = false;
                    $scope.overlayMenu = null;
                },
                submit: function(model) {
                    if(model && model.selectedItem) {
                        $scope.addNode(model.selectedItem.alias);
                    }
                    $scope.overlayMenu.show = false;
                    $scope.overlayMenu = null;
                },
                close: function() {
                    $scope.overlayMenu.show = false;
                    $scope.overlayMenu = null;
                }
            };

            // this could be used for future limiting on node types
            $scope.overlayMenu.availableItems = [];
            _.each($scope.scaffolds, function (scaffold) {
                $scope.overlayMenu.availableItems.push({
                    alias: scaffold.contentTypeAlias,
                    name: scaffold.contentTypeName,
                    icon: iconHelper.convertFromLegacyIcon(scaffold.icon)
                });
            });

            if ($scope.overlayMenu.availableItems.length === 0) {
                return;
            }
            
            $scope.overlayMenu.size = $scope.overlayMenu.availableItems.length > 6 ? "medium" : "small";
            
            $scope.overlayMenu.pasteItems = [];
            var availableNodesForPaste = clipboardService.retriveDataOfType("elementType", contentTypeAliases);
            _.each(availableNodesForPaste, function (node) {
                $scope.overlayMenu.pasteItems.push({
                    alias: node.contentTypeAlias,
                    name: node.name, //contentTypeName
                    data: node,
                    icon: iconHelper.convertFromLegacyIcon(node.icon)
                });
            });
            
            $scope.overlayMenu.title = $scope.overlayMenu.pasteItems.length > 0 ? $scope.labels.grid_addElement : $scope.labels.content_createEmpty;
            
            $scope.overlayMenu.clickClearPaste = function($event) {
                $event.stopPropagation();
                $event.preventDefault();
                clipboardService.clearEntriesOfType("elementType", contentTypeAliases);
                $scope.overlayMenu.pasteItems = [];// This dialog is not connected via the clipboardService events, so we need to update manually.
            };
            
            if ($scope.overlayMenu.availableItems.length === 1 && $scope.overlayMenu.pasteItems.length === 0) {
                // only one scaffold type - no need to display the picker
                $scope.addNode($scope.scaffolds[0].contentTypeAlias);
                return;
            }
            
            $scope.overlayMenu.show = true;
        };

        $scope.editNode = function (idx) {
            if ($scope.currentNode && $scope.currentNode.key === $scope.nodes[idx].key) {
                $scope.currentNode = undefined;
            } else {
                $scope.currentNode = $scope.nodes[idx];
            }
        };

        $scope.deleteNode = function (idx) {
            if ($scope.nodes.length > $scope.model.config.minItems) {
                $scope.nodes.splice(idx, 1);
                $scope.setDirty();
                updateModel();
            }
        };
        $scope.requestDeleteNode = function (idx) {
            if ($scope.model.config.confirmDeletes === true) {
                localizationService.localize("content_nestedContentDeleteItem").then(function (value) {
                    if (confirm(value)) {
                        $scope.deleteNode(idx);
                    }
                });
            } else {
                $scope.deleteNode(idx);
            }
        };

        $scope.getName = function (idx) {

            var name = "Item " + (idx + 1);

            if ($scope.model.value[idx]) {

                var contentType = $scope.getContentTypeConfig($scope.model.value[idx].ncContentTypeAlias);

                if (contentType != null && contentType.nameExp) {
                    // Run the expression against the stored dictionary value, NOT the node object
                    var item = $scope.model.value[idx];

                    // Add a temporary index property
                    item["$index"] = (idx + 1);

                    var newName = contentType.nameExp(item);
                    if (newName && (newName = $.trim(newName))) {
                        name = newName;
                    }

                    // Delete the index property as we don't want to persist it
                    delete item["$index"];
                }

            }

            // Update the nodes actual name value
            if ($scope.nodes[idx].name !== name) {
                $scope.nodes[idx].name = name;
            }
            
            return name;
        };
        
        $scope.getIcon = function (idx) {
            var scaffold = $scope.getScaffold($scope.model.value[idx].ncContentTypeAlias);
            return scaffold && scaffold.icon ? iconHelper.convertFromLegacyIcon(scaffold.icon) : "icon-folder";
        }
        $scope.sortableOptions = {
            axis: "y",
            cursor: "move",
            handle:'.umb-nested-content__header-bar',
            distance: 10,
            opacity: 0.7,
            tolerance: "pointer",
            scroll: true,
            start: function (ev, ui) {
                updateModel();
                // Yea, yea, we shouldn't modify the dom, sue me
                $("#umb-nested-content--" + $scope.model.id + " .umb-rte textarea").each(function () {
                    tinymce.execCommand("mceRemoveEditor", false, $(this).attr("id"));
                    $(this).css("visibility", "hidden");
                });
                $scope.$apply(function () {
                    $scope.sorting = true;
                });
            },
            update: function (ev, ui) {
                $scope.setDirty();
            },
            stop: function (ev, ui) {
                $("#umb-nested-content--" + $scope.model.id + " .umb-rte textarea").each(function () {
                    tinymce.execCommand("mceAddEditor", true, $(this).attr("id"));
                    $(this).css("visibility", "visible");
                });
                $scope.$apply(function () {
                    $scope.sorting = false;
                    updateModel();
                });
            }
        };

        $scope.getScaffold = function (alias) {
            return _.find($scope.scaffolds, function (scaffold) {
                return scaffold.contentTypeAlias === alias;
            });
        }

        $scope.getContentTypeConfig = function (alias) {
            return _.find($scope.model.config.contentTypes, function (contentType) {
                return contentType.ncAlias === alias;
            });
        }
        
        $scope.showCopy = clipboardService.isSupported();
        
        $scope.showPaste = false;
        
        $scope.clickCopy = function($event, node) {
            
            syncCurrentNode();
            
            clipboardService.copy("elementType", node.contentTypeAlias, node);
            $event.stopPropagation();
        }
        
        $scope.pasteFromClipboard = function(newNode) {
            
            if (newNode === undefined) {
                return;
            }
            
            // generate a new key.
            newNode.key = String.CreateGuid();
            
            $scope.nodes.push(newNode);
            //updateModel();// done by setting current node...
            
            $scope.currentNode = newNode;
        }
        
        function checkAbilityToPasteContent() {
            $scope.showPaste = clipboardService.hasEntriesOfType("elementType", contentTypeAliases);
        }
        
        eventsService.on("clipboardService.storageUpdate", checkAbilityToPasteContent);
        
        var notSupported = [
          "Umbraco.Tags",
          "Umbraco.UploadField",
          "Umbraco.ImageCropper"
        ];

        // Initialize
        var scaffoldsLoaded = 0;
        $scope.scaffolds = [];
        _.each($scope.model.config.contentTypes, function (contentType) {
            contentResource.getScaffold(-20, contentType.ncAlias).then(function (scaffold) {
                // make sure it's an element type before allowing the user to create new ones
                if (scaffold.isElement) {
                    // remove all tabs except the specified tab
                    var tabs = scaffold.variants[0].tabs;
                    var tab = _.find(tabs, function (tab) {
                        return tab.id !== 0 && (tab.alias.toLowerCase() === contentType.ncTabAlias.toLowerCase() || contentType.ncTabAlias === "");
                    });
                    scaffold.variants[0].tabs = [];
                    if (tab) {
                        scaffold.variants[0].tabs.push(tab);

                        angular.forEach(tab.properties,
                            function (property) {
                                if (_.find(notSupported, function (x) { return x === property.editor; })) {
                                    property.notSupported = true;
                                    // TODO: Not supported message to be replaced with 'content_nestedContentEditorNotSupported' dictionary key. Currently not possible due to async/timing quirk.
                                    property.notSupportedMessage = "Property " + property.label + " uses editor " + property.editor + " which is not supported by Nested Content.";
                                }
                            });
                    }

                    // Store the scaffold object
                    $scope.scaffolds.push(scaffold);
                }

                scaffoldsLoaded++;
                initIfAllScaffoldsHaveLoaded();
            }, function (error) {
                scaffoldsLoaded++;
                initIfAllScaffoldsHaveLoaded();
            });
        });

        var initIfAllScaffoldsHaveLoaded = function () {
            // Initialize when all scaffolds have loaded
            if ($scope.model.config.contentTypes.length === scaffoldsLoaded) {
                // Because we're loading the scaffolds async one at a time, we need to
                // sort them explicitly according to the sort order defined by the data type.
                contentTypeAliases = [];
                _.each($scope.model.config.contentTypes, function (contentType) {
                    contentTypeAliases.push(contentType.ncAlias);
                });
                $scope.scaffolds = $filter("orderBy")($scope.scaffolds, function (s) {
                    return contentTypeAliases.indexOf(s.contentTypeAlias);
                });

                // Convert stored nodes
                if ($scope.model.value) {
                    for (var i = 0; i < $scope.model.value.length; i++) {
                        var item = $scope.model.value[i];
                        var scaffold = $scope.getScaffold(item.ncContentTypeAlias);
                        if (scaffold == null) {
                            // No such scaffold - the content type might have been deleted. We need to skip it.
                            continue;
                        }
                        createNode(scaffold, item);
                    }
                }

                // Enforce min items
                if ($scope.nodes.length < $scope.model.config.minItems) {
                    for (var i = $scope.nodes.length; i < $scope.model.config.minItems; i++) {
                        $scope.addNode($scope.scaffolds[0].contentTypeAlias);
                    }
                }

                // If there is only one item, set it as current node
                if ($scope.singleMode || ($scope.nodes.length === 1 && $scope.maxItems === 1)) {
                    $scope.currentNode = $scope.nodes[0];
                }

<<<<<<< HEAD
                $scope.inited = true;
=======
                inited = true;
                
                checkAbilityToPasteContent();
>>>>>>> a43359e4
            }
        }
        
        function createNode(scaffold, fromNcEntry) {
            var node = angular.copy(scaffold);
            
            node.key = fromNcEntry && fromNcEntry.key ? fromNcEntry.key : String.CreateGuid();
            
            for (var v = 0; v < node.variants.length; v++) {
                var variant = node.variants[v];
                
                for (var t = 0; t < variant.tabs.length; t++) {
                    var tab = variant.tabs[t];
                    
                    for (var p = 0; p < tab.properties.length; p++) {
                        var prop = tab.properties[p];
                        
                        prop.propertyAlias = prop.alias;
                        prop.alias = $scope.model.alias + "___" + prop.alias;
                        // Force validation to occur server side as this is the
                        // only way we can have consistency between mandatory and
                        // regex validation messages. Not ideal, but it works.
                        prop.validation = {
                            mandatory: false,
                            pattern: ""
                        };
                        
                        if (fromNcEntry && fromNcEntry[prop.propertyAlias]) {
                            prop.value = fromNcEntry[prop.propertyAlias];
                        }
                    }
                }
            }
            
            $scope.nodes.push(node);

            return node;
        }
        
        function convertNodeIntoNCEntry(node) {
            var obj = {
                key: node.key,
                name: node.name,
                ncContentTypeAlias: node.contentTypeAlias
            };
            for (var t = 0; t < node.variants[0].tabs.length; t++) {
                var tab = node.variants[0].tabs[t];
                for (var p = 0; p < tab.properties.length; p++) {
                    var prop = tab.properties[p];
                    if (typeof prop.value !== "function") {
                        obj[prop.propertyAlias] = prop.value;
                    }
                }
            }
            return obj;
        }
        
        function syncCurrentNode() {
            if ($scope.realCurrentNode) {
                $scope.$broadcast("ncSyncVal", { key: $scope.realCurrentNode.key });
            }
<<<<<<< HEAD
            if ($scope.inited) {
=======
        }
        
        function updateModel() {
            syncCurrentNode();
            
            if (inited) {
>>>>>>> a43359e4
                var newValues = [];
                for (var i = 0; i < $scope.nodes.length; i++) {
                    newValues.push(convertNodeIntoNCEntry($scope.nodes[i]));
                }
                $scope.model.value = newValues;
            }
        }

        $scope.$watch("currentNode", function (newVal) {
            updateModel();
            $scope.realCurrentNode = newVal;
        });

        var unsubscribe = $scope.$on("formSubmitting", function (ev, args) {
            updateModel();
        });

        $scope.$on("$destroy", function () {
            unsubscribe();
        });
        
    }

]);<|MERGE_RESOLUTION|>--- conflicted
+++ resolved
@@ -96,16 +96,12 @@
     
     function ($scope, $interpolate, $filter, $timeout, contentResource, localizationService, iconHelper, clipboardService, eventsService) {
 
-<<<<<<< HEAD
         $scope.inited = false;
-=======
-        var inited = false;
         
         var contentTypeAliases = [];
         _.each($scope.model.config.contentTypes, function (contentType) {
             contentTypeAliases.push(contentType.ncAlias);
         });
->>>>>>> a43359e4
 
         _.each($scope.model.config.contentTypes, function (contentType) {
             contentType.nameExp = !!contentType.nameTemplate
@@ -453,13 +449,9 @@
                     $scope.currentNode = $scope.nodes[0];
                 }
 
-<<<<<<< HEAD
                 $scope.inited = true;
-=======
-                inited = true;
                 
                 checkAbilityToPasteContent();
->>>>>>> a43359e4
             }
         }
         
@@ -521,16 +513,12 @@
             if ($scope.realCurrentNode) {
                 $scope.$broadcast("ncSyncVal", { key: $scope.realCurrentNode.key });
             }
-<<<<<<< HEAD
-            if ($scope.inited) {
-=======
         }
         
         function updateModel() {
             syncCurrentNode();
             
-            if (inited) {
->>>>>>> a43359e4
+            if ($scope.inited) {
                 var newValues = [];
                 for (var i = 0; i < $scope.nodes.length; i++) {
                     newValues.push(convertNodeIntoNCEntry($scope.nodes[i]));
