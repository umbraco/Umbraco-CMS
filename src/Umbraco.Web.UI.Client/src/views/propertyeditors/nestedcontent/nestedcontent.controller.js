<<<<<<< HEAD
﻿angular.module("umbraco").controller("Umbraco.PropertyEditors.NestedContent.DocTypePickerController", [

    "$scope",
    "Umbraco.PropertyEditors.NestedContent.Resources",
    "overlayService",
    "localizationService",
    "iconHelper",

    function ($scope, ncResources, overlayService, localizationService, iconHelper) {
        var selectElementTypeModalTitle = "";

        $scope.elemTypeTabs = [];


        init();


        function init() {
            localizationService.localize("content_nestedContentSelectElementTypeModalTitle").then(function (value) {
                selectElementTypeModalTitle = value;
            });

            ncResources.getContentTypes().then(function (elemTypes) {
                $scope.model.elemTypes = elemTypes;

                // convert legacy icons
                iconHelper.formatContentTypeIcons($scope.model.elemTypes);

                // Count doctype name occurrences
                var elTypeNameOccurrences= _.countBy(elemTypes, 'name');

                // Populate document type tab dictionary
                // And append alias to name if multiple doctypes have the same name
                elemTypes.forEach(function (value) {
                    $scope.elemTypeTabs[value.alias] = value.tabs;
                    
                    if (elTypeNameOccurrences[value.name] > 1) {
                        value.name += " (" + value.alias + ")";
                    }
                });
            });

        }


        $scope.add = function ($event) {
            var config = {
                // As per PR #4, all stored content type aliases must be prefixed "nc" for easier recognition.
                // For good measure we'll also prefix the tab alias "nc"
                ncAlias: "",
                ncTabAlias: "",
                nameTemplate: ""
            };
            $scope.model.value.push(config);
            if ($event) {
                $scope.openElemTypeModal($event, config);
            }
        }

        $scope.canAdd = function () {
            return !$scope.model.docTypes || !$scope.model.value || $scope.model.value.length < $scope.model.docTypes.length;
        }

        $scope.remove = function (index) {
            $scope.model.value.splice(index, 1);
        }

        $scope.sortableOptions = {
            axis: "y",
            cursor: "move",
            handle: ".handle",
            placeholder: 'sortable-placeholder',
            forcePlaceholderSize: true,
            helper: function (e, ui) {
                // When sorting table rows, the cells collapse. This helper fixes that: https://www.foliotek.com/devblog/make-table-rows-sortable-using-jquery-ui-sortable/
                ui.children().each(function () {
                    $(this).width($(this).width());
                });
                return ui;
            },
            start: function (e, ui) {

                var cellHeight = ui.item.height();

                // Build a placeholder cell that spans all the cells in the row: https://stackoverflow.com/questions/25845310/jquery-ui-sortable-and-table-cell-size
                var cellCount = 0;
                $('td, th', ui.helper).each(function () {
                    // For each td or th try and get it's colspan attribute, and add that or 1 to the total
                    var colspan = 1;
                    var colspanAttr = $(this).attr('colspan');
                    if (colspanAttr > 1) {
                        colspan = colspanAttr;
                    }
                    cellCount += colspan;
                });

                // Add the placeholder UI - note that this is the item's content, so td rather than tr - and set height of tr
                ui.placeholder.html('<td colspan="' + cellCount + '"></td>').height(cellHeight);
=======
﻿(function () {
    'use strict';

    angular
        .module('umbraco')
        .component('nestedContentPropertyEditor', {
            templateUrl: 'views/propertyeditors/nestedcontent/nestedcontent.propertyeditor.html',
            controller: NestedContentController,
            controllerAs: 'vm',
            require: {
                umbProperty: '?^umbProperty',
                umbVariantContent: '?^^umbVariantContent'
>>>>>>> 4b8ea949
            }
        });

    function NestedContentController($scope, $interpolate, $filter, $timeout, contentResource, localizationService, iconHelper, clipboardService, eventsService, overlayService, $routeParams, editorState) {
        
        var vm = this;
        var model = $scope.$parent.$parent.model;

        var contentTypeAliases = [];
        _.each(model.config.contentTypes, function (contentType) {
            contentTypeAliases.push(contentType.ncAlias);
        });

        _.each(model.config.contentTypes, function (contentType) {
            contentType.nameExp = !!contentType.nameTemplate
                ? $interpolate(contentType.nameTemplate)
                : undefined;
        });

        vm.nodes = [];
        vm.currentNode = null;
        vm.scaffolds = null;
        vm.sorting = false;
        vm.inited = false;

        vm.minItems = model.config.minItems || 0;
        vm.maxItems = model.config.maxItems || 0;

        if (vm.maxItems === 0)
            vm.maxItems = 1000;

        vm.singleMode = vm.minItems === 1 && vm.maxItems === 1;
        vm.showIcons = Object.toBoolean(model.config.showIcons);
        vm.wideMode = Object.toBoolean(model.config.hideLabel);
        vm.hasContentTypes = model.config.contentTypes.length > 0;

        var labels = {};
        localizationService.localizeMany(["grid_addElement", "content_createEmpty"]).then(function (data) {
            labels.grid_addElement = data[0];
            labels.content_createEmpty = data[1];
        });

        function setCurrentNode(node) {
            vm.currentNode = node;
            updateModel();
        }
        
        var copyAllEntries = function() {
            
            syncCurrentNode();

            // list aliases
            var aliases = vm.nodes.map((node) => node.contentTypeAlias);

            // remove dublicates
            aliases = aliases.filter((item, index) => aliases.indexOf(item) === index);
            
            var nodeName = "";

            if(vm.umbVariantContent) {
                nodeName = vm.umbVariantContent.editor.content.name;
            }

            localizationService.localize("clipboard_labelForArrayOfItemsFrom", [model.label, nodeName]).then(function(data) {
                clipboardService.copyArray("elementTypeArray", aliases, vm.nodes, data, "icon-thumbnail-list", model.id);
            });
        }

        var copyAllEntriesAction = {
            labelKey: 'clipboard_labelForCopyAllEntries',
            labelTokens: [model.label],
            icon: 'documents',
            method: copyAllEntries,
            isDisabled: true
        }


        var removeAllEntries = function () {
            localizationService.localizeMany(["content_nestedContentDeleteAllItems", "general_delete"]).then(function (data) {
                overlayService.confirmDelete({
                    title: data[1],
                    content: data[0],
                    close: function () {
                        overlayService.close();
                    },
                    submit: function () {
                        vm.nodes = [];
                        setDirty();
                        updateModel();
                        overlayService.close();
                    }
                });
            });
        }

        var removeAllEntriesAction = {
            labelKey: 'clipboard_labelForRemoveAllEntries',
            labelTokens: [],
            icon: 'trash',
            method: removeAllEntries,
            isDisabled: true
        }



        // helper to force the current form into the dirty state
        function setDirty() {
            if ($scope.$parent.$parent.propertyForm) {
                $scope.$parent.$parent.propertyForm.$setDirty();
            }
        };

        function addNode(alias) {
            var scaffold = getScaffold(alias);

            var newNode = createNode(scaffold, null);

            setCurrentNode(newNode);
            setDirty();
        };

        vm.openNodeTypePicker = function ($event) {
            if (vm.nodes.length >= vm.maxItems) {
                return;
            }

            vm.overlayMenu = {
                show: false,
                style: {},
                filter: vm.scaffolds.length > 12 ? true : false,
                orderBy: "$index",
                view: "itempicker",
                event: $event,
                clickPasteItem: function(item) {
                    if (item.type === "elementTypeArray") {
                        _.each(item.data, function (entry) {
                            pasteFromClipboard(entry);
                        });
                    } else {
                        pasteFromClipboard(item.data);
                    }
                    vm.overlayMenu.show = false;
                    vm.overlayMenu = null;
                },
                submit: function (model) {
                    if (model && model.selectedItem) {
                        addNode(model.selectedItem.alias);
                    }
                    vm.overlayMenu.show = false;
                    vm.overlayMenu = null;
                },
                close: function () {
                    vm.overlayMenu.show = false;
                    vm.overlayMenu = null;
                }
            };

            // this could be used for future limiting on node types
            vm.overlayMenu.availableItems = [];
            _.each(vm.scaffolds, function (scaffold) {
                vm.overlayMenu.availableItems.push({
                    alias: scaffold.contentTypeAlias,
                    name: scaffold.contentTypeName,
                    icon: iconHelper.convertFromLegacyIcon(scaffold.icon)
                });
            });

            if (vm.overlayMenu.availableItems.length === 0) {
                return;
            }
            
            vm.overlayMenu.size = vm.overlayMenu.availableItems.length > 6 ? "medium" : "small";
            
            vm.overlayMenu.pasteItems = [];

            var singleEntriesForPaste = clipboardService.retriveEntriesOfType("elementType", contentTypeAliases);
            _.each(singleEntriesForPaste, function (entry) {
                vm.overlayMenu.pasteItems.push({
                    type: "elementType",
                    name: entry.label,
                    data: entry.data,
                    icon: entry.icon
                });
            });
            
            var arrayEntriesForPaste = clipboardService.retriveEntriesOfType("elementTypeArray", contentTypeAliases);
            _.each(arrayEntriesForPaste, function (entry) {
                vm.overlayMenu.pasteItems.push({
                    type: "elementTypeArray",
                    name: entry.label,
                    data: entry.data,
                    icon: entry.icon
                });
            });

            vm.overlayMenu.title = vm.overlayMenu.pasteItems.length > 0 ? labels.grid_addElement : labels.content_createEmpty;

            vm.overlayMenu.clickClearPaste = function ($event) {
                $event.stopPropagation();
                $event.preventDefault();
                clipboardService.clearEntriesOfType("elementType", contentTypeAliases);
                clipboardService.clearEntriesOfType("elementTypeArray", contentTypeAliases);
                vm.overlayMenu.pasteItems = [];// This dialog is not connected via the clipboardService events, so we need to update manually.
            };

            if (vm.overlayMenu.availableItems.length === 1 && vm.overlayMenu.pasteItems.length === 0) {
                // only one scaffold type - no need to display the picker
                addNode(vm.scaffolds[0].contentTypeAlias);
                return;
            }

            vm.overlayMenu.show = true;
        };

        vm.editNode = function (idx) {
            if (vm.currentNode && vm.currentNode.key === vm.nodes[idx].key) {
                setCurrentNode(null);
            } else {
                setCurrentNode(vm.nodes[idx]);
            }
        };

        function deleteNode(idx) {
            vm.nodes.splice(idx, 1);
            setDirty();
            updateModel();
        };
        vm.requestDeleteNode = function (idx) {
            if (model.config.confirmDeletes === true) {
                localizationService.localizeMany(["content_nestedContentDeleteItem", "general_delete", "general_cancel", "contentTypeEditor_yesDelete"]).then(function (data) {
                    const overlay = {
                        title: data[1],
                        content: data[0],
                        closeButtonLabel: data[2],
                        submitButtonLabel: data[3],
                        submitButtonStyle: "danger",
                        close: function () {
                            overlayService.close();
                        },
                        submit: function () {
                            deleteNode(idx);
                            overlayService.close();
                        }
                    };

                    overlayService.open(overlay);
                });
            } else {
                deleteNode(idx);
            }
        };

        vm.getName = function (idx) {

            var name = "";

            if (model.value[idx]) {

                var contentType = getContentTypeConfig(model.value[idx].ncContentTypeAlias);

                if (contentType != null) {
                    // first try getting a name using the configured label template
                    if (contentType.nameExp) {
                        // Run the expression against the stored dictionary value, NOT the node object
                        var item = model.value[idx];

                        // Add a temporary index property
                        item["$index"] = (idx + 1);

                        var newName = contentType.nameExp(item);
                        if (newName && (newName = $.trim(newName))) {
                            name = newName;
                        }

                        // Delete the index property as we don't want to persist it
                        delete item["$index"];
                    }

                    // if we still do not have a name and we have multiple content types to choose from, use the content type name (same as is shown in the content type picker)
                    if (!name && vm.scaffolds.length > 1) {
                        var scaffold = getScaffold(contentType.ncAlias);
                        if (scaffold) {
                            name = scaffold.contentTypeName;
                        }
                    }
                }

            }

            if (!name) {
                name = "Item " + (idx + 1);
            }

            // Update the nodes actual name value
            if (vm.nodes[idx].name !== name) {
                vm.nodes[idx].name = name;
            }

            return name;
        };

        vm.getIcon = function (idx) {
            var scaffold = getScaffold(model.value[idx].ncContentTypeAlias);
            return scaffold && scaffold.icon ? iconHelper.convertFromLegacyIcon(scaffold.icon) : "icon-folder";
        }

        vm.sortableOptions = {
            axis: "y",
            cursor: "move",
            handle: '.umb-nested-content__header-bar',
            distance: 10,
            opacity: 0.7,
            tolerance: "pointer",
            scroll: true,
            start: function (ev, ui) {
                updateModel();
                // Yea, yea, we shouldn't modify the dom, sue me
                $("#umb-nested-content--" + model.id + " .umb-rte textarea").each(function () {
                    tinymce.execCommand("mceRemoveEditor", false, $(this).attr("id"));
                    $(this).css("visibility", "hidden");
                });
                $scope.$apply(function () {
                    vm.sorting = true;
                });
            },
            update: function (ev, ui) {
                setDirty();
            },
            stop: function (ev, ui) {
                $("#umb-nested-content--" + model.id + " .umb-rte textarea").each(function () {
                    tinymce.execCommand("mceAddEditor", true, $(this).attr("id"));
                    $(this).css("visibility", "visible");
                });
                $scope.$apply(function () {
                    vm.sorting = false;
                    updateModel();
                });
            }
        };

        function getScaffold(alias) {
            return _.find(vm.scaffolds, function (scaffold) {
                return scaffold.contentTypeAlias === alias;
            });
        }

        function getContentTypeConfig(alias) {
            return _.find(model.config.contentTypes, function (contentType) {
                return contentType.ncAlias === alias;
            });
        }

        vm.showCopy = clipboardService.isSupported();
        vm.showPaste = false;

        vm.clickCopy = function ($event, node) {

            syncCurrentNode();

            clipboardService.copy("elementType", node.contentTypeAlias, node);
            $event.stopPropagation();
        }
        
        
        function pasteFromClipboard(newNode) {
            
            if (newNode === undefined) {
                return;
            }

            // generate a new key.
            newNode.key = String.CreateGuid();

            vm.nodes.push(newNode);
            setDirty();
            //updateModel();// done by setting current node...
            
            setCurrentNode(newNode);
        }

        function checkAbilityToPasteContent() {
            vm.showPaste = clipboardService.hasEntriesOfType("elementType", contentTypeAliases) || clipboardService.hasEntriesOfType("elementTypeArray", contentTypeAliases);
        }

        eventsService.on("clipboardService.storageUpdate", checkAbilityToPasteContent);

        var notSupported = [
            "Umbraco.Tags",
            "Umbraco.UploadField",
            "Umbraco.ImageCropper"
        ];

        // Initialize
        var scaffoldsLoaded = 0;
        vm.scaffolds = [];
        _.each(model.config.contentTypes, function (contentType) {
            contentResource.getScaffold(-20, contentType.ncAlias).then(function (scaffold) {
                // make sure it's an element type before allowing the user to create new ones
                if (scaffold.isElement) {
                    // remove all tabs except the specified tab
                    var tabs = scaffold.variants[0].tabs;
                    var tab = _.find(tabs, function (tab) {
                        return tab.id !== 0 && (tab.alias.toLowerCase() === contentType.ncTabAlias.toLowerCase() || contentType.ncTabAlias === "");
                    });
                    scaffold.variants[0].tabs = [];
                    if (tab) {
                        scaffold.variants[0].tabs.push(tab);

                        angular.forEach(tab.properties,
                            function (property) {
                                if (_.find(notSupported, function (x) { return x === property.editor; })) {
                                    property.notSupported = true;
                                    // TODO: Not supported message to be replaced with 'content_nestedContentEditorNotSupported' dictionary key. Currently not possible due to async/timing quirk.
                                    property.notSupportedMessage = "Property " + property.label + " uses editor " + property.editor + " which is not supported by Nested Content.";
                                }
                            });
                    }

                    // Store the scaffold object
                    vm.scaffolds.push(scaffold);
                }

                scaffoldsLoaded++;
                initIfAllScaffoldsHaveLoaded();
            }, function (error) {
                scaffoldsLoaded++;
                initIfAllScaffoldsHaveLoaded();
            });
        });

        var initIfAllScaffoldsHaveLoaded = function () {
            // Initialize when all scaffolds have loaded
            if (model.config.contentTypes.length === scaffoldsLoaded) {
                // Because we're loading the scaffolds async one at a time, we need to
                // sort them explicitly according to the sort order defined by the data type.
                contentTypeAliases = [];
                _.each(model.config.contentTypes, function (contentType) {
                    contentTypeAliases.push(contentType.ncAlias);
                });
                vm.scaffolds = $filter("orderBy")(vm.scaffolds, function (s) {
                    return contentTypeAliases.indexOf(s.contentTypeAlias);
                });

                // Convert stored nodes
                if (model.value) {
                    for (var i = 0; i < model.value.length; i++) {
                        var item = model.value[i];
                        var scaffold = getScaffold(item.ncContentTypeAlias);
                        if (scaffold == null) {
                            // No such scaffold - the content type might have been deleted. We need to skip it.
                            continue;
                        }
                        createNode(scaffold, item);
                    }
                }

                // Auto-fill with elementTypes, but only if we have one type to choose from, and if this property is empty.
                if (vm.singleMode === true && vm.nodes.length === 0 && model.config.minItems > 0) {
                    for (var i = vm.nodes.length; i < model.config.minItems; i++) {
                        addNode(vm.scaffolds[0].contentTypeAlias);
                    }
                }

                // If there is only one item, set it as current node
                if (vm.singleMode || (vm.nodes.length === 1 && vm.maxItems === 1)) {
                    setCurrentNode(vm.nodes[0]);
                }

                vm.inited = true;

                updatePropertyActionStates();
                checkAbilityToPasteContent();
            }
        }

        function createNode(scaffold, fromNcEntry) {
            var node = angular.copy(scaffold);

            node.key = fromNcEntry && fromNcEntry.key ? fromNcEntry.key : String.CreateGuid();

            var variant = node.variants[0];

            for (var t = 0; t < variant.tabs.length; t++) {
                var tab = variant.tabs[t];

                for (var p = 0; p < tab.properties.length; p++) {
                    var prop = tab.properties[p];

                    prop.propertyAlias = prop.alias;
                    prop.alias = model.alias + "___" + prop.alias;
                    // Force validation to occur server side as this is the
                    // only way we can have consistency between mandatory and
                    // regex validation messages. Not ideal, but it works.
                    prop.validation = {
                        mandatory: false,
                        pattern: ""
                    };

                    if (fromNcEntry && fromNcEntry[prop.propertyAlias]) {
                        prop.value = fromNcEntry[prop.propertyAlias];
                    }
                }
            }

            vm.nodes.push(node);

            return node;
        }

        function convertNodeIntoNCEntry(node) {
            var obj = {
                key: node.key,
                name: node.name,
                ncContentTypeAlias: node.contentTypeAlias
            };
            for (var t = 0; t < node.variants[0].tabs.length; t++) {
                var tab = node.variants[0].tabs[t];
                for (var p = 0; p < tab.properties.length; p++) {
                    var prop = tab.properties[p];
                    if (typeof prop.value !== "function") {
                        obj[prop.propertyAlias] = prop.value;
                    }
                }
            }
            return obj;
        }




        function syncCurrentNode() {
            if (vm.currentNode) {
                $scope.$broadcast("ncSyncVal", { key: vm.currentNode.key });
            }
        }

        function updateModel() {
            syncCurrentNode();

            if (vm.inited) {
                var newValues = [];
                for (var i = 0; i < vm.nodes.length; i++) {
                    newValues.push(convertNodeIntoNCEntry(vm.nodes[i]));
                }
                model.value = newValues;
            }

            updatePropertyActionStates();
        }

        function updatePropertyActionStates() {
            copyAllEntriesAction.isDisabled = !model.value || model.value.length === 0;
            removeAllEntriesAction.isDisabled = model.value.length === 0;
        }


        
        var propertyActions = [
            copyAllEntriesAction,
            removeAllEntriesAction
        ];
        
        this.$onInit = function () {
            if (this.umbProperty) {
                this.umbProperty.setPropertyActions(propertyActions);
            }
        };

        var unsubscribe = $scope.$on("formSubmitting", function (ev, args) {
            updateModel();
        });

        var watcher = $scope.$watch(
            function () {
                return vm.nodes.length;
            },
            function () {
                //Validate!
                if (vm.nodes.length < vm.minItems) {
                    $scope.nestedContentForm.minCount.$setValidity("minCount", false);
                }
                else {
                    $scope.nestedContentForm.minCount.$setValidity("minCount", true);
                }

                if (vm.nodes.length > vm.maxItems) {
                    $scope.nestedContentForm.maxCount.$setValidity("maxCount", false);
                }
                else {
                    $scope.nestedContentForm.maxCount.$setValidity("maxCount", true);
                }
            }
        );

        $scope.$on("$destroy", function () {
            unsubscribe();
            watcher();
        });

    }

})();<|MERGE_RESOLUTION|>--- conflicted
+++ resolved
@@ -1,103 +1,3 @@
-<<<<<<< HEAD
-﻿angular.module("umbraco").controller("Umbraco.PropertyEditors.NestedContent.DocTypePickerController", [
-
-    "$scope",
-    "Umbraco.PropertyEditors.NestedContent.Resources",
-    "overlayService",
-    "localizationService",
-    "iconHelper",
-
-    function ($scope, ncResources, overlayService, localizationService, iconHelper) {
-        var selectElementTypeModalTitle = "";
-
-        $scope.elemTypeTabs = [];
-
-
-        init();
-
-
-        function init() {
-            localizationService.localize("content_nestedContentSelectElementTypeModalTitle").then(function (value) {
-                selectElementTypeModalTitle = value;
-            });
-
-            ncResources.getContentTypes().then(function (elemTypes) {
-                $scope.model.elemTypes = elemTypes;
-
-                // convert legacy icons
-                iconHelper.formatContentTypeIcons($scope.model.elemTypes);
-
-                // Count doctype name occurrences
-                var elTypeNameOccurrences= _.countBy(elemTypes, 'name');
-
-                // Populate document type tab dictionary
-                // And append alias to name if multiple doctypes have the same name
-                elemTypes.forEach(function (value) {
-                    $scope.elemTypeTabs[value.alias] = value.tabs;
-                    
-                    if (elTypeNameOccurrences[value.name] > 1) {
-                        value.name += " (" + value.alias + ")";
-                    }
-                });
-            });
-
-        }
-
-
-        $scope.add = function ($event) {
-            var config = {
-                // As per PR #4, all stored content type aliases must be prefixed "nc" for easier recognition.
-                // For good measure we'll also prefix the tab alias "nc"
-                ncAlias: "",
-                ncTabAlias: "",
-                nameTemplate: ""
-            };
-            $scope.model.value.push(config);
-            if ($event) {
-                $scope.openElemTypeModal($event, config);
-            }
-        }
-
-        $scope.canAdd = function () {
-            return !$scope.model.docTypes || !$scope.model.value || $scope.model.value.length < $scope.model.docTypes.length;
-        }
-
-        $scope.remove = function (index) {
-            $scope.model.value.splice(index, 1);
-        }
-
-        $scope.sortableOptions = {
-            axis: "y",
-            cursor: "move",
-            handle: ".handle",
-            placeholder: 'sortable-placeholder',
-            forcePlaceholderSize: true,
-            helper: function (e, ui) {
-                // When sorting table rows, the cells collapse. This helper fixes that: https://www.foliotek.com/devblog/make-table-rows-sortable-using-jquery-ui-sortable/
-                ui.children().each(function () {
-                    $(this).width($(this).width());
-                });
-                return ui;
-            },
-            start: function (e, ui) {
-
-                var cellHeight = ui.item.height();
-
-                // Build a placeholder cell that spans all the cells in the row: https://stackoverflow.com/questions/25845310/jquery-ui-sortable-and-table-cell-size
-                var cellCount = 0;
-                $('td, th', ui.helper).each(function () {
-                    // For each td or th try and get it's colspan attribute, and add that or 1 to the total
-                    var colspan = 1;
-                    var colspanAttr = $(this).attr('colspan');
-                    if (colspanAttr > 1) {
-                        colspan = colspanAttr;
-                    }
-                    cellCount += colspan;
-                });
-
-                // Add the placeholder UI - note that this is the item's content, so td rather than tr - and set height of tr
-                ui.placeholder.html('<td colspan="' + cellCount + '"></td>').height(cellHeight);
-=======
 ﻿(function () {
     'use strict';
 
@@ -110,7 +10,6 @@
             require: {
                 umbProperty: '?^umbProperty',
                 umbVariantContent: '?^^umbVariantContent'
->>>>>>> 4b8ea949
             }
         });
 
