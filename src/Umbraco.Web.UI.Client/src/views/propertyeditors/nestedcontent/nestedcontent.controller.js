--- conflicted
+++ resolved
@@ -121,7 +121,7 @@
         if ($scope.maxItems === 0)
             $scope.maxItems = 1000;
 
-        $scope.singleMode = $scope.minItems === 1 && $scope.maxItems === 1 && $scope.model.config.contentTypes.length === 1;
+        $scope.singleMode = $scope.minItems === 1 && $scope.maxItems === 1;
         $scope.showIcons = Object.toBoolean($scope.model.config.showIcons);
         $scope.wideMode = Object.toBoolean($scope.model.config.hideLabel);
         $scope.hasContentTypes = $scope.model.config.contentTypes.length > 0;
@@ -146,7 +146,6 @@
 
             $scope.currentNode = newNode;
             $scope.setDirty();
-            validate();
         };
 
         $scope.openNodeTypePicker = function ($event) {
@@ -232,30 +231,7 @@
             }
         };
 
-        $scope.canDeleteNode = function (idx) {
-            return ($scope.nodes.length > $scope.minItems)
-                ? true
-                : $scope.model.config.contentTypes.length > 1;
-        }
-
         $scope.deleteNode = function (idx) {
-<<<<<<< HEAD
-            if ($scope.canDeleteNode(idx)) {
-                if ($scope.model.config.confirmDeletes && $scope.model.config.confirmDeletes === 1) {
-                    localizationService.localize("content_nestedContentDeleteItem").then(function (value) {
-                        if (confirm(value)) {
-                            $scope.nodes.splice(idx, 1);
-                            $scope.setDirty();
-                            updateModel();
-                        }
-                    });
-                } else {
-                    $scope.nodes.splice(idx, 1);
-                    $scope.setDirty();
-                    updateModel();
-                }
-                validate();
-=======
             if ($scope.nodes.length > $scope.model.config.minItems) {
                 $scope.nodes.splice(idx, 1);
                 $scope.setDirty();
@@ -284,7 +260,6 @@
                 });
             } else {
                 $scope.deleteNode(idx);
->>>>>>> fd8ca35e
             }
         };
 
@@ -491,8 +466,8 @@
                     }
                 }
 
-                // Enforce min items if we only have one scaffold type
-                if ($scope.nodes.length < $scope.model.config.minItems && $scope.scaffolds.length === 1) {
+                // Enforce min items
+                if ($scope.nodes.length < $scope.model.config.minItems) {
                     for (var i = $scope.nodes.length; i < $scope.model.config.minItems; i++) {
                         $scope.addNode($scope.scaffolds[0].contentTypeAlias);
                     }
@@ -503,15 +478,9 @@
                     $scope.currentNode = $scope.nodes[0];
                 }
 
-<<<<<<< HEAD
-                validate();
-
-                inited = true;
-=======
                 $scope.inited = true;
                 
                 checkAbilityToPasteContent();
->>>>>>> fd8ca35e
             }
         }
         
@@ -587,10 +556,6 @@
             }
         }
 
-        var validate = function () {
-            $scope.nestedContentForm.minCount.$setValidity("minCount", $scope.nodes.length >= $scope.minItems);
-        }
-
         $scope.$watch("currentNode", function (newVal) {
             updateModel();
             $scope.realCurrentNode = newVal;
