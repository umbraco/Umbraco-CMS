﻿angular.module("umbraco").controller("Umbraco.PropertyEditors.NestedContent.DocTypePickerController", [

    "$scope",
    "Umbraco.PropertyEditors.NestedContent.Resources",

    function ($scope, ncResources) {

        $scope.add = function () {
            $scope.model.value.push({
                // As per PR #4, all stored content type aliases must be prefixed "nc" for easier recognition.
                // For good measure we'll also prefix the tab alias "nc"
                ncAlias: "",
                ncTabAlias: "",
                nameTemplate: ""
            });
        }

        $scope.canAdd = function () {
            return !$scope.model.docTypes || !$scope.model.value || $scope.model.value.length < $scope.model.docTypes.length;
        }

        $scope.remove = function (index) {
            $scope.model.value.splice(index, 1);
        }

        $scope.sortableOptions = {
            axis: "y",
            cursor: "move",
            handle: ".handle",
            placeholder: 'sortable-placeholder',
            forcePlaceholderSize: true,
            helper: function (e, ui) {
                // When sorting table rows, the cells collapse. This helper fixes that: https://www.foliotek.com/devblog/make-table-rows-sortable-using-jquery-ui-sortable/
                ui.children().each(function () {
                    $(this).width($(this).width());
                });
                return ui;
            },
            start: function (e, ui) {

                var cellHeight = ui.item.height();

                // Build a placeholder cell that spans all the cells in the row: https://stackoverflow.com/questions/25845310/jquery-ui-sortable-and-table-cell-size
                var cellCount = 0;
                $('td, th', ui.helper).each(function () {
                    // For each td or th try and get it's colspan attribute, and add that or 1 to the total
                    var colspan = 1;
                    var colspanAttr = $(this).attr('colspan');
                    if (colspanAttr > 1) {
                        colspan = colspanAttr;
                    }
                    cellCount += colspan;
                });

                // Add the placeholder UI - note that this is the item's content, so td rather than tr - and set height of tr
                ui.placeholder.html('<td colspan="' + cellCount + '"></td>').height(cellHeight);
            }
        };

        $scope.docTypeTabs = {};

        ncResources.getContentTypes().then(function (docTypes) {
            $scope.model.docTypes = docTypes;

            // Count doctype name occurrences
            var docTypeNameOccurrences = _.countBy(docTypes, 'name');
            
            // Populate document type tab dictionary
            // And append alias to name if multiple doctypes have the same name
            docTypes.forEach(function (value) {
                $scope.docTypeTabs[value.alias] = value.tabs;

                value.displayName = value.name;

                if (docTypeNameOccurrences[value.name] > 1) {
                    value.displayName += " (" + value.alias + ")";
                }
            });
        });

        $scope.selectableDocTypesFor = function (config) {
            // return all doctypes that are:
            // 1. either already selected for this config, or
            // 2. not selected in any other config
            return _.filter($scope.model.docTypes, function (docType) {
                return docType.alias === config.ncAlias || !_.find($scope.model.value, function(c) {
                    return docType.alias === c.ncAlias;
                });
            });
        }

        if (!$scope.model.value) {
            $scope.model.value = [];
            $scope.add();
        }
    }
]);

angular.module("umbraco").controller("Umbraco.PropertyEditors.NestedContent.PropertyEditorController", [

    "$scope",
    "$interpolate",
    "$filter",
    "$timeout",
    "contentResource",
    "localizationService",
    "iconHelper",
    "clipboardService",
    "eventsService",
    "overlayService",
    
    function ($scope, $interpolate, $filter, $timeout, contentResource, localizationService, iconHelper, clipboardService, eventsService, overlayService, $routeParams, editorState) {
        
        var contentTypeAliases = [];
        _.each($scope.model.config.contentTypes, function (contentType) {
            contentTypeAliases.push(contentType.ncAlias);
        });

        _.each($scope.model.config.contentTypes, function (contentType) {
            contentType.nameExp = !!contentType.nameTemplate
                ? $interpolate(contentType.nameTemplate)
                : undefined;
        });

        $scope.nodes = [];
        $scope.currentNode = undefined;
        $scope.realCurrentNode = undefined;
        $scope.scaffolds = undefined;
        $scope.sorting = false;
        $scope.inited = false;

        $scope.minItems = $scope.model.config.minItems || 0;
        $scope.maxItems = $scope.model.config.maxItems || 0;

        if ($scope.maxItems === 0)
            $scope.maxItems = 1000;

        $scope.singleMode = $scope.minItems === 1 && $scope.maxItems === 1 && $scope.model.config.contentTypes.length === 1;
        $scope.showIcons = Object.toBoolean($scope.model.config.showIcons);
        $scope.wideMode = Object.toBoolean($scope.model.config.hideLabel);
        $scope.hasContentTypes = $scope.model.config.contentTypes.length > 0;

        $scope.labels = {};
        localizationService.localizeMany(["grid_addElement", "content_createEmpty"]).then(function(data) {
            $scope.labels.grid_addElement = data[0];
            $scope.labels.content_createEmpty = data[1];
        });

        // helper to force the current form into the dirty state
        $scope.setDirty = function () {
            if ($scope.propertyForm) {
                $scope.propertyForm.$setDirty();
            }
        };

        $scope.addNode = function (alias) {
            var scaffold = $scope.getScaffold(alias);

            var newNode = createNode(scaffold, null);

            $scope.currentNode = newNode;
            $scope.setDirty();
            validate();
        };

        $scope.openNodeTypePicker = function ($event) {
            if ($scope.nodes.length >= $scope.maxItems) {
                return;
            }

            $scope.overlayMenu = {
                show: false,
                style: {},
                filter: $scope.scaffolds.length > 12 ? true : false,
                orderBy: "$index",
                view: "itempicker",
                event: $event,
                clickPasteItem: function(item) {
                    $scope.pasteFromClipboard(item.data);
                    $scope.overlayMenu.show = false;
                    $scope.overlayMenu = null;
                },
                submit: function(model) {
                    if(model && model.selectedItem) {
                        $scope.addNode(model.selectedItem.alias);
                    }
                    $scope.overlayMenu.show = false;
                    $scope.overlayMenu = null;
                },
                close: function() {
                    $scope.overlayMenu.show = false;
                    $scope.overlayMenu = null;
                }
            };

            // this could be used for future limiting on node types
            $scope.overlayMenu.availableItems = [];
            _.each($scope.scaffolds, function (scaffold) {
                $scope.overlayMenu.availableItems.push({
                    alias: scaffold.contentTypeAlias,
                    name: scaffold.contentTypeName,
                    icon: iconHelper.convertFromLegacyIcon(scaffold.icon)
                });
            });

            if ($scope.overlayMenu.availableItems.length === 0) {
                return;
            }
            
            $scope.overlayMenu.size = $scope.overlayMenu.availableItems.length > 6 ? "medium" : "small";
            
            $scope.overlayMenu.pasteItems = [];
            var availableNodesForPaste = clipboardService.retriveDataOfType("elementType", contentTypeAliases);
            _.each(availableNodesForPaste, function (node) {
                $scope.overlayMenu.pasteItems.push({
                    alias: node.contentTypeAlias,
                    name: node.name, //contentTypeName
                    data: node,
                    icon: iconHelper.convertFromLegacyIcon(node.icon)
                });
            });
            
            $scope.overlayMenu.title = $scope.overlayMenu.pasteItems.length > 0 ? $scope.labels.grid_addElement : $scope.labels.content_createEmpty;
            
            $scope.overlayMenu.clickClearPaste = function($event) {
                $event.stopPropagation();
                $event.preventDefault();
                clipboardService.clearEntriesOfType("elementType", contentTypeAliases);
                $scope.overlayMenu.pasteItems = [];// This dialog is not connected via the clipboardService events, so we need to update manually.
            };
            
            if ($scope.overlayMenu.availableItems.length === 1 && $scope.overlayMenu.pasteItems.length === 0) {
                // only one scaffold type - no need to display the picker
                $scope.addNode($scope.scaffolds[0].contentTypeAlias);
                return;
            }
            
            $scope.overlayMenu.show = true;
        };

        $scope.editNode = function (idx) {
            if ($scope.currentNode && $scope.currentNode.key === $scope.nodes[idx].key) {
                $scope.currentNode = undefined;
            } else {
                $scope.currentNode = $scope.nodes[idx];
            }
        };

        $scope.canDeleteNode = function (idx) {
            return ($scope.nodes.length > $scope.minItems)
                ? true
                : $scope.model.config.contentTypes.length > 1;
        }

        $scope.deleteNode = function (idx) {
            $scope.nodes.splice(idx, 1);
            $scope.setDirty();
            updateModel();
<<<<<<< HEAD
            validate();
        };
        $scope.requestDeleteNode = function (idx) {
            if (!$scope.canDeleteNode(idx)) {
                return;
            }
=======
        };
        $scope.requestDeleteNode = function (idx) {
            if ($scope.nodes.length <= $scope.model.config.minItems) {
                return;
            }

>>>>>>> d2c43d6f
            if ($scope.model.config.confirmDeletes === true) {
                localizationService.localizeMany(["content_nestedContentDeleteItem", "general_delete", "general_cancel", "contentTypeEditor_yesDelete"]).then(function (data) {
                    const overlay = {
                        title: data[1],
                        content: data[0],
                        closeButtonLabel: data[2],
                        submitButtonLabel: data[3],
                        submitButtonStyle: "danger",
                        close: function () {
                            overlayService.close();
                        },
                        submit: function () {
                            $scope.deleteNode(idx);
                            overlayService.close();
                        }
                    };

                    overlayService.open(overlay);
                });
            } else {
                $scope.deleteNode(idx);
            }
        };

        $scope.getName = function (idx) {

            var name = "";

            if ($scope.model.value[idx]) {

                var contentType = $scope.getContentTypeConfig($scope.model.value[idx].ncContentTypeAlias);

                if (contentType != null) {
                    // first try getting a name using the configured label template
                    if (contentType.nameExp) {
                        // Run the expression against the stored dictionary value, NOT the node object
                        var item = $scope.model.value[idx];

                        // Add a temporary index property
                        item["$index"] = (idx + 1);

                        var newName = contentType.nameExp(item);
                        if (newName && (newName = $.trim(newName))) {
                            name = newName;
                        }

                        // Delete the index property as we don't want to persist it
                        delete item["$index"];
                    }

                    // if we still do not have a name and we have multiple content types to choose from, use the content type name (same as is shown in the content type picker)
                    if (!name && $scope.scaffolds.length > 1) {
                        var scaffold = $scope.getScaffold(contentType.ncAlias);
                        if (scaffold) {
                            name = scaffold.contentTypeName;
                        }
                    }
                }

            }

            if (!name) {
                name = "Item " + (idx + 1);
            }

            // Update the nodes actual name value
            if ($scope.nodes[idx].name !== name) {
                $scope.nodes[idx].name = name;
            }
            
            return name;
        };
        
        $scope.getIcon = function (idx) {
            var scaffold = $scope.getScaffold($scope.model.value[idx].ncContentTypeAlias);
            return scaffold && scaffold.icon ? iconHelper.convertFromLegacyIcon(scaffold.icon) : "icon-folder";
        }
        $scope.sortableOptions = {
            axis: "y",
            cursor: "move",
            handle:'.umb-nested-content__header-bar',
            distance: 10,
            opacity: 0.7,
            tolerance: "pointer",
            scroll: true,
            start: function (ev, ui) {
                updateModel();
                // Yea, yea, we shouldn't modify the dom, sue me
                $("#umb-nested-content--" + $scope.model.id + " .umb-rte textarea").each(function () {
                    tinymce.execCommand("mceRemoveEditor", false, $(this).attr("id"));
                    $(this).css("visibility", "hidden");
                });
                $scope.$apply(function () {
                    $scope.sorting = true;
                });
            },
            update: function (ev, ui) {
                $scope.setDirty();
            },
            stop: function (ev, ui) {
                $("#umb-nested-content--" + $scope.model.id + " .umb-rte textarea").each(function () {
                    tinymce.execCommand("mceAddEditor", true, $(this).attr("id"));
                    $(this).css("visibility", "visible");
                });
                $scope.$apply(function () {
                    $scope.sorting = false;
                    updateModel();
                });
            }
        };

        $scope.getScaffold = function (alias) {
            return _.find($scope.scaffolds, function (scaffold) {
                return scaffold.contentTypeAlias === alias;
            });
        }

        $scope.getContentTypeConfig = function (alias) {
            return _.find($scope.model.config.contentTypes, function (contentType) {
                return contentType.ncAlias === alias;
            });
        }
        
        $scope.showCopy = clipboardService.isSupported();
        
        $scope.showPaste = false;
        
        $scope.clickCopy = function($event, node) {
            
            syncCurrentNode();
            
            clipboardService.copy("elementType", node.contentTypeAlias, node);
            $event.stopPropagation();
        }
        
        $scope.pasteFromClipboard = function(newNode) {
            
            if (newNode === undefined) {
                return;
            }
            
            // generate a new key.
            newNode.key = String.CreateGuid();
            
            $scope.nodes.push(newNode);
            $scope.setDirty();
            //updateModel();// done by setting current node...
            
            $scope.currentNode = newNode;
        }
        
        function checkAbilityToPasteContent() {
            $scope.showPaste = clipboardService.hasEntriesOfType("elementType", contentTypeAliases);
        }
        
        eventsService.on("clipboardService.storageUpdate", checkAbilityToPasteContent);
        
        var notSupported = [
          "Umbraco.Tags",
          "Umbraco.UploadField",
          "Umbraco.ImageCropper"
        ];

        // Initialize
        var scaffoldsLoaded = 0;
        $scope.scaffolds = [];
        _.each($scope.model.config.contentTypes, function (contentType) {
            contentResource.getScaffold(-20, contentType.ncAlias).then(function (scaffold) {
                // make sure it's an element type before allowing the user to create new ones
                if (scaffold.isElement) {
                    // remove all tabs except the specified tab
                    var tabs = scaffold.variants[0].tabs;
                    var tab = _.find(tabs, function (tab) {
                        return tab.id !== 0 && (tab.alias.toLowerCase() === contentType.ncTabAlias.toLowerCase() || contentType.ncTabAlias === "");
                    });
                    scaffold.variants[0].tabs = [];
                    if (tab) {
                        scaffold.variants[0].tabs.push(tab);

                        angular.forEach(tab.properties,
                            function (property) {
                                if (_.find(notSupported, function (x) { return x === property.editor; })) {
                                    property.notSupported = true;
                                    // TODO: Not supported message to be replaced with 'content_nestedContentEditorNotSupported' dictionary key. Currently not possible due to async/timing quirk.
                                    property.notSupportedMessage = "Property " + property.label + " uses editor " + property.editor + " which is not supported by Nested Content.";
                                }
                            });
                    }

                    // Store the scaffold object
                    $scope.scaffolds.push(scaffold);
                }

                scaffoldsLoaded++;
                initIfAllScaffoldsHaveLoaded();
            }, function (error) {
                scaffoldsLoaded++;
                initIfAllScaffoldsHaveLoaded();
            });
        });

        var initIfAllScaffoldsHaveLoaded = function () {
            // Initialize when all scaffolds have loaded
            if ($scope.model.config.contentTypes.length === scaffoldsLoaded) {
                // Because we're loading the scaffolds async one at a time, we need to
                // sort them explicitly according to the sort order defined by the data type.
                contentTypeAliases = [];
                _.each($scope.model.config.contentTypes, function (contentType) {
                    contentTypeAliases.push(contentType.ncAlias);
                });
                $scope.scaffolds = $filter("orderBy")($scope.scaffolds, function (s) {
                    return contentTypeAliases.indexOf(s.contentTypeAlias);
                });

                // Convert stored nodes
                if ($scope.model.value) {
                    for (var i = 0; i < $scope.model.value.length; i++) {
                        var item = $scope.model.value[i];
                        var scaffold = $scope.getScaffold(item.ncContentTypeAlias);
                        if (scaffold == null) {
                            // No such scaffold - the content type might have been deleted. We need to skip it.
                            continue;
                        }
                        createNode(scaffold, item);
                    }
                }

                // Enforce min items if we only have one scaffold type
                if ($scope.nodes.length < $scope.model.config.minItems && $scope.scaffolds.length === 1) {
                    for (var i = $scope.nodes.length; i < $scope.model.config.minItems; i++) {
                        $scope.addNode($scope.scaffolds[0].contentTypeAlias);
                    }
                }

                // If there is only one item, set it as current node
                if ($scope.singleMode || ($scope.nodes.length === 1 && $scope.maxItems === 1)) {
                    $scope.currentNode = $scope.nodes[0];
                }

                validate();

                $scope.inited = true;
                
                checkAbilityToPasteContent();
            }
        }
        
        function createNode(scaffold, fromNcEntry) {
            var node = angular.copy(scaffold);
            
            node.key = fromNcEntry && fromNcEntry.key ? fromNcEntry.key : String.CreateGuid();
            
            var variant = node.variants[0];

            for (var t = 0; t < variant.tabs.length; t++) {
                var tab = variant.tabs[t];
                    
                for (var p = 0; p < tab.properties.length; p++) {
                    var prop = tab.properties[p];
                        
                    prop.propertyAlias = prop.alias;
                    prop.alias = $scope.model.alias + "___" + prop.alias;
                    // Force validation to occur server side as this is the
                    // only way we can have consistency between mandatory and
                    // regex validation messages. Not ideal, but it works.
                    prop.validation = {
                        mandatory: false,
                        pattern: ""
                    };
                        
                    if (fromNcEntry && fromNcEntry[prop.propertyAlias]) {
                        prop.value = fromNcEntry[prop.propertyAlias];
                    }
                }
            }

            $scope.nodes.push(node);

            return node;
        }
        
        function convertNodeIntoNCEntry(node) {
            var obj = {
                key: node.key,
                name: node.name,
                ncContentTypeAlias: node.contentTypeAlias
            };
            for (var t = 0; t < node.variants[0].tabs.length; t++) {
                var tab = node.variants[0].tabs[t];
                for (var p = 0; p < tab.properties.length; p++) {
                    var prop = tab.properties[p];
                    if (typeof prop.value !== "function") {
                        obj[prop.propertyAlias] = prop.value;
                    }
                }
            }
            return obj;
        }
        
        function syncCurrentNode() {
            if ($scope.realCurrentNode) {
                $scope.$broadcast("ncSyncVal", { key: $scope.realCurrentNode.key });
            }
        }
        
        function updateModel() {
            syncCurrentNode();
            
            if ($scope.inited) {
                var newValues = [];
                for (var i = 0; i < $scope.nodes.length; i++) {
                    newValues.push(convertNodeIntoNCEntry($scope.nodes[i]));
                }
                $scope.model.value = newValues;
            }
        }

        var validate = function () {
            $scope.nestedContentForm.minCount.$setValidity("minCount", $scope.nodes.length >= $scope.minItems);
        }

        $scope.$watch("currentNode", function (newVal) {
            updateModel();
            $scope.realCurrentNode = newVal;
        });

        var unsubscribe = $scope.$on("formSubmitting", function (ev, args) {
            updateModel();
        });

        $scope.$on("$destroy", function () {
            unsubscribe();
        });
        
    }

]);<|MERGE_RESOLUTION|>--- conflicted
+++ resolved
@@ -256,21 +256,12 @@
             $scope.nodes.splice(idx, 1);
             $scope.setDirty();
             updateModel();
-<<<<<<< HEAD
             validate();
         };
         $scope.requestDeleteNode = function (idx) {
             if (!$scope.canDeleteNode(idx)) {
                 return;
             }
-=======
-        };
-        $scope.requestDeleteNode = function (idx) {
-            if ($scope.nodes.length <= $scope.model.config.minItems) {
-                return;
-            }
-
->>>>>>> d2c43d6f
             if ($scope.model.config.confirmDeletes === true) {
                 localizationService.localizeMany(["content_nestedContentDeleteItem", "general_delete", "general_cancel", "contentTypeEditor_yesDelete"]).then(function (data) {
                     const overlay = {
