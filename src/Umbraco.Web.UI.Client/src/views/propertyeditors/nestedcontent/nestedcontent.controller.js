﻿angular.module("umbraco").controller("Umbraco.PropertyEditors.NestedContent.DocTypePickerController", [

    "$scope",
    "Umbraco.PropertyEditors.NestedContent.Resources",
    "overlayService",
    "localizationService",
    "iconHelper",

    function ($scope, ncResources, overlayService, localizationService, iconHelper) {
        var selectElementTypeModalTitle = "";

        $scope.elemTypeTabs = [];


        init();


        function init() {
            localizationService.localize("content_nestedContentSelectElementTypeModalTitle").then(function (value) {
                selectElementTypeModalTitle = value;
            });

            ncResources.getContentTypes().then(function (elemTypes) {
                $scope.model.elemTypes = elemTypes;

                // convert legacy icons
                iconHelper.formatContentTypeIcons($scope.model.elemTypes);

                // Count doctype name occurrences
                var elTypeNameOccurrences= _.countBy(elemTypes, 'name');

                // Populate document type tab dictionary
                // And append alias to name if multiple doctypes have the same name
                elemTypes.forEach(function (value) {
                    $scope.elemTypeTabs[value.alias] = value.tabs;
                    
                    if (elTypeNameOccurrences[value.name] > 1) {
                        value.name += " (" + value.alias + ")";
                    }
                });
            });

        }


        $scope.add = function () {
            $scope.model.value.push({
                // As per PR #4, all stored content type aliases must be prefixed "nc" for easier recognition.
                // For good measure we'll also prefix the tab alias "nc"
                ncAlias: "",
                ncTabAlias: "",
                nameTemplate: ""
            });
        }

        $scope.remove = function (index) {
            $scope.model.value.splice(index, 1);
        }

        $scope.sortableOptions = {
            axis: "y",
            cursor: "move",
            handle: ".handle",
            placeholder: 'sortable-placeholder',
            forcePlaceholderSize: true,
            helper: function (e, ui) {
                // When sorting table rows, the cells collapse. This helper fixes that: https://www.foliotek.com/devblog/make-table-rows-sortable-using-jquery-ui-sortable/
                ui.children().each(function () {
                    $(this).width($(this).width());
                });
                return ui;
            },
            start: function (e, ui) {

                var cellHeight = ui.item.height();

                // Build a placeholder cell that spans all the cells in the row: https://stackoverflow.com/questions/25845310/jquery-ui-sortable-and-table-cell-size
                var cellCount = 0;
                $('td, th', ui.helper).each(function () {
                    // For each td or th try and get it's colspan attribute, and add that or 1 to the total
                    var colspan = 1;
                    var colspanAttr = $(this).attr('colspan');
                    if (colspanAttr > 1) {
                        colspan = colspanAttr;
                    }
                    cellCount += colspan;
                });

                // Add the placeholder UI - note that this is the item's content, so td rather than tr - and set height of tr
                ui.placeholder.html('<td colspan="' + cellCount + '"></td>').height(cellHeight);
            }
        };


        $scope.placeholder = function (config) {
            return _.find($scope.model.elemTypes, function (elType) {
                return elType.alias === config.ncAlias;
            });
        }

        $scope.selectableElemTypesFor = function (config) {
            // return all elemTypes that are:
            // 1. either already selected for this config, or
            // 2. not selected in any other config
            return _.filter($scope.model.elemTypes, function (elType) {
                return elType.alias === config.ncAlias || !_.find($scope.model.value, function (c) {
                    return elType.alias === c.ncAlias;
                });
            });
        }
        $scope.canAdd = function () {
            return !$scope.model.value || _.some($scope.model.elemTypes, function (elType) {
                return !_.find($scope.model.value, function (c) {
                    return elType.alias === c.ncAlias;
                });
            });
        }


        $scope.openElemTypeModal = function ($event, config) {

            //we have to add the alias to the objects (they areStored as ncAlias)
            var selectedItems = _.each($scope.model.value, function (obj) {
                obj.alias = obj.ncAlias;
                return obj;
            })

            var elemTypeSelectorOverlay = {
                view: "itempicker",
                title: selectElementTypeModalTitle,
                availableItems: $scope.selectableElemTypesFor(config),
                selectedItems: selectedItems,
                position: "target",
                event: $event,
                submit: function (model) {
                    config.ncAlias = model.selectedItem.alias;
                    overlayService.close();
                },
                close: function () {
                    overlayService.close();
                }
            };

            overlayService.open(elemTypeSelectorOverlay);
        }



        if (!$scope.model.value) {
            $scope.model.value = [];
            $scope.add();
        }

    }
]);

angular.module("umbraco").controller("Umbraco.PropertyEditors.NestedContent.PropertyEditorController", [

    "$scope",
    "$interpolate",
    "$filter",
    "$timeout",
    "contentResource",
    "localizationService",
    "iconHelper",
    "clipboardService",
    "eventsService",
    "overlayService",
    "$routeParams",
    "editorState",

<<<<<<< HEAD
    function ($scope, $interpolate, $filter, $timeout, contentResource, localizationService, iconHelper, clipboardService, eventsService, overlayService) {

=======
    function ($scope, $interpolate, $filter, $timeout, contentResource, localizationService, iconHelper, clipboardService, eventsService, overlayService, $routeParams, editorState) {
        
>>>>>>> 44e2c2d9
        var contentTypeAliases = [];
        _.each($scope.model.config.contentTypes, function (contentType) {
            contentTypeAliases.push(contentType.ncAlias);
        });

        _.each($scope.model.config.contentTypes, function (contentType) {
            contentType.nameExp = !!contentType.nameTemplate
                ? $interpolate(contentType.nameTemplate)
                : undefined;
        });

        $scope.nodes = [];
        $scope.currentNode = undefined;
        $scope.realCurrentNode = undefined;
        $scope.scaffolds = undefined;
        $scope.sorting = false;
        $scope.inited = false;

        $scope.minItems = $scope.model.config.minItems || 0;
        $scope.maxItems = $scope.model.config.maxItems || 0;

        if ($scope.maxItems === 0)
            $scope.maxItems = 1000;

        $scope.singleMode = $scope.minItems === 1 && $scope.maxItems === 1;
        $scope.showIcons = Object.toBoolean($scope.model.config.showIcons);
        $scope.wideMode = Object.toBoolean($scope.model.config.hideLabel);
        $scope.hasContentTypes = $scope.model.config.contentTypes.length > 0;

        $scope.labels = {};
        localizationService.localizeMany(["grid_addElement", "content_createEmpty"]).then(function (data) {
            $scope.labels.grid_addElement = data[0];
            $scope.labels.content_createEmpty = data[1];
        });

        // helper to force the current form into the dirty state
        $scope.setDirty = function () {
            if ($scope.propertyForm) {
                $scope.propertyForm.$setDirty();
            }
        };

        $scope.addNode = function (alias) {
            var scaffold = $scope.getScaffold(alias);

            var newNode = createNode(scaffold, null);

            $scope.currentNode = newNode;
            $scope.setDirty();
        };

        $scope.openNodeTypePicker = function ($event) {
            if ($scope.nodes.length >= $scope.maxItems) {
                return;
            }

            $scope.overlayMenu = {
                show: false,
                style: {},
                filter: $scope.scaffolds.length > 12 ? true : false,
                orderBy: "$index",
                view: "itempicker",
                event: $event,
<<<<<<< HEAD
                clickPasteItem: function (item) {
                    $scope.pasteFromClipboard(item.data);
=======
                clickPasteItem: function(item) {
                    if (item.alias === "nc_pasteAllItems") {
                        _.each(item.data, function (node) {
                            delete node.$$hashKey;
                            $scope.pasteFromClipboard(node, false);
                        });
                    } else {
                        $scope.pasteFromClipboard(item.data, true);
                    }

>>>>>>> 44e2c2d9
                    $scope.overlayMenu.show = false;
                    $scope.overlayMenu = null;
                },
                submit: function (model) {
                    if (model && model.selectedItem) {
                        $scope.addNode(model.selectedItem.alias);
                    }
                    $scope.overlayMenu.show = false;
                    $scope.overlayMenu = null;
                },
                close: function () {
                    $scope.overlayMenu.show = false;
                    $scope.overlayMenu = null;
                }
            };

            // this could be used for future limiting on node types
            $scope.overlayMenu.availableItems = [];
            _.each($scope.scaffolds, function (scaffold) {
                $scope.overlayMenu.availableItems.push({
                    alias: scaffold.contentTypeAlias,
                    name: scaffold.contentTypeName,
                    icon: iconHelper.convertFromLegacyIcon(scaffold.icon)
                });
            });

            if ($scope.overlayMenu.availableItems.length === 0) {
                return;
            }

            $scope.overlayMenu.size = $scope.overlayMenu.availableItems.length > 6 ? "medium" : "small";

            $scope.overlayMenu.pasteItems = [];
            var nestedContentForPaste = clipboardService.retriveDataOfType("nestedContent", ["nc_copyOfAllItems"]);
            _.each(nestedContentForPaste, function (nestedContent) {
                if (_.every(nestedContent.nodes,
                    function(node) {
                        return contentTypeAliases.indexOf(node.contentTypeAlias) >= 0;
                    })) {
                    $scope.overlayMenu.pasteItems.push({
                        alias: "nc_pasteAllItems",
                        name: nestedContent.name, // source property name
                        data: nestedContent.nodes, // all items from source property
                        icon: "icon-bulleted-list"
                    });
                }
            });
            var availableNodesForPaste = clipboardService.retriveDataOfType("elementType", contentTypeAliases);
            _.each(availableNodesForPaste, function (node) {
                $scope.overlayMenu.pasteItems.push({
                    alias: node.contentTypeAlias,
                    name: node.name, //contentTypeName
                    data: node,
                    icon: iconHelper.convertFromLegacyIcon(node.icon)
                });
            });

            $scope.overlayMenu.title = $scope.overlayMenu.pasteItems.length > 0 ? $scope.labels.grid_addElement : $scope.labels.content_createEmpty;

            $scope.overlayMenu.clickClearPaste = function ($event) {
                $event.stopPropagation();
                $event.preventDefault();
                clipboardService.clearEntriesOfType("elementType", contentTypeAliases);
                clipboardService.clearEntriesOfType("nestedContent", ["nc_copyOfAllItems"]);
                $scope.overlayMenu.pasteItems = [];// This dialog is not connected via the clipboardService events, so we need to update manually.
            };

            if ($scope.overlayMenu.availableItems.length === 1 && $scope.overlayMenu.pasteItems.length === 0) {
                // only one scaffold type - no need to display the picker
                $scope.addNode($scope.scaffolds[0].contentTypeAlias);
                return;
            }

            $scope.overlayMenu.show = true;
        };

        $scope.editNode = function (idx) {
            if ($scope.currentNode && $scope.currentNode.key === $scope.nodes[idx].key) {
                $scope.currentNode = undefined;
            } else {
                $scope.currentNode = $scope.nodes[idx];
            }
        };

        $scope.deleteNode = function (idx) {
            $scope.nodes.splice(idx, 1);
            $scope.setDirty();
            updateModel();
        };
        $scope.requestDeleteNode = function (idx) {
            if ($scope.nodes.length <= $scope.model.config.minItems) {
                return;
            }

            if ($scope.model.config.confirmDeletes === true) {
                localizationService.localizeMany(["content_nestedContentDeleteItem", "general_delete", "general_cancel", "contentTypeEditor_yesDelete"]).then(function (data) {
                    const overlay = {
                        title: data[1],
                        content: data[0],
                        closeButtonLabel: data[2],
                        submitButtonLabel: data[3],
                        submitButtonStyle: "danger",
                        close: function () {
                            overlayService.close();
                        },
                        submit: function () {
                            $scope.deleteNode(idx);
                            overlayService.close();
                        }
                    };

                    overlayService.open(overlay);
                });
            } else {
                $scope.deleteNode(idx);
            }
        };

        $scope.getName = function (idx) {

            var name = "";

            if ($scope.model.value[idx]) {

                var contentType = $scope.getContentTypeConfig($scope.model.value[idx].ncContentTypeAlias);

                if (contentType != null) {
                    // first try getting a name using the configured label template
                    if (contentType.nameExp) {
                        // Run the expression against the stored dictionary value, NOT the node object
                        var item = $scope.model.value[idx];

                        // Add a temporary index property
                        item["$index"] = (idx + 1);

                        var newName = contentType.nameExp(item);
                        if (newName && (newName = $.trim(newName))) {
                            name = newName;
                        }

                        // Delete the index property as we don't want to persist it
                        delete item["$index"];
                    }

                    // if we still do not have a name and we have multiple content types to choose from, use the content type name (same as is shown in the content type picker)
                    if (!name && $scope.scaffolds.length > 1) {
                        var scaffold = $scope.getScaffold(contentType.ncAlias);
                        if (scaffold) {
                            name = scaffold.contentTypeName;
                        }
                    }
                }

            }

            if (!name) {
                name = "Item " + (idx + 1);
            }

            // Update the nodes actual name value
            if ($scope.nodes[idx].name !== name) {
                $scope.nodes[idx].name = name;
            }

            return name;
        };

        $scope.getIcon = function (idx) {
            var scaffold = $scope.getScaffold($scope.model.value[idx].ncContentTypeAlias);
            return scaffold && scaffold.icon ? iconHelper.convertFromLegacyIcon(scaffold.icon) : "icon-folder";
        }
        $scope.sortableOptions = {
            axis: "y",
            cursor: "move",
            handle: '.umb-nested-content__header-bar',
            distance: 10,
            opacity: 0.7,
            tolerance: "pointer",
            scroll: true,
            start: function (ev, ui) {
                updateModel();
                // Yea, yea, we shouldn't modify the dom, sue me
                $("#umb-nested-content--" + $scope.model.id + " .umb-rte textarea").each(function () {
                    tinymce.execCommand("mceRemoveEditor", false, $(this).attr("id"));
                    $(this).css("visibility", "hidden");
                });
                $scope.$apply(function () {
                    $scope.sorting = true;
                });
            },
            update: function (ev, ui) {
                $scope.setDirty();
            },
            stop: function (ev, ui) {
                $("#umb-nested-content--" + $scope.model.id + " .umb-rte textarea").each(function () {
                    tinymce.execCommand("mceAddEditor", true, $(this).attr("id"));
                    $(this).css("visibility", "visible");
                });
                $scope.$apply(function () {
                    $scope.sorting = false;
                    updateModel();
                });
            }
        };

        $scope.getScaffold = function (alias) {
            return _.find($scope.scaffolds, function (scaffold) {
                return scaffold.contentTypeAlias === alias;
            });
        }

        $scope.getContentTypeConfig = function (alias) {
            return _.find($scope.model.config.contentTypes, function (contentType) {
                return contentType.ncAlias === alias;
            });
        }

        $scope.showCopy = clipboardService.isSupported();

        $scope.showPaste = false;

        $scope.clickCopy = function ($event, node) {

            syncCurrentNode();

            clipboardService.copy("elementType", node.contentTypeAlias, node);
            $event.stopPropagation();
        }

<<<<<<< HEAD
        $scope.pasteFromClipboard = function (newNode) {

=======
        $scope.clickCopyAll = function () {

            syncCurrentNode();

            var culture = $routeParams.cculture ? $routeParams.cculture : $routeParams.mculture;
            var activeVariant = _.find(editorState.current.variants, function (v) {
                return !v.language || v.language.culture === culture;
            });

            localizationService.localize("content_nestedContentCopyAllItemsName", [$scope.model.label, activeVariant.name]).then(function(data) {
                var model = {
                    nodes: $scope.nodes,
                    key: "nc_" + $scope.model.alias,
                    name: data
                };
                clipboardService.copy("nestedContent", "nc_copyOfAllItems", model);
            });
        }

        $scope.pasteFromClipboard = function(newNode, setCurrentNode) {
            
>>>>>>> 44e2c2d9
            if (newNode === undefined) {
                return;
            }

            // generate a new key.
            newNode.key = String.CreateGuid();

            $scope.nodes.push(newNode);
            $scope.setDirty();
<<<<<<< HEAD
            //updateModel();// done by setting current node...

            $scope.currentNode = newNode;
=======

            if (setCurrentNode) {
                $scope.currentNode = newNode;
            }
            else {
                updateModel();
            }
            
>>>>>>> 44e2c2d9
        }

        function checkAbilityToPasteContent() {
            $scope.showPaste = clipboardService.hasEntriesOfType("elementType", contentTypeAliases);
        }

        eventsService.on("clipboardService.storageUpdate", checkAbilityToPasteContent);

        var notSupported = [
            "Umbraco.Tags",
            "Umbraco.UploadField",
            "Umbraco.ImageCropper"
        ];

        // Initialize
        var scaffoldsLoaded = 0;
        $scope.scaffolds = [];
        _.each($scope.model.config.contentTypes, function (contentType) {
            contentResource.getScaffold(-20, contentType.ncAlias).then(function (scaffold) {
                // make sure it's an element type before allowing the user to create new ones
                if (scaffold.isElement) {
                    // remove all tabs except the specified tab
                    var tabs = scaffold.variants[0].tabs;
                    var tab = _.find(tabs, function (tab) {
                        return tab.id !== 0 && (tab.alias.toLowerCase() === contentType.ncTabAlias.toLowerCase() || contentType.ncTabAlias === "");
                    });
                    scaffold.variants[0].tabs = [];
                    if (tab) {
                        scaffold.variants[0].tabs.push(tab);

                        angular.forEach(tab.properties,
                            function (property) {
                                if (_.find(notSupported, function (x) { return x === property.editor; })) {
                                    property.notSupported = true;
                                    // TODO: Not supported message to be replaced with 'content_nestedContentEditorNotSupported' dictionary key. Currently not possible due to async/timing quirk.
                                    property.notSupportedMessage = "Property " + property.label + " uses editor " + property.editor + " which is not supported by Nested Content.";
                                }
                            });
                    }

                    // Store the scaffold object
                    $scope.scaffolds.push(scaffold);
                }

                scaffoldsLoaded++;
                initIfAllScaffoldsHaveLoaded();
            }, function (error) {
                scaffoldsLoaded++;
                initIfAllScaffoldsHaveLoaded();
            });
        });

        var initIfAllScaffoldsHaveLoaded = function () {
            // Initialize when all scaffolds have loaded
            if ($scope.model.config.contentTypes.length === scaffoldsLoaded) {
                // Because we're loading the scaffolds async one at a time, we need to
                // sort them explicitly according to the sort order defined by the data type.
                contentTypeAliases = [];
                _.each($scope.model.config.contentTypes, function (contentType) {
                    contentTypeAliases.push(contentType.ncAlias);
                });
                $scope.scaffolds = $filter("orderBy")($scope.scaffolds, function (s) {
                    return contentTypeAliases.indexOf(s.contentTypeAlias);
                });

                // Convert stored nodes
                if ($scope.model.value) {
                    for (var i = 0; i < $scope.model.value.length; i++) {
                        var item = $scope.model.value[i];
                        var scaffold = $scope.getScaffold(item.ncContentTypeAlias);
                        if (scaffold == null) {
                            // No such scaffold - the content type might have been deleted. We need to skip it.
                            continue;
                        }
                        createNode(scaffold, item);
                    }
                }

                // Enforce min items
                if ($scope.nodes.length < $scope.model.config.minItems) {
                    for (var i = $scope.nodes.length; i < $scope.model.config.minItems; i++) {
                        $scope.addNode($scope.scaffolds[0].contentTypeAlias);
                    }
                }

                // If there is only one item, set it as current node
                if ($scope.singleMode || ($scope.nodes.length === 1 && $scope.maxItems === 1)) {
                    $scope.currentNode = $scope.nodes[0];
                }

                $scope.inited = true;

                checkAbilityToPasteContent();
            }
        }

        function createNode(scaffold, fromNcEntry) {
            var node = angular.copy(scaffold);

            node.key = fromNcEntry && fromNcEntry.key ? fromNcEntry.key : String.CreateGuid();

            var variant = node.variants[0];

            for (var t = 0; t < variant.tabs.length; t++) {
                var tab = variant.tabs[t];

                for (var p = 0; p < tab.properties.length; p++) {
                    var prop = tab.properties[p];

                    prop.propertyAlias = prop.alias;
                    prop.alias = $scope.model.alias + "___" + prop.alias;
                    // Force validation to occur server side as this is the
                    // only way we can have consistency between mandatory and
                    // regex validation messages. Not ideal, but it works.
                    prop.validation = {
                        mandatory: false,
                        pattern: ""
                    };

                    if (fromNcEntry && fromNcEntry[prop.propertyAlias]) {
                        prop.value = fromNcEntry[prop.propertyAlias];
                    }
                }
            }

            $scope.nodes.push(node);

            return node;
        }

        function convertNodeIntoNCEntry(node) {
            var obj = {
                key: node.key,
                name: node.name,
                ncContentTypeAlias: node.contentTypeAlias
            };
            for (var t = 0; t < node.variants[0].tabs.length; t++) {
                var tab = node.variants[0].tabs[t];
                for (var p = 0; p < tab.properties.length; p++) {
                    var prop = tab.properties[p];
                    if (typeof prop.value !== "function") {
                        obj[prop.propertyAlias] = prop.value;
                    }
                }
            }
            return obj;
        }

        function syncCurrentNode() {
            if ($scope.realCurrentNode) {
                $scope.$broadcast("ncSyncVal", { key: $scope.realCurrentNode.key });
            }
        }

        function updateModel() {
            syncCurrentNode();

            if ($scope.inited) {
                var newValues = [];
                for (var i = 0; i < $scope.nodes.length; i++) {
                    newValues.push(convertNodeIntoNCEntry($scope.nodes[i]));
                }
                $scope.model.value = newValues;
            }
        }

        $scope.$watch("currentNode", function (newVal) {
            updateModel();
            $scope.realCurrentNode = newVal;
        });

        var unsubscribe = [];
        unsubscribe.push($scope.$on("formSubmitting", function (ev, args) {
            updateModel();
        }));
        unsubscribe.push($scope.$on("propertyCopy", function (ev, args) {
            $scope.clickCopyAll();
        }));

        $scope.$on("$destroy", function () {
            for (var u in unsubscribe) {
                unsubscribe[u]();
            }
        });

    }

]);<|MERGE_RESOLUTION|>--- conflicted
+++ resolved
@@ -51,6 +51,10 @@
                 ncTabAlias: "",
                 nameTemplate: ""
             });
+        }
+
+        $scope.canAdd = function () {
+            return !$scope.model.docTypes || !$scope.model.value || $scope.model.value.length < $scope.model.docTypes.length;
         }
 
         $scope.remove = function (index) {
@@ -169,13 +173,8 @@
     "$routeParams",
     "editorState",
 
-<<<<<<< HEAD
-    function ($scope, $interpolate, $filter, $timeout, contentResource, localizationService, iconHelper, clipboardService, eventsService, overlayService) {
-
-=======
     function ($scope, $interpolate, $filter, $timeout, contentResource, localizationService, iconHelper, clipboardService, eventsService, overlayService, $routeParams, editorState) {
         
->>>>>>> 44e2c2d9
         var contentTypeAliases = [];
         _.each($scope.model.config.contentTypes, function (contentType) {
             contentTypeAliases.push(contentType.ncAlias);
@@ -239,10 +238,6 @@
                 orderBy: "$index",
                 view: "itempicker",
                 event: $event,
-<<<<<<< HEAD
-                clickPasteItem: function (item) {
-                    $scope.pasteFromClipboard(item.data);
-=======
                 clickPasteItem: function(item) {
                     if (item.alias === "nc_pasteAllItems") {
                         _.each(item.data, function (node) {
@@ -253,7 +248,6 @@
                         $scope.pasteFromClipboard(item.data, true);
                     }
 
->>>>>>> 44e2c2d9
                     $scope.overlayMenu.show = false;
                     $scope.overlayMenu = null;
                 },
@@ -283,9 +277,9 @@
             if ($scope.overlayMenu.availableItems.length === 0) {
                 return;
             }
-
+            
             $scope.overlayMenu.size = $scope.overlayMenu.availableItems.length > 6 ? "medium" : "small";
-
+            
             $scope.overlayMenu.pasteItems = [];
             var nestedContentForPaste = clipboardService.retriveDataOfType("nestedContent", ["nc_copyOfAllItems"]);
             _.each(nestedContentForPaste, function (nestedContent) {
@@ -483,10 +477,6 @@
             $event.stopPropagation();
         }
 
-<<<<<<< HEAD
-        $scope.pasteFromClipboard = function (newNode) {
-
-=======
         $scope.clickCopyAll = function () {
 
             syncCurrentNode();
@@ -508,7 +498,6 @@
 
         $scope.pasteFromClipboard = function(newNode, setCurrentNode) {
             
->>>>>>> 44e2c2d9
             if (newNode === undefined) {
                 return;
             }
@@ -518,11 +507,6 @@
 
             $scope.nodes.push(newNode);
             $scope.setDirty();
-<<<<<<< HEAD
-            //updateModel();// done by setting current node...
-
-            $scope.currentNode = newNode;
-=======
 
             if (setCurrentNode) {
                 $scope.currentNode = newNode;
@@ -531,7 +515,6 @@
                 updateModel();
             }
             
->>>>>>> 44e2c2d9
         }
 
         function checkAbilityToPasteContent() {
