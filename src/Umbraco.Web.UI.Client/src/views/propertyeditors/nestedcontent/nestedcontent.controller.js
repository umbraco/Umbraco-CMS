--- conflicted
+++ resolved
@@ -93,16 +93,9 @@
     "iconHelper",
     "clipboardService",
     "eventsService",
-<<<<<<< HEAD
     "overlayService",
 
     function ($scope, $interpolate, $filter, $timeout, contentResource, localizationService, iconHelper, clipboardService, eventsService, overlayService) {
-
-        var inited = false;
-=======
-    
-    function ($scope, $interpolate, $filter, $timeout, contentResource, localizationService, iconHelper, clipboardService, eventsService) {
->>>>>>> 17f73b88
         
         var contentTypeAliases = [];
         _.each($scope.model.config.contentTypes, function (contentType) {
