﻿(function () {
    'use strict';

    angular
        .module('umbraco')
        .component('nestedContentPropertyEditor', {
            templateUrl: 'views/propertyeditors/nestedcontent/nestedcontent.propertyeditor.html',
            controller: NestedContentController,
            controllerAs: 'vm',
            require: {
                umbProperty: '?^umbProperty',
                umbVariantContent: '?^^umbVariantContent'
            }
        });

    function NestedContentController($scope, $interpolate, $filter, $timeout, contentResource, localizationService, iconHelper, clipboardService, eventsService, overlayService, $routeParams, editorState) {
        
        var vm = this;
        var model = $scope.$parent.$parent.model;

        var contentTypeAliases = [];
        _.each(model.config.contentTypes, function (contentType) {
            contentTypeAliases.push(contentType.ncAlias);
        });

        _.each(model.config.contentTypes, function (contentType) {
            contentType.nameExp = !!contentType.nameTemplate
                ? $interpolate(contentType.nameTemplate)
                : undefined;
        });

        vm.nodes = [];
        vm.currentNode = null;
        vm.scaffolds = null;
        vm.sorting = false;
        vm.inited = false;

        vm.minItems = model.config.minItems || 0;
        vm.maxItems = model.config.maxItems || 0;

        if (vm.maxItems === 0)
            vm.maxItems = 1000;

        vm.singleMode = vm.minItems === 1 && vm.maxItems === 1;
        vm.showIcons = Object.toBoolean(model.config.showIcons);
        vm.wideMode = Object.toBoolean(model.config.hideLabel);
        vm.hasContentTypes = model.config.contentTypes.length > 0;

        var labels = {};
        vm.labels = labels;
        localizationService.localizeMany(["grid_addElement", "content_createEmpty", "actions_copy"]).then(function (data) {
            labels.grid_addElement = data[0];
            labels.content_createEmpty = data[1];
            labels.copy_icon_title = data[2]
        });

        function setCurrentNode(node) {
            vm.currentNode = node;
            updateModel();
        }
        
        var copyAllEntries = function() {
            
            syncCurrentNode();

            // list aliases
            var aliases = vm.nodes.map((node) => node.contentTypeAlias);

            // remove dublicates
            aliases = aliases.filter((item, index) => aliases.indexOf(item) === index);
            
            var nodeName = "";

            if(vm.umbVariantContent) {
                nodeName = vm.umbVariantContent.editor.content.name;
            }

            localizationService.localize("clipboard_labelForArrayOfItemsFrom", [model.label, nodeName]).then(function(data) {
                clipboardService.copyArray("elementTypeArray", aliases, vm.nodes, data, "icon-thumbnail-list", model.id);
            });
        }

        var copyAllEntriesAction = {
            labelKey: 'clipboard_labelForCopyAllEntries',
            labelTokens: [model.label],
            icon: 'documents',
            method: copyAllEntries,
            isDisabled: true
        }


        var removeAllEntries = function () {
            localizationService.localizeMany(["content_nestedContentDeleteAllItems", "general_delete"]).then(function (data) {
                overlayService.confirmDelete({
                    title: data[1],
                    content: data[0],
                    close: function () {
                        overlayService.close();
                    },
                    submit: function () {
                        vm.nodes = [];
                        setDirty();
                        updateModel();
                        overlayService.close();
                    }
                });
            });
        }

        var removeAllEntriesAction = {
            labelKey: 'clipboard_labelForRemoveAllEntries',
            labelTokens: [],
            icon: 'trash',
            method: removeAllEntries,
            isDisabled: true
        }


<<<<<<< HEAD
            var elemTypeSelectorOverlay = {
                view: "itempicker",
                title: selectElementTypeModalTitle,
                availableItems: $scope.selectableElemTypesFor(config),
                selectedItems: selectedItems,
                position: "target",
                event: $event,
                submit: function (model) {
                    config.ncAlias = model.selectedItem.alias;
                    if (model.selectedItem.tabs.length === 1) {
                        config.ncTabAlias = model.selectedItem.tabs[0];
                    }
                    overlayService.close();
                },
                close: function () {
                    overlayService.close();
                }
            };

            overlayService.open(elemTypeSelectorOverlay);
        }



        if (!$scope.model.value) {
            $scope.model.value = [];
            $scope.add();
        }

    }
]);

angular.module("umbraco").controller("Umbraco.PropertyEditors.NestedContent.PropertyEditorController", [

    "$scope",
    "$interpolate",
    "$filter",
    "$timeout",
    "contentResource",
    "localizationService",
    "iconHelper",
    "clipboardService",
    "eventsService",
    "overlayService",
    
    function ($scope, $interpolate, $filter, $timeout, contentResource, localizationService, iconHelper, clipboardService, eventsService, overlayService, $routeParams, editorState) {
        
        var contentTypeAliases = [];
        _.each($scope.model.config.contentTypes, function (contentType) {
            contentTypeAliases.push(contentType.ncAlias);
        });

        _.each($scope.model.config.contentTypes, function (contentType) {
            contentType.nameExp = !!contentType.nameTemplate
                ? $interpolate(contentType.nameTemplate)
                : undefined;
        });

        $scope.nodes = [];
        $scope.currentNode = undefined;
        $scope.realCurrentNode = undefined;
        $scope.scaffolds = undefined;
        $scope.sorting = false;
        $scope.inited = false;

        $scope.minItems = $scope.model.config.minItems || 0;
        $scope.maxItems = $scope.model.config.maxItems || 0;

        if ($scope.maxItems === 0)
            $scope.maxItems = 1000;

        $scope.singleMode = $scope.minItems === 1 && $scope.maxItems === 1;
        $scope.showIcons = Object.toBoolean($scope.model.config.showIcons);
        $scope.wideMode = Object.toBoolean($scope.model.config.hideLabel);
        $scope.hasContentTypes = $scope.model.config.contentTypes.length > 0;

        $scope.labels = {};
        localizationService.localizeMany(["grid_addElement", "content_createEmpty"]).then(function (data) {
            $scope.labels.grid_addElement = data[0];
            $scope.labels.content_createEmpty = data[1];
        });
=======
>>>>>>> f6d21799

        // helper to force the current form into the dirty state
        function setDirty() {
            if ($scope.$parent.$parent.propertyForm) {
                $scope.$parent.$parent.propertyForm.$setDirty();
            }
        };

        function addNode(alias) {
            var scaffold = getScaffold(alias);

            var newNode = createNode(scaffold, null);

            setCurrentNode(newNode);
            setDirty();
        };

        vm.openNodeTypePicker = function ($event) {
            if (vm.overlayMenu || vm.nodes.length >= vm.maxItems) {
                return;
            }

            vm.overlayMenu = {
                show: false,
                style: {},
                filter: vm.scaffolds.length > 12 ? true : false,
                orderBy: "$index",
                view: "itempicker",
                event: $event,
                clickPasteItem: function(item) {
                    if (item.type === "elementTypeArray") {
                        _.each(item.data, function (entry) {
                            pasteFromClipboard(entry);
                        });
                    } else {
                        pasteFromClipboard(item.data);
                    }
                    vm.overlayMenu.show = false;
                    vm.overlayMenu = null;
                },
                submit: function (model) {
                    if (model && model.selectedItem) {
                        addNode(model.selectedItem.alias);
                    }
                    vm.overlayMenu.show = false;
                    vm.overlayMenu = null;
                },
                close: function () {
                    vm.overlayMenu.show = false;
                    vm.overlayMenu = null;
                }
            };

            // this could be used for future limiting on node types
            vm.overlayMenu.availableItems = [];
            _.each(vm.scaffolds, function (scaffold) {
                vm.overlayMenu.availableItems.push({
                    alias: scaffold.contentTypeAlias,
                    name: scaffold.contentTypeName,
                    icon: iconHelper.convertFromLegacyIcon(scaffold.icon)
                });
            });

            if (vm.overlayMenu.availableItems.length === 0) {
                return;
            }
            
            vm.overlayMenu.size = vm.overlayMenu.availableItems.length > 6 ? "medium" : "small";
            
            vm.overlayMenu.pasteItems = [];

            var singleEntriesForPaste = clipboardService.retriveEntriesOfType("elementType", contentTypeAliases);
            _.each(singleEntriesForPaste, function (entry) {
                vm.overlayMenu.pasteItems.push({
                    type: "elementType",
                    name: entry.label,
                    data: entry.data,
                    icon: entry.icon
                });
            });
            
            var arrayEntriesForPaste = clipboardService.retriveEntriesOfType("elementTypeArray", contentTypeAliases);
            _.each(arrayEntriesForPaste, function (entry) {
                vm.overlayMenu.pasteItems.push({
                    type: "elementTypeArray",
                    name: entry.label,
                    data: entry.data,
                    icon: entry.icon
                });
            });

            vm.overlayMenu.title = vm.overlayMenu.pasteItems.length > 0 ? labels.grid_addElement : labels.content_createEmpty;

            vm.overlayMenu.clickClearPaste = function ($event) {
                $event.stopPropagation();
                $event.preventDefault();
                clipboardService.clearEntriesOfType("elementType", contentTypeAliases);
                clipboardService.clearEntriesOfType("elementTypeArray", contentTypeAliases);
                vm.overlayMenu.pasteItems = [];// This dialog is not connected via the clipboardService events, so we need to update manually.
            };

            if (vm.overlayMenu.availableItems.length === 1 && vm.overlayMenu.pasteItems.length === 0) {
                // only one scaffold type - no need to display the picker
                addNode(vm.scaffolds[0].contentTypeAlias);
                return;
            }

            vm.overlayMenu.show = true;
        };

        vm.editNode = function (idx) {
            if (vm.currentNode && vm.currentNode.key === vm.nodes[idx].key) {
                setCurrentNode(null);
            } else {
                setCurrentNode(vm.nodes[idx]);
            }
        };

        function deleteNode(idx) {
            vm.nodes.splice(idx, 1);
            setDirty();
            updateModel();
        };
        vm.requestDeleteNode = function (idx) {
            if (model.config.confirmDeletes === true) {
                localizationService.localizeMany(["content_nestedContentDeleteItem", "general_delete", "general_cancel", "contentTypeEditor_yesDelete"]).then(function (data) {
                    const overlay = {
                        title: data[1],
                        content: data[0],
                        closeButtonLabel: data[2],
                        submitButtonLabel: data[3],
                        submitButtonStyle: "danger",
                        close: function () {
                            overlayService.close();
                        },
                        submit: function () {
                            deleteNode(idx);
                            overlayService.close();
                        }
                    };

                    overlayService.open(overlay);
                });
            } else {
                deleteNode(idx);
            }
        };

        vm.getName = function (idx) {

            var name = "";

            if (model.value[idx]) {

                var contentType = getContentTypeConfig(model.value[idx].ncContentTypeAlias);

                if (contentType != null) {
                    // first try getting a name using the configured label template
                    if (contentType.nameExp) {
                        // Run the expression against the stored dictionary value, NOT the node object
                        var item = model.value[idx];

                        // Add a temporary index property
                        item["$index"] = (idx + 1);

                        var newName = contentType.nameExp(item);
                        if (newName && (newName = $.trim(newName))) {
                            name = newName;
                        }

                        // Delete the index property as we don't want to persist it
                        delete item["$index"];
                    }

                    // if we still do not have a name and we have multiple content types to choose from, use the content type name (same as is shown in the content type picker)
                    if (!name && vm.scaffolds.length > 1) {
                        var scaffold = getScaffold(contentType.ncAlias);
                        if (scaffold) {
                            name = scaffold.contentTypeName;
                        }
                    }
                }

            }

            if (!name) {
                name = "Item " + (idx + 1);
            }

            // Update the nodes actual name value
            if (vm.nodes[idx].name !== name) {
                vm.nodes[idx].name = name;
            }

            return name;
        };

        vm.getIcon = function (idx) {
            var scaffold = getScaffold(model.value[idx].ncContentTypeAlias);
            return scaffold && scaffold.icon ? iconHelper.convertFromLegacyIcon(scaffold.icon) : "icon-folder";
        }

        vm.sortableOptions = {
            axis: "y",
            cursor: "move",
            handle: '.umb-nested-content__header-bar',
            distance: 10,
            opacity: 0.7,
            tolerance: "pointer",
            scroll: true,
            start: function (ev, ui) {
                updateModel();
                // Yea, yea, we shouldn't modify the dom, sue me
                $("#umb-nested-content--" + model.id + " .umb-rte textarea").each(function () {
                    tinymce.execCommand("mceRemoveEditor", false, $(this).attr("id"));
                    $(this).css("visibility", "hidden");
                });
                $scope.$apply(function () {
                    vm.sorting = true;
                });
            },
            update: function (ev, ui) {
                setDirty();
            },
            stop: function (ev, ui) {
                $("#umb-nested-content--" + model.id + " .umb-rte textarea").each(function () {
                    tinymce.execCommand("mceAddEditor", true, $(this).attr("id"));
                    $(this).css("visibility", "visible");
                });
                $scope.$apply(function () {
                    vm.sorting = false;
                    updateModel();
                });
            }
        };

        function getScaffold(alias) {
            return _.find(vm.scaffolds, function (scaffold) {
                return scaffold.contentTypeAlias === alias;
            });
        }

        function getContentTypeConfig(alias) {
            return _.find(model.config.contentTypes, function (contentType) {
                return contentType.ncAlias === alias;
            });
        }

        vm.showCopy = clipboardService.isSupported();
        vm.showPaste = false;

        vm.clickCopy = function ($event, node) {

            syncCurrentNode();

            clipboardService.copy("elementType", node.contentTypeAlias, node);
            $event.stopPropagation();
        }
        
        
        function pasteFromClipboard(newNode) {
            
            if (newNode === undefined) {
                return;
            }

            // generate a new key.
            newNode.key = String.CreateGuid();

            vm.nodes.push(newNode);
            setDirty();
            //updateModel();// done by setting current node...
            
            setCurrentNode(newNode);
        }

        function checkAbilityToPasteContent() {
            vm.showPaste = clipboardService.hasEntriesOfType("elementType", contentTypeAliases) || clipboardService.hasEntriesOfType("elementTypeArray", contentTypeAliases);
        }

        eventsService.on("clipboardService.storageUpdate", checkAbilityToPasteContent);

        var notSupported = [
            "Umbraco.Tags",
            "Umbraco.UploadField",
            "Umbraco.ImageCropper"
        ];

        // Initialize
        var scaffoldsLoaded = 0;
        vm.scaffolds = [];
        _.each(model.config.contentTypes, function (contentType) {
            contentResource.getScaffold(-20, contentType.ncAlias).then(function (scaffold) {
                // make sure it's an element type before allowing the user to create new ones
                if (scaffold.isElement) {
                    // remove all tabs except the specified tab
                    var tabs = scaffold.variants[0].tabs;
                    var tab = _.find(tabs, function (tab) {
                        return tab.id !== 0 && (tab.alias.toLowerCase() === contentType.ncTabAlias.toLowerCase() || contentType.ncTabAlias === "");
                    });
                    scaffold.variants[0].tabs = [];
                    if (tab) {
                        scaffold.variants[0].tabs.push(tab);

                        angular.forEach(tab.properties,
                            function (property) {
                                if (_.find(notSupported, function (x) { return x === property.editor; })) {
                                    property.notSupported = true;
                                    // TODO: Not supported message to be replaced with 'content_nestedContentEditorNotSupported' dictionary key. Currently not possible due to async/timing quirk.
                                    property.notSupportedMessage = "Property " + property.label + " uses editor " + property.editor + " which is not supported by Nested Content.";
                                }
                            });
                    }

                    // Store the scaffold object
                    vm.scaffolds.push(scaffold);
                }

                scaffoldsLoaded++;
                initIfAllScaffoldsHaveLoaded();
            }, function (error) {
                scaffoldsLoaded++;
                initIfAllScaffoldsHaveLoaded();
            });
        });

        var initIfAllScaffoldsHaveLoaded = function () {
            // Initialize when all scaffolds have loaded
            if (model.config.contentTypes.length === scaffoldsLoaded) {
                // Because we're loading the scaffolds async one at a time, we need to
                // sort them explicitly according to the sort order defined by the data type.
                contentTypeAliases = [];
                _.each(model.config.contentTypes, function (contentType) {
                    contentTypeAliases.push(contentType.ncAlias);
                });
                vm.scaffolds = $filter("orderBy")(vm.scaffolds, function (s) {
                    return contentTypeAliases.indexOf(s.contentTypeAlias);
                });

                // Convert stored nodes
                if (model.value) {
                    for (var i = 0; i < model.value.length; i++) {
                        var item = model.value[i];
                        var scaffold = getScaffold(item.ncContentTypeAlias);
                        if (scaffold == null) {
                            // No such scaffold - the content type might have been deleted. We need to skip it.
                            continue;
                        }
                        createNode(scaffold, item);
                    }
                }

                // Auto-fill with elementTypes, but only if we have one type to choose from, and if this property is empty.
                if (vm.singleMode === true && vm.nodes.length === 0 && model.config.minItems > 0) {
                    for (var i = vm.nodes.length; i < model.config.minItems; i++) {
                        addNode(vm.scaffolds[0].contentTypeAlias);
                    }
                }

                // If there is only one item, set it as current node
                if (vm.singleMode || (vm.nodes.length === 1 && vm.maxItems === 1)) {
                    setCurrentNode(vm.nodes[0]);
                }

                vm.inited = true;

                updatePropertyActionStates();
                checkAbilityToPasteContent();
            }
        }

        function createNode(scaffold, fromNcEntry) {
            var node = angular.copy(scaffold);

            node.key = fromNcEntry && fromNcEntry.key ? fromNcEntry.key : String.CreateGuid();

            var variant = node.variants[0];

            for (var t = 0; t < variant.tabs.length; t++) {
                var tab = variant.tabs[t];

                for (var p = 0; p < tab.properties.length; p++) {
                    var prop = tab.properties[p];

                    prop.propertyAlias = prop.alias;
                    prop.alias = model.alias + "___" + prop.alias;
                    // Force validation to occur server side as this is the
                    // only way we can have consistency between mandatory and
                    // regex validation messages. Not ideal, but it works.
                    prop.ncMandatory = prop.validation.mandatory;
                    prop.validation = {
                        mandatory: false,
                        pattern: ""
                    };

                    if (fromNcEntry && fromNcEntry[prop.propertyAlias]) {
                        prop.value = fromNcEntry[prop.propertyAlias];
                    }
                }
            }

            vm.nodes.push(node);

            return node;
        }

        function convertNodeIntoNCEntry(node) {
            var obj = {
                key: node.key,
                name: node.name,
                ncContentTypeAlias: node.contentTypeAlias
            };
            for (var t = 0; t < node.variants[0].tabs.length; t++) {
                var tab = node.variants[0].tabs[t];
                for (var p = 0; p < tab.properties.length; p++) {
                    var prop = tab.properties[p];
                    if (typeof prop.value !== "function") {
                        obj[prop.propertyAlias] = prop.value;
                    }
                }
            }
            return obj;
        }




        function syncCurrentNode() {
            if (vm.currentNode) {
                $scope.$broadcast("ncSyncVal", { key: vm.currentNode.key });
            }
        }

        function updateModel() {
            syncCurrentNode();

            if (vm.inited) {
                var newValues = [];
                for (var i = 0; i < vm.nodes.length; i++) {
                    newValues.push(convertNodeIntoNCEntry(vm.nodes[i]));
                }
                model.value = newValues;
            }

            updatePropertyActionStates();
        }

        function updatePropertyActionStates() {
            copyAllEntriesAction.isDisabled = !model.value || model.value.length === 0;
            removeAllEntriesAction.isDisabled = !model.value || model.value.length === 0;
        }


        
        var propertyActions = [
            copyAllEntriesAction,
            removeAllEntriesAction
        ];
        
        this.$onInit = function () {
            if (this.umbProperty) {
                this.umbProperty.setPropertyActions(propertyActions);
            }
        };

        var unsubscribe = $scope.$on("formSubmitting", function (ev, args) {
            updateModel();
        });

        var watcher = $scope.$watch(
            function () {
                return vm.nodes.length;
            },
            function () {
                //Validate!
                if (vm.nodes.length < vm.minItems) {
                    $scope.nestedContentForm.minCount.$setValidity("minCount", false);
                }
                else {
                    $scope.nestedContentForm.minCount.$setValidity("minCount", true);
                }

                if (vm.nodes.length > vm.maxItems) {
                    $scope.nestedContentForm.maxCount.$setValidity("maxCount", false);
                }
                else {
                    $scope.nestedContentForm.maxCount.$setValidity("maxCount", true);
                }
            }
        );

        $scope.$on("$destroy", function () {
            unsubscribe();
            watcher();
        });

    }

})();<|MERGE_RESOLUTION|>--- conflicted
+++ resolved
@@ -116,90 +116,6 @@
         }
 
 
-<<<<<<< HEAD
-            var elemTypeSelectorOverlay = {
-                view: "itempicker",
-                title: selectElementTypeModalTitle,
-                availableItems: $scope.selectableElemTypesFor(config),
-                selectedItems: selectedItems,
-                position: "target",
-                event: $event,
-                submit: function (model) {
-                    config.ncAlias = model.selectedItem.alias;
-                    if (model.selectedItem.tabs.length === 1) {
-                        config.ncTabAlias = model.selectedItem.tabs[0];
-                    }
-                    overlayService.close();
-                },
-                close: function () {
-                    overlayService.close();
-                }
-            };
-
-            overlayService.open(elemTypeSelectorOverlay);
-        }
-
-
-
-        if (!$scope.model.value) {
-            $scope.model.value = [];
-            $scope.add();
-        }
-
-    }
-]);
-
-angular.module("umbraco").controller("Umbraco.PropertyEditors.NestedContent.PropertyEditorController", [
-
-    "$scope",
-    "$interpolate",
-    "$filter",
-    "$timeout",
-    "contentResource",
-    "localizationService",
-    "iconHelper",
-    "clipboardService",
-    "eventsService",
-    "overlayService",
-    
-    function ($scope, $interpolate, $filter, $timeout, contentResource, localizationService, iconHelper, clipboardService, eventsService, overlayService, $routeParams, editorState) {
-        
-        var contentTypeAliases = [];
-        _.each($scope.model.config.contentTypes, function (contentType) {
-            contentTypeAliases.push(contentType.ncAlias);
-        });
-
-        _.each($scope.model.config.contentTypes, function (contentType) {
-            contentType.nameExp = !!contentType.nameTemplate
-                ? $interpolate(contentType.nameTemplate)
-                : undefined;
-        });
-
-        $scope.nodes = [];
-        $scope.currentNode = undefined;
-        $scope.realCurrentNode = undefined;
-        $scope.scaffolds = undefined;
-        $scope.sorting = false;
-        $scope.inited = false;
-
-        $scope.minItems = $scope.model.config.minItems || 0;
-        $scope.maxItems = $scope.model.config.maxItems || 0;
-
-        if ($scope.maxItems === 0)
-            $scope.maxItems = 1000;
-
-        $scope.singleMode = $scope.minItems === 1 && $scope.maxItems === 1;
-        $scope.showIcons = Object.toBoolean($scope.model.config.showIcons);
-        $scope.wideMode = Object.toBoolean($scope.model.config.hideLabel);
-        $scope.hasContentTypes = $scope.model.config.contentTypes.length > 0;
-
-        $scope.labels = {};
-        localizationService.localizeMany(["grid_addElement", "content_createEmpty"]).then(function (data) {
-            $scope.labels.grid_addElement = data[0];
-            $scope.labels.content_createEmpty = data[1];
-        });
-=======
->>>>>>> f6d21799
 
         // helper to force the current form into the dirty state
         function setDirty() {
