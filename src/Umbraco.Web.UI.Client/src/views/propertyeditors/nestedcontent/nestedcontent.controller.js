--- conflicted
+++ resolved
@@ -230,22 +230,7 @@
                 }
             };
 
-<<<<<<< HEAD
             if (dialog.availableItems.length === 0) {
-=======
-            // this could be used for future limiting on node types
-            vm.overlayMenu.availableItems = [];
-            _.each(vm.scaffolds, function (scaffold) {
-                vm.overlayMenu.availableItems.push({
-                    alias: scaffold.contentTypeAlias,
-                    name: scaffold.contentTypeName,
-                    icon: iconHelper.convertFromLegacyIcon(scaffold.icon),
-                    tooltip: scaffold.documentType.description
-                });
-            });
-
-            if (vm.overlayMenu.availableItems.length === 0) {
->>>>>>> ffb53109
                 return;
             }
 
@@ -271,24 +256,15 @@
                 });
             });
 
-<<<<<<< HEAD
             dialog.title = dialog.pasteItems.length > 0 ? labels.grid_addElement : labels.content_createEmpty;
-=======
-            vm.overlayMenu.title = labels.grid_addElement;
-            vm.overlayMenu.hideHeader = vm.overlayMenu.pasteItems.length > 0;
->>>>>>> ffb53109
 
             dialog.clickClearPaste = function ($event) {
                 $event.stopPropagation();
                 $event.preventDefault();
                 clipboardService.clearEntriesOfType("elementType", contentTypeAliases);
                 clipboardService.clearEntriesOfType("elementTypeArray", contentTypeAliases);
-<<<<<<< HEAD
                 dialog.pasteItems = [];// This dialog is not connected via the clipboardService events, so we need to update manually.
-=======
-                vm.overlayMenu.pasteItems = [];// This dialog is not connected via the clipboardService events, so we need to update manually.
-                vm.overlayMenu.hideHeader = false;
->>>>>>> ffb53109
+                dialog.overlayMenu.hideHeader = false;
             };
 
             if (dialog.availableItems.length === 1 && dialog.pasteItems.length === 0) {
