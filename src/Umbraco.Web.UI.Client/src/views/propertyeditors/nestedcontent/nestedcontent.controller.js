﻿angular.module("umbraco").controller("Umbraco.PropertyEditors.NestedContent.DocTypePickerController", [

    "$scope",
    "Umbraco.PropertyEditors.NestedContent.Resources",

    function ($scope, ncResources) {

        $scope.add = function () {
            $scope.model.value.push({
                // As per PR #4, all stored content type aliases must be prefixed "nc" for easier recognition.
                // For good measure we'll also prefix the tab alias "nc"
                ncAlias: "",
                ncTabAlias: "",
                nameTemplate: ""
            }
            );
        }

        $scope.remove = function (index) {
            $scope.model.value.splice(index, 1);
        }

        $scope.sortableOptions = {
            axis: "y",
            cursor: "move",
            handle: ".icon-navigation"
        };

        $scope.docTypeTabs = {};

        ncResources.getContentTypes().then(function (docTypes) {
            $scope.model.docTypes = docTypes;

            // Populate document type tab dictionary
            docTypes.forEach(function (value) {
                $scope.docTypeTabs[value.alias] = value.tabs;
            });
        });

        $scope.selectableDocTypesFor = function (config) {
            // return all doctypes that are:
            // 1. either already selected for this config, or
            // 2. not selected in any other config
            return _.filter($scope.model.docTypes, function (docType) {
                return docType.alias === config.ncAlias || !_.find($scope.model.value, function(c) {
                    return docType.alias === c.ncAlias;
                });
            });

        }

        if (!$scope.model.value) {
            $scope.model.value = [];
            $scope.add();
        }
    }
]);

angular.module("umbraco").controller("Umbraco.PropertyEditors.NestedContent.PropertyEditorController", [

    "$scope",
    "$interpolate",
    "$filter",
    "$timeout",
    "contentResource",
    "localizationService",
    "iconHelper",

    function ($scope, $interpolate, $filter, $timeout, contentResource, localizationService, iconHelper) {

        var inited = false;

        _.each($scope.model.config.contentTypes, function (contentType) {
            contentType.nameExp = !!contentType.nameTemplate
                ? $interpolate(contentType.nameTemplate)
                : undefined;
        });

        $scope.nodes = [];
        $scope.currentNode = undefined;
        $scope.realCurrentNode = undefined;
        $scope.scaffolds = undefined;
        $scope.sorting = false;

        $scope.minItems = $scope.model.config.minItems || 0;
        $scope.maxItems = $scope.model.config.maxItems || 0;

        if ($scope.maxItems === 0)
            $scope.maxItems = 1000;

<<<<<<< HEAD
        $scope.singleMode = $scope.minItems == 1 && $scope.maxItems == 1;
        $scope.showIcons = $scope.model.config.showIcons || true;
        $scope.wideMode = $scope.model.config.hideLabel == "1";
        $scope.hasContentTypes = $scope.model.config.contentTypes.length > 0;
=======
        $scope.singleMode = $scope.minItems === 1 && $scope.maxItems === 1;
        $scope.showIcons = Object.toBoolean($scope.model.config.showIcons);
        $scope.wideMode = Object.toBoolean($scope.model.config.hideLabel);
>>>>>>> 2179e856

        $scope.labels = {};
        localizationService.localizeMany(["grid_insertControl"]).then(function(data) {
            $scope.labels.docTypePickerTitle = data[0];
        });

        // helper to force the current form into the dirty state
        $scope.setDirty = function () {
            if ($scope.propertyForm) {
                $scope.propertyForm.$setDirty();
            }
        };

        $scope.addNode = function (alias) {
            var scaffold = $scope.getScaffold(alias);

            var newNode = initNode(scaffold, null);

            $scope.currentNode = newNode;
            $scope.setDirty();
        };

        $scope.openNodeTypePicker = function ($event) {
            if ($scope.nodes.length >= $scope.maxItems) {
                return;
            }

            $scope.overlayMenu = {
                title: $scope.labels.docTypePickerTitle,
                show: false,
                style: {},
                filter: $scope.scaffolds.length > 15 ? true : false,
                orderBy: "$index",
                view: "itempicker",
                event: $event,
                submit: function(model) {                    
                    if(model && model.selectedItem) {
                        $scope.addNode(model.selectedItem.alias);
                    }
                    $scope.overlayMenu.show = false;
                    $scope.overlayMenu = null;
                },
                close: function() {
                    $scope.overlayMenu.show = false;
                    $scope.overlayMenu = null;
                }
            };

            // this could be used for future limiting on node types
            $scope.overlayMenu.availableItems = [];
            _.each($scope.scaffolds, function (scaffold) {
                $scope.overlayMenu.availableItems.push({
                    alias: scaffold.contentTypeAlias,
                    name: scaffold.contentTypeName,
                    icon: iconHelper.convertFromLegacyIcon(scaffold.icon)
                });
            });

            if ($scope.overlayMenu.availableItems.length === 0) {
                return;
            }

            if ($scope.overlayMenu.availableItems.length === 1) {
                // only one scaffold type - no need to display the picker
                $scope.addNode($scope.scaffolds[0].contentTypeAlias);
                return;
            }

            $scope.overlayMenu.show = true;
        };

        $scope.editNode = function (idx) {
            if ($scope.currentNode && $scope.currentNode.key === $scope.nodes[idx].key) {
                $scope.currentNode = undefined;
            } else {
                $scope.currentNode = $scope.nodes[idx];
            }
        };

        $scope.deleteNode = function (idx) {
            if ($scope.nodes.length > $scope.model.config.minItems) {
                if ($scope.model.config.confirmDeletes && $scope.model.config.confirmDeletes === 1) {
                    localizationService.localize("content_nestedContentDeleteItem").then(function (value) {
                        if (confirm(value)) {
                            $scope.nodes.splice(idx, 1);
                            $scope.setDirty();
                            updateModel();
                        }
                    });
                } else {
                    $scope.nodes.splice(idx, 1);
                    $scope.setDirty();
                    updateModel();
                }
            }
        };

        $scope.getName = function (idx) {

            var name = "Item " + (idx + 1);

            if ($scope.model.value[idx]) {

                var contentType = $scope.getContentTypeConfig($scope.model.value[idx].ncContentTypeAlias);

                if (contentType != null && contentType.nameExp) {
                    // Run the expression against the stored dictionary value, NOT the node object
                    var item = $scope.model.value[idx];

                    // Add a temporary index property
                    item["$index"] = (idx + 1);

                    var newName = contentType.nameExp(item);
                    if (newName && (newName = $.trim(newName))) {
                        name = newName;
                    }

                    // Delete the index property as we don't want to persist it
                    delete item["$index"];
                }

            }

            // Update the nodes actual name value
            if ($scope.nodes[idx].name !== name) {
                $scope.nodes[idx].name = name;
            }


            return name;
        };

        $scope.getIcon = function (idx) {
            var scaffold = $scope.getScaffold($scope.model.value[idx].ncContentTypeAlias);
            return scaffold && scaffold.icon ? iconHelper.convertFromLegacyIcon(scaffold.icon) : "icon-folder";
        }

        $scope.sortableOptions = {
            axis: "y",
            cursor: "move",
            handle: ".umb-nested-content__icon--move",
            start: function (ev, ui) {
                updateModel();
                // Yea, yea, we shouldn't modify the dom, sue me
                $("#umb-nested-content--" + $scope.model.id + " .umb-rte textarea").each(function () {
                    tinymce.execCommand("mceRemoveEditor", false, $(this).attr("id"));
                    $(this).css("visibility", "hidden");
                });
                $scope.$apply(function () {
                    $scope.sorting = true;
                });
            },
            update: function (ev, ui) {
                $scope.setDirty();
            },
            stop: function (ev, ui) {
                $("#umb-nested-content--" + $scope.model.id + " .umb-rte textarea").each(function () {
                    tinymce.execCommand("mceAddEditor", true, $(this).attr("id"));
                    $(this).css("visibility", "visible");
                });
                $scope.$apply(function () {
                    $scope.sorting = false;
                    updateModel();
                });
            }
        };

        $scope.getScaffold = function (alias) {
            return _.find($scope.scaffolds, function (scaffold) {
                return scaffold.contentTypeAlias === alias;
            });
        }

        $scope.getContentTypeConfig = function (alias) {
            return _.find($scope.model.config.contentTypes, function (contentType) {
                return contentType.ncAlias === alias;
            });
        }

        var notSupported = [
          "Umbraco.Tags",
          "Umbraco.UploadField",
          "Umbraco.ImageCropper"
        ];

        // Initialize
        var scaffoldsLoaded = 0;
        $scope.scaffolds = [];
        _.each($scope.model.config.contentTypes, function (contentType) {
            contentResource.getScaffold(-20, contentType.ncAlias).then(function (scaffold) {
                // make sure it's an element type before allowing the user to create new ones
                if (scaffold.isElement) {
                    // remove all tabs except the specified tab
                    var tabs = scaffold.variants[0].tabs;
                    var tab = _.find(tabs, function (tab) {
                        return tab.id !== 0 && (tab.alias.toLowerCase() === contentType.ncTabAlias.toLowerCase() || contentType.ncTabAlias === "");
                    });
                    scaffold.tabs = [];
                    if (tab) {
                        scaffold.tabs.push(tab);

                        angular.forEach(tab.properties,
                            function (property) {
                                if (_.find(notSupported, function (x) { return x === property.editor; })) {
                                    property.notSupported = true;
                                    // TODO: Not supported message to be replaced with 'content_nestedContentEditorNotSupported' dictionary key. Currently not possible due to async/timing quirk.
                                    property.notSupportedMessage = "Property " + property.label + " uses editor " + property.editor + " which is not supported by Nested Content.";
                                }
                            });
                    }

                    // Store the scaffold object
                    $scope.scaffolds.push(scaffold);
                }

                scaffoldsLoaded++;
                initIfAllScaffoldsHaveLoaded();
            }, function (error) {
                scaffoldsLoaded++;
                initIfAllScaffoldsHaveLoaded();
            });
        });

        var initIfAllScaffoldsHaveLoaded = function () {
            // Initialize when all scaffolds have loaded
            if ($scope.model.config.contentTypes.length === scaffoldsLoaded) {
                // Because we're loading the scaffolds async one at a time, we need to
                // sort them explicitly according to the sort order defined by the data type.
                var contentTypeAliases = [];
                _.each($scope.model.config.contentTypes, function (contentType) {
                    contentTypeAliases.push(contentType.ncAlias);
                });
                $scope.scaffolds = $filter("orderBy")($scope.scaffolds, function (s) {
                    return contentTypeAliases.indexOf(s.contentTypeAlias);
                });

                // Convert stored nodes
                if ($scope.model.value) {
                    for (var i = 0; i < $scope.model.value.length; i++) {
                        var item = $scope.model.value[i];
                        var scaffold = $scope.getScaffold(item.ncContentTypeAlias);
                        if (scaffold == null) {
                            // No such scaffold - the content type might have been deleted. We need to skip it.
                            continue;
                        }
                        initNode(scaffold, item);
                    }
                }

                // Enforce min items
                if ($scope.nodes.length < $scope.model.config.minItems) {
                    for (var i = $scope.nodes.length; i < $scope.model.config.minItems; i++) {
                        $scope.addNode($scope.scaffolds[0].contentTypeAlias);
                    }
                }

                // If there is only one item, set it as current node
                if ($scope.singleMode || ($scope.nodes.length === 1 && $scope.maxItems === 1)) {
                    $scope.currentNode = $scope.nodes[0];
                }

                inited = true;
            }
        }

        var initNode = function (scaffold, item) {
            var node = angular.copy(scaffold);

            node.key = item && item.key ? item.key : UUID.generate();
            node.ncContentTypeAlias = scaffold.contentTypeAlias;

            for (var t = 0; t < node.tabs.length; t++) {
                var tab = node.tabs[t];
                for (var p = 0; p < tab.properties.length; p++) {
                    var prop = tab.properties[p];
                    prop.propertyAlias = prop.alias;
                    prop.alias = $scope.model.alias + "___" + prop.alias;
                    // Force validation to occur server side as this is the
                    // only way we can have consistency between mandatory and
                    // regex validation messages. Not ideal, but it works.
                    prop.validation = {
                        mandatory: false,
                        pattern: ""
                    };
                    if (item) {
                        if (item[prop.propertyAlias]) {
                            prop.value = item[prop.propertyAlias];
                        }
                    }
                }
            }

            $scope.nodes.push(node);

            return node;
        }

        var updateModel = function () {
            if ($scope.realCurrentNode) {
                $scope.$broadcast("ncSyncVal", { key: $scope.realCurrentNode.key });
            }
            if (inited) {
                var newValues = [];
                for (var i = 0; i < $scope.nodes.length; i++) {
                    var node = $scope.nodes[i];
                    var newValue = {
                        key: node.key,
                        name: node.name,
                        ncContentTypeAlias: node.ncContentTypeAlias
                    };
                    for (var t = 0; t < node.tabs.length; t++) {
                        var tab = node.tabs[t];
                        for (var p = 0; p < tab.properties.length; p++) {
                            var prop = tab.properties[p];
                            if (typeof prop.value !== "function") {
                                newValue[prop.propertyAlias] = prop.value;
                            }
                        }
                    }
                    newValues.push(newValue);
                }
                $scope.model.value = newValues;
            }
        }

        $scope.$watch("currentNode", function (newVal) {
            updateModel();
            $scope.realCurrentNode = newVal;
        });

        var unsubscribe = $scope.$on("formSubmitting", function (ev, args) {
            updateModel();
        });

        $scope.$on("$destroy", function () {
            unsubscribe();
        });

        // TODO: Move this into a shared location?
        var UUID = (function () {
            var self = {};
            var lut = []; for (var i = 0; i < 256; i++) { lut[i] = (i < 16 ? "0" : "") + (i).toString(16); }
            self.generate = function () {
                var d0 = Math.random() * 0xffffffff | 0;
                var d1 = Math.random() * 0xffffffff | 0;
                var d2 = Math.random() * 0xffffffff | 0;
                var d3 = Math.random() * 0xffffffff | 0;
                return lut[d0 & 0xff] + lut[d0 >> 8 & 0xff] + lut[d0 >> 16 & 0xff] + lut[d0 >> 24 & 0xff] + "-" +
                  lut[d1 & 0xff] + lut[d1 >> 8 & 0xff] + "-" + lut[d1 >> 16 & 0x0f | 0x40] + lut[d1 >> 24 & 0xff] + "-" +
                  lut[d2 & 0x3f | 0x80] + lut[d2 >> 8 & 0xff] + "-" + lut[d2 >> 16 & 0xff] + lut[d2 >> 24 & 0xff] +
                  lut[d3 & 0xff] + lut[d3 >> 8 & 0xff] + lut[d3 >> 16 & 0xff] + lut[d3 >> 24 & 0xff];
            }
            return self;
        })();
    }

]);<|MERGE_RESOLUTION|>--- conflicted
+++ resolved
@@ -88,16 +88,10 @@
         if ($scope.maxItems === 0)
             $scope.maxItems = 1000;
 
-<<<<<<< HEAD
-        $scope.singleMode = $scope.minItems == 1 && $scope.maxItems == 1;
-        $scope.showIcons = $scope.model.config.showIcons || true;
-        $scope.wideMode = $scope.model.config.hideLabel == "1";
-        $scope.hasContentTypes = $scope.model.config.contentTypes.length > 0;
-=======
         $scope.singleMode = $scope.minItems === 1 && $scope.maxItems === 1;
         $scope.showIcons = Object.toBoolean($scope.model.config.showIcons);
         $scope.wideMode = Object.toBoolean($scope.model.config.hideLabel);
->>>>>>> 2179e856
+        $scope.hasContentTypes = $scope.model.config.contentTypes.length > 0;
 
         $scope.labels = {};
         localizationService.localizeMany(["grid_insertControl"]).then(function(data) {
