﻿angular.module("umbraco").controller("Umbraco.PropertyEditors.NestedContent.DocTypePickerController", [

    "$scope",
    "Umbraco.PropertyEditors.NestedContent.Resources",
    "overlayService",
    "localizationService",
    "iconHelper",

    function ($scope, ncResources, overlayService, localizationService, iconHelper) {
        var selectElementTypeModalTitle = "";

        $scope.elemTypeTabs = [];


        init();


        function init() {
            localizationService.localize("content_nestedContentSelectElementTypeModalTitle").then(function (value) {
                selectElementTypeModalTitle = value;
            });

            ncResources.getContentTypes().then(function (elemTypes) {
                $scope.model.elemTypes = elemTypes;

                // convert legacy icons
                iconHelper.formatContentTypeIcons($scope.model.elemTypes);

                // Populate document type tab dictionary
                elemTypes.forEach(function (value) {
                    $scope.elemTypeTabs[value.alias] = value.tabs;
                });
            });

        }


        $scope.add = function () {
            $scope.model.value.push({
                // As per PR #4, all stored content type aliases must be prefixed "nc" for easier recognition.
                // For good measure we'll also prefix the tab alias "nc"
                ncAlias: "",
                ncTabAlias: "",
                nameTemplate: ""
            });
        }

        $scope.remove = function (index) {
            $scope.model.value.splice(index, 1);
        }

        $scope.sortableOptions = {
            axis: "y",
            cursor: "move",
            handle: ".handle",
            placeholder: 'sortable-placeholder',
            forcePlaceholderSize: true,
            helper: function (e, ui) {
                // When sorting table rows, the cells collapse. This helper fixes that: https://www.foliotek.com/devblog/make-table-rows-sortable-using-jquery-ui-sortable/
                ui.children().each(function () {
                    $(this).width($(this).width());
                });
                return ui;
            },
            start: function (e, ui) {

                var cellHeight = ui.item.height();

                // Build a placeholder cell that spans all the cells in the row: https://stackoverflow.com/questions/25845310/jquery-ui-sortable-and-table-cell-size
                var cellCount = 0;
                $('td, th', ui.helper).each(function () {
                    // For each td or th try and get it's colspan attribute, and add that or 1 to the total
                    var colspan = 1;
                    var colspanAttr = $(this).attr('colspan');
                    if (colspanAttr > 1) {
                        colspan = colspanAttr;
                    }
                    cellCount += colspan;
                });

                // Add the placeholder UI - note that this is the item's content, so td rather than tr - and set height of tr
                ui.placeholder.html('<td colspan="' + cellCount + '"></td>').height(cellHeight);
            }
        };

<<<<<<< HEAD
        $scope.placeholder = function (config) {
            return _.find($scope.model.elemTypes, function (elType) {
                return elType.alias === config.ncAlias;
=======
        $scope.docTypeTabs = {};

        ncResources.getContentTypes().then(function (docTypes) {
            $scope.model.docTypes = docTypes;
            
            // Populate document type tab dictionary
            docTypes.forEach(function (value) {
                $scope.docTypeTabs[value.alias] = value.tabs;
>>>>>>> e4f19f71
            });
        }

        $scope.selectableElemTypesFor = function (config) {
            // return all elemTypes that are:
            // 1. either already selected for this config, or
            // 2. not selected in any other config
            return _.filter($scope.model.elemTypes, function (elType) {
                return elType.alias === config.ncAlias || !_.find($scope.model.value, function (c) {
                    return elType.alias === c.ncAlias;
                });
            });
<<<<<<< HEAD
        }

        $scope.thereIsAvailableElemTypes = function () {
            return _.some($scope.model.elemTypes, function (elType) {
                return !_.find($scope.model.value, function (c) {
                    return elType.alias === c.ncAlias;
                });
            });
        }


        $scope.openElemTypeModal = function ($event, config) {
            var elemTypeSelectorOverlay = {
                view: "itempicker",
                title: selectElementTypeModalTitle,
                availableItems: $scope.selectableElemTypesFor(config),
                selectedItems: [],
                position: "target",
                event: $event,
                submit: function (model) {
                    config.ncAlias = model.selectedItem.alias;
                    overlayService.close();
                },
                close: function () {
                    overlayService.close();
                }
            };

            overlayService.open(elemTypeSelectorOverlay);
=======
>>>>>>> e4f19f71
        }



        if (!$scope.model.value) {
            $scope.model.value = [];
            $scope.add();
        }

    }
]);

angular.module("umbraco").controller("Umbraco.PropertyEditors.NestedContent.PropertyEditorController", [

    "$scope",
    "$interpolate",
    "$filter",
    "$timeout",
    "contentResource",
    "localizationService",
    "iconHelper",
    "clipboardService",
    "eventsService",
    "overlayService",

    function ($scope, $interpolate, $filter, $timeout, contentResource, localizationService, iconHelper, clipboardService, eventsService, overlayService) {
        
        var contentTypeAliases = [];
        _.each($scope.model.config.contentTypes, function (contentType) {
            contentTypeAliases.push(contentType.ncAlias);
        });

        _.each($scope.model.config.contentTypes, function (contentType) {
            contentType.nameExp = !!contentType.nameTemplate
                ? $interpolate(contentType.nameTemplate)
                : undefined;
        });

        $scope.nodes = [];
        $scope.currentNode = undefined;
        $scope.realCurrentNode = undefined;
        $scope.scaffolds = undefined;
        $scope.sorting = false;
        $scope.inited = false;

        $scope.minItems = $scope.model.config.minItems || 0;
        $scope.maxItems = $scope.model.config.maxItems || 0;

        if ($scope.maxItems === 0)
            $scope.maxItems = 1000;

        $scope.singleMode = $scope.minItems === 1 && $scope.maxItems === 1;
        $scope.showIcons = Object.toBoolean($scope.model.config.showIcons);
        $scope.wideMode = Object.toBoolean($scope.model.config.hideLabel);
        $scope.hasContentTypes = $scope.model.config.contentTypes.length > 0;

        $scope.labels = {};
<<<<<<< HEAD
        localizationService.localizeMany(["grid_insertControl"]).then(function (data) {
            $scope.labels.docTypePickerTitle = data[0];
=======
        localizationService.localizeMany(["grid_addElement", "content_createEmpty"]).then(function(data) {
            $scope.labels.grid_addElement = data[0];
            $scope.labels.content_createEmpty = data[1];
>>>>>>> e4f19f71
        });

        // helper to force the current form into the dirty state
        $scope.setDirty = function () {
            if ($scope.propertyForm) {
                $scope.propertyForm.$setDirty();
            }
        };

        $scope.addNode = function (alias) {
            var scaffold = $scope.getScaffold(alias);

            var newNode = createNode(scaffold, null);

            $scope.currentNode = newNode;
            $scope.setDirty();
        };

        $scope.openNodeTypePicker = function ($event) {
            if ($scope.nodes.length >= $scope.maxItems) {
                return;
            }

            $scope.overlayMenu = {
                show: false,
                style: {},
                filter: $scope.scaffolds.length > 12 ? true : false,
                orderBy: "$index",
                view: "itempicker",
                event: $event,
<<<<<<< HEAD
                submit: function (model) {
                    if (model && model.selectedItem) {
=======
                clickPasteItem: function(item) {
                    $scope.pasteFromClipboard(item.data);
                    $scope.overlayMenu.show = false;
                    $scope.overlayMenu = null;
                },
                submit: function(model) {
                    if(model && model.selectedItem) {
>>>>>>> e4f19f71
                        $scope.addNode(model.selectedItem.alias);
                    }
                    $scope.overlayMenu.show = false;
                    $scope.overlayMenu = null;
                },
                close: function () {
                    $scope.overlayMenu.show = false;
                    $scope.overlayMenu = null;
                }
            };

            // this could be used for future limiting on node types
            $scope.overlayMenu.availableItems = [];
            _.each($scope.scaffolds, function (scaffold) {
                $scope.overlayMenu.availableItems.push({
                    alias: scaffold.contentTypeAlias,
                    name: scaffold.contentTypeName,
                    icon: iconHelper.convertFromLegacyIcon(scaffold.icon)
                });
            });

            if ($scope.overlayMenu.availableItems.length === 0) {
                return;
            }
            
            $scope.overlayMenu.size = $scope.overlayMenu.availableItems.length > 6 ? "medium" : "small";
            
            $scope.overlayMenu.pasteItems = [];
            var availableNodesForPaste = clipboardService.retriveDataOfType("elementType", contentTypeAliases);
            _.each(availableNodesForPaste, function (node) {
                $scope.overlayMenu.pasteItems.push({
                    alias: node.contentTypeAlias,
                    name: node.name, //contentTypeName
                    data: node,
                    icon: iconHelper.convertFromLegacyIcon(node.icon)
                });
            });
            
            $scope.overlayMenu.title = $scope.overlayMenu.pasteItems.length > 0 ? $scope.labels.grid_addElement : $scope.labels.content_createEmpty;
            
            $scope.overlayMenu.clickClearPaste = function($event) {
                $event.stopPropagation();
                $event.preventDefault();
                clipboardService.clearEntriesOfType("elementType", contentTypeAliases);
                $scope.overlayMenu.pasteItems = [];// This dialog is not connected via the clipboardService events, so we need to update manually.
            };
            
            if ($scope.overlayMenu.availableItems.length === 1 && $scope.overlayMenu.pasteItems.length === 0) {
                // only one scaffold type - no need to display the picker
                $scope.addNode($scope.scaffolds[0].contentTypeAlias);
                return;
            }
            
            $scope.overlayMenu.show = true;
        };

        $scope.editNode = function (idx) {
            if ($scope.currentNode && $scope.currentNode.key === $scope.nodes[idx].key) {
                $scope.currentNode = undefined;
            } else {
                $scope.currentNode = $scope.nodes[idx];
            }
        };

        $scope.deleteNode = function (idx) {
            if ($scope.nodes.length > $scope.model.config.minItems) {
                $scope.nodes.splice(idx, 1);
                $scope.setDirty();
                updateModel();
            }
        };
        $scope.requestDeleteNode = function (idx) {
            if ($scope.model.config.confirmDeletes === true) {
                localizationService.localizeMany(["content_nestedContentDeleteItem", "general_delete", "general_cancel", "contentTypeEditor_yesDelete"]).then(function (data) {
                    const overlay = {
                        title: data[1],
                        content: data[0],
                        closeButtonLabel: data[2],
                        submitButtonLabel: data[3],
                        submitButtonStyle: "danger",
                        close: function () {
                            overlayService.close();
                        },
                        submit: function () {
                            $scope.deleteNode(idx);
                            overlayService.close();
                        }
                    };

                    overlayService.open(overlay);
                });
            } else {
                $scope.deleteNode(idx);
            }
        };

        $scope.getName = function (idx) {

            var name = "";

            if ($scope.model.value[idx]) {

                var contentType = $scope.getContentTypeConfig($scope.model.value[idx].ncContentTypeAlias);

                if (contentType != null) {
                    // first try getting a name using the configured label template
                    if (contentType.nameExp) {
                        // Run the expression against the stored dictionary value, NOT the node object
                        var item = $scope.model.value[idx];

                        // Add a temporary index property
                        item["$index"] = (idx + 1);

                        var newName = contentType.nameExp(item);
                        if (newName && (newName = $.trim(newName))) {
                            name = newName;
                        }

                        // Delete the index property as we don't want to persist it
                        delete item["$index"];
                    }

                    // if we still do not have a name and we have multiple content types to choose from, use the content type name (same as is shown in the content type picker)
                    if (!name && $scope.scaffolds.length > 1) {
                        var scaffold = $scope.getScaffold(contentType.ncAlias);
                        if (scaffold) {
                            name = scaffold.contentTypeName;
                        }
                    }
                }

            }

            if (!name) {
                name = "Item " + (idx + 1);
            }

            // Update the nodes actual name value
            if ($scope.nodes[idx].name !== name) {
                $scope.nodes[idx].name = name;
            }
            
            return name;
        };
        
        $scope.getIcon = function (idx) {
            var scaffold = $scope.getScaffold($scope.model.value[idx].ncContentTypeAlias);
            return scaffold && scaffold.icon ? iconHelper.convertFromLegacyIcon(scaffold.icon) : "icon-folder";
        }
        $scope.sortableOptions = {
            axis: "y",
            cursor: "move",
            handle:'.umb-nested-content__header-bar',
            distance: 10,
            opacity: 0.7,
            tolerance: "pointer",
            scroll: true,
            start: function (ev, ui) {
                updateModel();
                // Yea, yea, we shouldn't modify the dom, sue me
                $("#umb-nested-content--" + $scope.model.id + " .umb-rte textarea").each(function () {
                    tinymce.execCommand("mceRemoveEditor", false, $(this).attr("id"));
                    $(this).css("visibility", "hidden");
                });
                $scope.$apply(function () {
                    $scope.sorting = true;
                });
            },
            update: function (ev, ui) {
                $scope.setDirty();
            },
            stop: function (ev, ui) {
                $("#umb-nested-content--" + $scope.model.id + " .umb-rte textarea").each(function () {
                    tinymce.execCommand("mceAddEditor", true, $(this).attr("id"));
                    $(this).css("visibility", "visible");
                });
                $scope.$apply(function () {
                    $scope.sorting = false;
                    updateModel();
                });
            }
        };

        $scope.getScaffold = function (alias) {
            return _.find($scope.scaffolds, function (scaffold) {
                return scaffold.contentTypeAlias === alias;
            });
        }

        $scope.getContentTypeConfig = function (alias) {
            return _.find($scope.model.config.contentTypes, function (contentType) {
                return contentType.ncAlias === alias;
            });
        }
        
        $scope.showCopy = clipboardService.isSupported();
        
        $scope.showPaste = false;
        
        $scope.clickCopy = function($event, node) {
            
            syncCurrentNode();
            
            clipboardService.copy("elementType", node.contentTypeAlias, node);
            $event.stopPropagation();
        }
        
        $scope.pasteFromClipboard = function(newNode) {
            
            if (newNode === undefined) {
                return;
            }
            
            // generate a new key.
            newNode.key = String.CreateGuid();
            
            $scope.nodes.push(newNode);
            $scope.setDirty();
            //updateModel();// done by setting current node...
            
            $scope.currentNode = newNode;
        }
        
        function checkAbilityToPasteContent() {
            $scope.showPaste = clipboardService.hasEntriesOfType("elementType", contentTypeAliases);
        }
        
        eventsService.on("clipboardService.storageUpdate", checkAbilityToPasteContent);
        
        var notSupported = [
            "Umbraco.Tags",
            "Umbraco.UploadField",
            "Umbraco.ImageCropper"
        ];

        // Initialize
        var scaffoldsLoaded = 0;
        $scope.scaffolds = [];
        _.each($scope.model.config.contentTypes, function (contentType) {
            contentResource.getScaffold(-20, contentType.ncAlias).then(function (scaffold) {
                // make sure it's an element type before allowing the user to create new ones
                if (scaffold.isElement) {
                    // remove all tabs except the specified tab
                    var tabs = scaffold.variants[0].tabs;
                    var tab = _.find(tabs, function (tab) {
                        return tab.id !== 0 && (tab.alias.toLowerCase() === contentType.ncTabAlias.toLowerCase() || contentType.ncTabAlias === "");
                    });
                    scaffold.variants[0].tabs = [];
                    if (tab) {
                        scaffold.variants[0].tabs.push(tab);

                        angular.forEach(tab.properties,
                            function (property) {
                                if (_.find(notSupported, function (x) { return x === property.editor; })) {
                                    property.notSupported = true;
                                    // TODO: Not supported message to be replaced with 'content_nestedContentEditorNotSupported' dictionary key. Currently not possible due to async/timing quirk.
                                    property.notSupportedMessage = "Property " + property.label + " uses editor " + property.editor + " which is not supported by Nested Content.";
                                }
                            });
                    }

                    // Store the scaffold object
                    $scope.scaffolds.push(scaffold);
                }

                scaffoldsLoaded++;
                initIfAllScaffoldsHaveLoaded();
            }, function (error) {
                scaffoldsLoaded++;
                initIfAllScaffoldsHaveLoaded();
            });
        });

        var initIfAllScaffoldsHaveLoaded = function () {
            // Initialize when all scaffolds have loaded
            if ($scope.model.config.contentTypes.length === scaffoldsLoaded) {
                // Because we're loading the scaffolds async one at a time, we need to
                // sort them explicitly according to the sort order defined by the data type.
                contentTypeAliases = [];
                _.each($scope.model.config.contentTypes, function (contentType) {
                    contentTypeAliases.push(contentType.ncAlias);
                });
                $scope.scaffolds = $filter("orderBy")($scope.scaffolds, function (s) {
                    return contentTypeAliases.indexOf(s.contentTypeAlias);
                });

                // Convert stored nodes
                if ($scope.model.value) {
                    for (var i = 0; i < $scope.model.value.length; i++) {
                        var item = $scope.model.value[i];
                        var scaffold = $scope.getScaffold(item.ncContentTypeAlias);
                        if (scaffold == null) {
                            // No such scaffold - the content type might have been deleted. We need to skip it.
                            continue;
                        }
                        createNode(scaffold, item);
                    }
                }

                // Enforce min items
                if ($scope.nodes.length < $scope.model.config.minItems) {
                    for (var i = $scope.nodes.length; i < $scope.model.config.minItems; i++) {
                        $scope.addNode($scope.scaffolds[0].contentTypeAlias);
                    }
                }

                // If there is only one item, set it as current node
                if ($scope.singleMode || ($scope.nodes.length === 1 && $scope.maxItems === 1)) {
                    $scope.currentNode = $scope.nodes[0];
                }

                $scope.inited = true;
                
                checkAbilityToPasteContent();
            }
        }
        
        function createNode(scaffold, fromNcEntry) {
            var node = angular.copy(scaffold);
            
            node.key = fromNcEntry && fromNcEntry.key ? fromNcEntry.key : String.CreateGuid();
            
            var variant = node.variants[0];

            for (var t = 0; t < variant.tabs.length; t++) {
                var tab = variant.tabs[t];
                    
                for (var p = 0; p < tab.properties.length; p++) {
                    var prop = tab.properties[p];
                        
                    prop.propertyAlias = prop.alias;
                    prop.alias = $scope.model.alias + "___" + prop.alias;
                    // Force validation to occur server side as this is the
                    // only way we can have consistency between mandatory and
                    // regex validation messages. Not ideal, but it works.
                    prop.validation = {
                        mandatory: false,
                        pattern: ""
                    };
                        
                    if (fromNcEntry && fromNcEntry[prop.propertyAlias]) {
                        prop.value = fromNcEntry[prop.propertyAlias];
                    }
                }
            }

            $scope.nodes.push(node);

            return node;
        }
        
        function convertNodeIntoNCEntry(node) {
            var obj = {
                key: node.key,
                name: node.name,
                ncContentTypeAlias: node.contentTypeAlias
            };
            for (var t = 0; t < node.variants[0].tabs.length; t++) {
                var tab = node.variants[0].tabs[t];
                for (var p = 0; p < tab.properties.length; p++) {
                    var prop = tab.properties[p];
                    if (typeof prop.value !== "function") {
                        obj[prop.propertyAlias] = prop.value;
                    }
                }
            }
            return obj;
        }
        
        function syncCurrentNode() {
            if ($scope.realCurrentNode) {
                $scope.$broadcast("ncSyncVal", { key: $scope.realCurrentNode.key });
            }
        }
        
        function updateModel() {
            syncCurrentNode();
            
            if ($scope.inited) {
                var newValues = [];
                for (var i = 0; i < $scope.nodes.length; i++) {
                    newValues.push(convertNodeIntoNCEntry($scope.nodes[i]));
                }
                $scope.model.value = newValues;
            }
        }

        $scope.$watch("currentNode", function (newVal) {
            updateModel();
            $scope.realCurrentNode = newVal;
        });

        var unsubscribe = $scope.$on("formSubmitting", function (ev, args) {
            updateModel();
        });

        $scope.$on("$destroy", function () {
            unsubscribe();
        });
<<<<<<< HEAD

        // TODO: Move this into a shared location?
        var UUID = (function () {
            var self = {};
            var lut = []; for (var i = 0; i < 256; i++) { lut[i] = (i < 16 ? "0" : "") + (i).toString(16); }
            self.generate = function () {
                var d0 = Math.random() * 0xffffffff | 0;
                var d1 = Math.random() * 0xffffffff | 0;
                var d2 = Math.random() * 0xffffffff | 0;
                var d3 = Math.random() * 0xffffffff | 0;
                return lut[d0 & 0xff] + lut[d0 >> 8 & 0xff] + lut[d0 >> 16 & 0xff] + lut[d0 >> 24 & 0xff] + "-" +
                    lut[d1 & 0xff] + lut[d1 >> 8 & 0xff] + "-" + lut[d1 >> 16 & 0x0f | 0x40] + lut[d1 >> 24 & 0xff] + "-" +
                    lut[d2 & 0x3f | 0x80] + lut[d2 >> 8 & 0xff] + "-" + lut[d2 >> 16 & 0xff] + lut[d2 >> 24 & 0xff] +
                    lut[d3 & 0xff] + lut[d3 >> 8 & 0xff] + lut[d3 >> 16 & 0xff] + lut[d3 >> 24 & 0xff];
            }
            return self;
        })();
=======
        
>>>>>>> e4f19f71
    }

]);<|MERGE_RESOLUTION|>--- conflicted
+++ resolved
@@ -83,20 +83,9 @@
             }
         };
 
-<<<<<<< HEAD
         $scope.placeholder = function (config) {
             return _.find($scope.model.elemTypes, function (elType) {
                 return elType.alias === config.ncAlias;
-=======
-        $scope.docTypeTabs = {};
-
-        ncResources.getContentTypes().then(function (docTypes) {
-            $scope.model.docTypes = docTypes;
-            
-            // Populate document type tab dictionary
-            docTypes.forEach(function (value) {
-                $scope.docTypeTabs[value.alias] = value.tabs;
->>>>>>> e4f19f71
             });
         }
 
@@ -109,9 +98,7 @@
                     return elType.alias === c.ncAlias;
                 });
             });
-<<<<<<< HEAD
-        }
-
+        }
         $scope.thereIsAvailableElemTypes = function () {
             return _.some($scope.model.elemTypes, function (elType) {
                 return !_.find($scope.model.value, function (c) {
@@ -139,8 +126,6 @@
             };
 
             overlayService.open(elemTypeSelectorOverlay);
-=======
->>>>>>> e4f19f71
         }
 
 
@@ -198,14 +183,9 @@
         $scope.hasContentTypes = $scope.model.config.contentTypes.length > 0;
 
         $scope.labels = {};
-<<<<<<< HEAD
-        localizationService.localizeMany(["grid_insertControl"]).then(function (data) {
-            $scope.labels.docTypePickerTitle = data[0];
-=======
         localizationService.localizeMany(["grid_addElement", "content_createEmpty"]).then(function(data) {
             $scope.labels.grid_addElement = data[0];
             $scope.labels.content_createEmpty = data[1];
->>>>>>> e4f19f71
         });
 
         // helper to force the current form into the dirty state
@@ -236,18 +216,13 @@
                 orderBy: "$index",
                 view: "itempicker",
                 event: $event,
-<<<<<<< HEAD
-                submit: function (model) {
-                    if (model && model.selectedItem) {
-=======
                 clickPasteItem: function(item) {
                     $scope.pasteFromClipboard(item.data);
                     $scope.overlayMenu.show = false;
                     $scope.overlayMenu = null;
                 },
-                submit: function(model) {
-                    if(model && model.selectedItem) {
->>>>>>> e4f19f71
+                submit: function(model) {                    
+                    if (model && model.selectedItem) {
                         $scope.addNode(model.selectedItem.alias);
                     }
                     $scope.overlayMenu.show = false;
@@ -647,27 +622,7 @@
         $scope.$on("$destroy", function () {
             unsubscribe();
         });
-<<<<<<< HEAD
-
-        // TODO: Move this into a shared location?
-        var UUID = (function () {
-            var self = {};
-            var lut = []; for (var i = 0; i < 256; i++) { lut[i] = (i < 16 ? "0" : "") + (i).toString(16); }
-            self.generate = function () {
-                var d0 = Math.random() * 0xffffffff | 0;
-                var d1 = Math.random() * 0xffffffff | 0;
-                var d2 = Math.random() * 0xffffffff | 0;
-                var d3 = Math.random() * 0xffffffff | 0;
-                return lut[d0 & 0xff] + lut[d0 >> 8 & 0xff] + lut[d0 >> 16 & 0xff] + lut[d0 >> 24 & 0xff] + "-" +
-                    lut[d1 & 0xff] + lut[d1 >> 8 & 0xff] + "-" + lut[d1 >> 16 & 0x0f | 0x40] + lut[d1 >> 24 & 0xff] + "-" +
-                    lut[d2 & 0x3f | 0x80] + lut[d2 >> 8 & 0xff] + "-" + lut[d2 >> 16 & 0xff] + lut[d2 >> 24 & 0xff] +
-                    lut[d3 & 0xff] + lut[d3 >> 8 & 0xff] + lut[d3 >> 16 & 0xff] + lut[d3 >> 24 & 0xff];
-            }
-            return self;
-        })();
-=======
-        
->>>>>>> e4f19f71
+        
     }
 
 ]);