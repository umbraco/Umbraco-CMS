﻿angular.module("umbraco").controller("Umbraco.PropertyEditors.NestedContent.DocTypePickerController", [

    "$scope",
    "Umbraco.PropertyEditors.NestedContent.Resources",

    function ($scope, ncResources) {

        $scope.add = function () {
            $scope.model.value.push({
                // As per PR #4, all stored content type aliases must be prefixed "nc" for easier recognition.
                // For good measure we'll also prefix the tab alias "nc"
                ncAlias: "",
                ncTabAlias: "",
                nameTemplate: ""
            });
        }

        $scope.remove = function (index) {
            $scope.model.value.splice(index, 1);
        }

        $scope.sortableOptions = {
            axis: "y",
            cursor: "move",
            handle: ".handle",
            placeholder: 'sortable-placeholder',
            forcePlaceholderSize: true,
            helper: function (e, ui) {
                // When sorting table rows, the cells collapse. This helper fixes that: https://www.foliotek.com/devblog/make-table-rows-sortable-using-jquery-ui-sortable/
                ui.children().each(function () {
                    $(this).width($(this).width());
                });
                return ui;
            },
            start: function (e, ui) {

                var cellHeight = ui.item.height();

                // Build a placeholder cell that spans all the cells in the row: https://stackoverflow.com/questions/25845310/jquery-ui-sortable-and-table-cell-size
                var cellCount = 0;
                $('td, th', ui.helper).each(function () {
                    // For each td or th try and get it's colspan attribute, and add that or 1 to the total
                    var colspan = 1;
                    var colspanAttr = $(this).attr('colspan');
                    if (colspanAttr > 1) {
                        colspan = colspanAttr;
                    }
                    cellCount += colspan;
                });

                // Add the placeholder UI - note that this is the item's content, so td rather than tr - and set height of tr
                ui.placeholder.html('<td colspan="' + cellCount + '"></td>').height(cellHeight);
            }
        };

        $scope.docTypeTabs = {};

        ncResources.getContentTypes().then(function (docTypes) {
            $scope.model.docTypes = docTypes;
            
            // Populate document type tab dictionary
            docTypes.forEach(function (value) {
                $scope.docTypeTabs[value.alias] = value.tabs;
            });
        });

        $scope.selectableDocTypesFor = function (config) {
            // return all doctypes that are:
            // 1. either already selected for this config, or
            // 2. not selected in any other config
            return _.filter($scope.model.docTypes, function (docType) {
                return docType.alias === config.ncAlias || !_.find($scope.model.value, function(c) {
                    return docType.alias === c.ncAlias;
                });
            });
        }

        if (!$scope.model.value) {
            $scope.model.value = [];
            $scope.add();
        }
    }
]);

angular.module("umbraco").controller("Umbraco.PropertyEditors.NestedContent.PropertyEditorController", [

    "$scope",
    "$interpolate",
    "$filter",
    "$timeout",
    "contentResource",
    "localizationService",
    "iconHelper",
<<<<<<< HEAD
    "overlayService",

    function ($scope, $interpolate, $filter, $timeout, contentResource, localizationService, iconHelper, overlayService) {
=======
    "clipboardService",
    "eventsService",
    
    function ($scope, $interpolate, $filter, $timeout, contentResource, localizationService, iconHelper, clipboardService, eventsService) {
>>>>>>> 5dbc95a6

        var inited = false;
        
        var contentTypeAliases = [];
        _.each($scope.model.config.contentTypes, function (contentType) {
            contentTypeAliases.push(contentType.ncAlias);
        });

        _.each($scope.model.config.contentTypes, function (contentType) {
            contentType.nameExp = !!contentType.nameTemplate
                ? $interpolate(contentType.nameTemplate)
                : undefined;
        });

        $scope.nodes = [];
        $scope.currentNode = undefined;
        $scope.realCurrentNode = undefined;
        $scope.scaffolds = undefined;
        $scope.sorting = false;

        $scope.minItems = $scope.model.config.minItems || 0;
        $scope.maxItems = $scope.model.config.maxItems || 0;

        if ($scope.maxItems === 0)
            $scope.maxItems = 1000;

        $scope.singleMode = $scope.minItems === 1 && $scope.maxItems === 1;
        $scope.showIcons = Object.toBoolean($scope.model.config.showIcons);
        $scope.wideMode = Object.toBoolean($scope.model.config.hideLabel);
        $scope.hasContentTypes = $scope.model.config.contentTypes.length > 0;

        $scope.labels = {};
        localizationService.localizeMany(["grid_addElement", "content_createEmpty"]).then(function(data) {
            $scope.labels.grid_addElement = data[0];
            $scope.labels.content_createEmpty = data[1];
        });

        // helper to force the current form into the dirty state
        $scope.setDirty = function () {
            if ($scope.propertyForm) {
                $scope.propertyForm.$setDirty();
            }
        };

        $scope.addNode = function (alias) {
            var scaffold = $scope.getScaffold(alias);

            var newNode = createNode(scaffold, null);

            $scope.currentNode = newNode;
            $scope.setDirty();
        };

        $scope.openNodeTypePicker = function ($event) {
            if ($scope.nodes.length >= $scope.maxItems) {
                return;
            }

            $scope.overlayMenu = {
                show: false,
                style: {},
                filter: $scope.scaffolds.length > 12 ? true : false,
                orderBy: "$index",
                view: "itempicker",
                event: $event,
                clickPasteItem: function(item) {
                    $scope.pasteFromClipboard(item.data);
                    $scope.overlayMenu.show = false;
                    $scope.overlayMenu = null;
                },
                submit: function(model) {
                    if(model && model.selectedItem) {
                        $scope.addNode(model.selectedItem.alias);
                    }
                    $scope.overlayMenu.show = false;
                    $scope.overlayMenu = null;
                },
                close: function() {
                    $scope.overlayMenu.show = false;
                    $scope.overlayMenu = null;
                }
            };

            // this could be used for future limiting on node types
            $scope.overlayMenu.availableItems = [];
            _.each($scope.scaffolds, function (scaffold) {
                $scope.overlayMenu.availableItems.push({
                    alias: scaffold.contentTypeAlias,
                    name: scaffold.contentTypeName,
                    icon: iconHelper.convertFromLegacyIcon(scaffold.icon)
                });
            });

            if ($scope.overlayMenu.availableItems.length === 0) {
                return;
            }
            
            $scope.overlayMenu.size = $scope.overlayMenu.availableItems.length > 6 ? "medium" : "small";
            
            $scope.overlayMenu.pasteItems = [];
            var availableNodesForPaste = clipboardService.retriveDataOfType("elementType", contentTypeAliases);
            _.each(availableNodesForPaste, function (node) {
                $scope.overlayMenu.pasteItems.push({
                    alias: node.contentTypeAlias,
                    name: node.name, //contentTypeName
                    data: node,
                    icon: iconHelper.convertFromLegacyIcon(node.icon)
                });
            });
            
            $scope.overlayMenu.title = $scope.overlayMenu.pasteItems.length > 0 ? $scope.labels.grid_addElement : $scope.labels.content_createEmpty;
            
            $scope.overlayMenu.clickClearPaste = function($event) {
                $event.stopPropagation();
                $event.preventDefault();
                clipboardService.clearEntriesOfType("elementType", contentTypeAliases);
                $scope.overlayMenu.pasteItems = [];// This dialog is not connected via the clipboardService events, so we need to update manually.
            };
            
            if ($scope.overlayMenu.availableItems.length === 1 && $scope.overlayMenu.pasteItems.length === 0) {
                // only one scaffold type - no need to display the picker
                $scope.addNode($scope.scaffolds[0].contentTypeAlias);
                return;
            }
            
            $scope.overlayMenu.show = true;
        };

        $scope.editNode = function (idx) {
            if ($scope.currentNode && $scope.currentNode.key === $scope.nodes[idx].key) {
                $scope.currentNode = undefined;
            } else {
                $scope.currentNode = $scope.nodes[idx];
            }
        };

        $scope.deleteNode = function (idx) {
            if ($scope.nodes.length > $scope.model.config.minItems) {
<<<<<<< HEAD
                if (Object.toBoolean($scope.model.config.confirmDeletes)) {
                    localizationService.localizeMany(["content_nestedContentDeleteItem", "general_delete", "general_cancel", "contentTypeEditor_yesDelete"]).then(function (data) {
                        const overlay = {
                            title: data[1],
                            content: data[0],
                            closeButtonLabel: data[2],
                            submitButtonLabel: data[3],
                            submitButtonStyle: "danger",
                            close: function () {
                                overlayService.close();
                            },
                            submit: function () {
                                $scope.nodes.splice(idx, 1);
                                $scope.setDirty();
                                updateModel();
                                overlayService.close();
                            }
                        };

                        overlayService.open(overlay);
                    });
                } else {
                    $scope.nodes.splice(idx, 1);
                    $scope.setDirty();
                    updateModel();
                }
=======
                $scope.nodes.splice(idx, 1);
                $scope.setDirty();
                updateModel();
            }
        };
        $scope.requestDeleteNode = function (idx) {
            if ($scope.model.config.confirmDeletes === true) {
                localizationService.localize("content_nestedContentDeleteItem").then(function (value) {
                    if (confirm(value)) {
                        $scope.deleteNode(idx);
                    }
                });
            } else {
                $scope.deleteNode(idx);
>>>>>>> 5dbc95a6
            }
        };

        $scope.getName = function (idx) {

            var name = "Item " + (idx + 1);

            if ($scope.model.value[idx]) {

                var contentType = $scope.getContentTypeConfig($scope.model.value[idx].ncContentTypeAlias);

                if (contentType != null && contentType.nameExp) {
                    // Run the expression against the stored dictionary value, NOT the node object
                    var item = $scope.model.value[idx];

                    // Add a temporary index property
                    item["$index"] = (idx + 1);

                    var newName = contentType.nameExp(item);
                    if (newName && (newName = $.trim(newName))) {
                        name = newName;
                    }

                    // Delete the index property as we don't want to persist it
                    delete item["$index"];
                }

            }

            // Update the nodes actual name value
            if ($scope.nodes[idx].name !== name) {
                $scope.nodes[idx].name = name;
            }
            
            return name;
        };
        
        $scope.getIcon = function (idx) {
            var scaffold = $scope.getScaffold($scope.model.value[idx].ncContentTypeAlias);
            return scaffold && scaffold.icon ? iconHelper.convertFromLegacyIcon(scaffold.icon) : "icon-folder";
        }
        $scope.sortableOptions = {
            axis: "y",
            cursor: "move",
            handle:'.umb-nested-content__header-bar',
            distance: 10,
            opacity: 0.7,
            tolerance: "pointer",
            scroll: true,
            start: function (ev, ui) {
                updateModel();
                // Yea, yea, we shouldn't modify the dom, sue me
                $("#umb-nested-content--" + $scope.model.id + " .umb-rte textarea").each(function () {
                    tinymce.execCommand("mceRemoveEditor", false, $(this).attr("id"));
                    $(this).css("visibility", "hidden");
                });
                $scope.$apply(function () {
                    $scope.sorting = true;
                });
            },
            update: function (ev, ui) {
                $scope.setDirty();
            },
            stop: function (ev, ui) {
                $("#umb-nested-content--" + $scope.model.id + " .umb-rte textarea").each(function () {
                    tinymce.execCommand("mceAddEditor", true, $(this).attr("id"));
                    $(this).css("visibility", "visible");
                });
                $scope.$apply(function () {
                    $scope.sorting = false;
                    updateModel();
                });
            }
        };

        $scope.getScaffold = function (alias) {
            return _.find($scope.scaffolds, function (scaffold) {
                return scaffold.contentTypeAlias === alias;
            });
        }

        $scope.getContentTypeConfig = function (alias) {
            return _.find($scope.model.config.contentTypes, function (contentType) {
                return contentType.ncAlias === alias;
            });
        }
        
        $scope.showCopy = clipboardService.isSupported();
        
        $scope.showPaste = false;
        
        $scope.clickCopy = function($event, node) {
            
            syncCurrentNode();
            
            clipboardService.copy("elementType", node.contentTypeAlias, node);
            $event.stopPropagation();
        }
        
        $scope.pasteFromClipboard = function(newNode) {
            
            if (newNode === undefined) {
                return;
            }
            
            // generate a new key.
            newNode.key = String.CreateGuid();
            
            $scope.nodes.push(newNode);
            //updateModel();// done by setting current node...
            
            $scope.currentNode = newNode;
        }
        
        function checkAbilityToPasteContent() {
            $scope.showPaste = clipboardService.hasEntriesOfType("elementType", contentTypeAliases);
        }
        
        eventsService.on("clipboardService.storageUpdate", checkAbilityToPasteContent);
        
        var notSupported = [
          "Umbraco.Tags",
          "Umbraco.UploadField",
          "Umbraco.ImageCropper"
        ];

        // Initialize
        var scaffoldsLoaded = 0;
        $scope.scaffolds = [];
        _.each($scope.model.config.contentTypes, function (contentType) {
            contentResource.getScaffold(-20, contentType.ncAlias).then(function (scaffold) {
                // make sure it's an element type before allowing the user to create new ones
                if (scaffold.isElement) {
                    // remove all tabs except the specified tab
                    var tabs = scaffold.variants[0].tabs;
                    var tab = _.find(tabs, function (tab) {
                        return tab.id !== 0 && (tab.alias.toLowerCase() === contentType.ncTabAlias.toLowerCase() || contentType.ncTabAlias === "");
                    });
                    scaffold.variants[0].tabs = [];
                    if (tab) {
                        scaffold.variants[0].tabs.push(tab);

                        angular.forEach(tab.properties,
                            function (property) {
                                if (_.find(notSupported, function (x) { return x === property.editor; })) {
                                    property.notSupported = true;
                                    // TODO: Not supported message to be replaced with 'content_nestedContentEditorNotSupported' dictionary key. Currently not possible due to async/timing quirk.
                                    property.notSupportedMessage = "Property " + property.label + " uses editor " + property.editor + " which is not supported by Nested Content.";
                                }
                            });
                    }

                    // Store the scaffold object
                    $scope.scaffolds.push(scaffold);
                }

                scaffoldsLoaded++;
                initIfAllScaffoldsHaveLoaded();
            }, function (error) {
                scaffoldsLoaded++;
                initIfAllScaffoldsHaveLoaded();
            });
        });

        var initIfAllScaffoldsHaveLoaded = function () {
            // Initialize when all scaffolds have loaded
            if ($scope.model.config.contentTypes.length === scaffoldsLoaded) {
                // Because we're loading the scaffolds async one at a time, we need to
                // sort them explicitly according to the sort order defined by the data type.
                contentTypeAliases = [];
                _.each($scope.model.config.contentTypes, function (contentType) {
                    contentTypeAliases.push(contentType.ncAlias);
                });
                $scope.scaffolds = $filter("orderBy")($scope.scaffolds, function (s) {
                    return contentTypeAliases.indexOf(s.contentTypeAlias);
                });

                // Convert stored nodes
                if ($scope.model.value) {
                    for (var i = 0; i < $scope.model.value.length; i++) {
                        var item = $scope.model.value[i];
                        var scaffold = $scope.getScaffold(item.ncContentTypeAlias);
                        if (scaffold == null) {
                            // No such scaffold - the content type might have been deleted. We need to skip it.
                            continue;
                        }
                        createNode(scaffold, item);
                    }
                }

                // Enforce min items
                if ($scope.nodes.length < $scope.model.config.minItems) {
                    for (var i = $scope.nodes.length; i < $scope.model.config.minItems; i++) {
                        $scope.addNode($scope.scaffolds[0].contentTypeAlias);
                    }
                }

                // If there is only one item, set it as current node
                if ($scope.singleMode || ($scope.nodes.length === 1 && $scope.maxItems === 1)) {
                    $scope.currentNode = $scope.nodes[0];
                }

                inited = true;
                
                checkAbilityToPasteContent();
            }
        }
        
        function createNode(scaffold, fromNcEntry) {
            var node = angular.copy(scaffold);
            
            node.key = fromNcEntry && fromNcEntry.key ? fromNcEntry.key : String.CreateGuid();
            
            for (var v = 0; v < node.variants.length; v++) {
                var variant = node.variants[v];
                
                for (var t = 0; t < variant.tabs.length; t++) {
                    var tab = variant.tabs[t];
                    
                    for (var p = 0; p < tab.properties.length; p++) {
                        var prop = tab.properties[p];
                        
                        prop.propertyAlias = prop.alias;
                        prop.alias = $scope.model.alias + "___" + prop.alias;
                        // Force validation to occur server side as this is the
                        // only way we can have consistency between mandatory and
                        // regex validation messages. Not ideal, but it works.
                        prop.validation = {
                            mandatory: false,
                            pattern: ""
                        };
                        
                        if (fromNcEntry && fromNcEntry[prop.propertyAlias]) {
                            prop.value = fromNcEntry[prop.propertyAlias];
                        }
                    }
                }
            }
            
            $scope.nodes.push(node);

            return node;
        }
        
        function convertNodeIntoNCEntry(node) {
            var obj = {
                key: node.key,
                name: node.name,
                ncContentTypeAlias: node.contentTypeAlias
            };
            for (var t = 0; t < node.variants[0].tabs.length; t++) {
                var tab = node.variants[0].tabs[t];
                for (var p = 0; p < tab.properties.length; p++) {
                    var prop = tab.properties[p];
                    if (typeof prop.value !== "function") {
                        obj[prop.propertyAlias] = prop.value;
                    }
                }
            }
            return obj;
        }
        
        function syncCurrentNode() {
            if ($scope.realCurrentNode) {
                $scope.$broadcast("ncSyncVal", { key: $scope.realCurrentNode.key });
            }
        }
        
        function updateModel() {
            syncCurrentNode();
            
            if (inited) {
                var newValues = [];
                for (var i = 0; i < $scope.nodes.length; i++) {
                    newValues.push(convertNodeIntoNCEntry($scope.nodes[i]));
                }
                $scope.model.value = newValues;
            }
        }

        $scope.$watch("currentNode", function (newVal) {
            updateModel();
            $scope.realCurrentNode = newVal;
        });

        var unsubscribe = $scope.$on("formSubmitting", function (ev, args) {
            updateModel();
        });

        $scope.$on("$destroy", function () {
            unsubscribe();
        });
        
    }

]);<|MERGE_RESOLUTION|>--- conflicted
+++ resolved
@@ -91,16 +91,11 @@
     "contentResource",
     "localizationService",
     "iconHelper",
-<<<<<<< HEAD
-    "overlayService",
-
-    function ($scope, $interpolate, $filter, $timeout, contentResource, localizationService, iconHelper, overlayService) {
-=======
     "clipboardService",
     "eventsService",
-    
-    function ($scope, $interpolate, $filter, $timeout, contentResource, localizationService, iconHelper, clipboardService, eventsService) {
->>>>>>> 5dbc95a6
+    "overlayService",
+
+    function ($scope, $interpolate, $filter, $timeout, contentResource, localizationService, iconHelper, clipboardService, eventsService, overlayService) {
 
         var inited = false;
         
@@ -239,34 +234,6 @@
 
         $scope.deleteNode = function (idx) {
             if ($scope.nodes.length > $scope.model.config.minItems) {
-<<<<<<< HEAD
-                if (Object.toBoolean($scope.model.config.confirmDeletes)) {
-                    localizationService.localizeMany(["content_nestedContentDeleteItem", "general_delete", "general_cancel", "contentTypeEditor_yesDelete"]).then(function (data) {
-                        const overlay = {
-                            title: data[1],
-                            content: data[0],
-                            closeButtonLabel: data[2],
-                            submitButtonLabel: data[3],
-                            submitButtonStyle: "danger",
-                            close: function () {
-                                overlayService.close();
-                            },
-                            submit: function () {
-                                $scope.nodes.splice(idx, 1);
-                                $scope.setDirty();
-                                updateModel();
-                                overlayService.close();
-                            }
-                        };
-
-                        overlayService.open(overlay);
-                    });
-                } else {
-                    $scope.nodes.splice(idx, 1);
-                    $scope.setDirty();
-                    updateModel();
-                }
-=======
                 $scope.nodes.splice(idx, 1);
                 $scope.setDirty();
                 updateModel();
@@ -274,14 +241,26 @@
         };
         $scope.requestDeleteNode = function (idx) {
             if ($scope.model.config.confirmDeletes === true) {
-                localizationService.localize("content_nestedContentDeleteItem").then(function (value) {
-                    if (confirm(value)) {
-                        $scope.deleteNode(idx);
-                    }
+                localizationService.localizeMany(["content_nestedContentDeleteItem", "general_delete", "general_cancel", "contentTypeEditor_yesDelete"]).then(function (data) {
+                    const overlay = {
+                        title: data[1],
+                        content: data[0],
+                        closeButtonLabel: data[2],
+                        submitButtonLabel: data[3],
+                        submitButtonStyle: "danger",
+                        close: function () {
+                            overlayService.close();
+                        },
+                        submit: function () {
+                            $scope.deleteNode(idx);
+                            overlayService.close();
+                        }
+                    };
+
+                    overlayService.open(overlay);
                 });
             } else {
                 $scope.deleteNode(idx);
->>>>>>> 5dbc95a6
             }
         };
 
