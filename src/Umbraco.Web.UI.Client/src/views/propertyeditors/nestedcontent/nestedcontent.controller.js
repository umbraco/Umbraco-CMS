--- conflicted
+++ resolved
@@ -375,12 +375,9 @@
             validate();
         };
         $scope.requestDeleteNode = function (idx) {
-<<<<<<< HEAD
             if (!$scope.canDeleteNode(idx)) {
                 return;
             }
-=======
->>>>>>> a97e1318
             if ($scope.model.config.confirmDeletes === true) {
                 localizationService.localizeMany(["content_nestedContentDeleteItem", "general_delete", "general_cancel", "contentTypeEditor_yesDelete"]).then(function (data) {
                     const overlay = {
@@ -609,13 +606,8 @@
                     }
                 }
 
-<<<<<<< HEAD
                 // Enforce min items if we only have one scaffold type
                 if ($scope.nodes.length < $scope.model.config.minItems && $scope.scaffolds.length === 1) {
-=======
-                // Auto-fill with elementTypes, but only if we have one type to choose from, and if this property is empty.
-                if ($scope.singleMode === true && $scope.nodes.length === 0 && $scope.model.config.minItems > 0) {
->>>>>>> a97e1318
                     for (var i = $scope.nodes.length; i < $scope.model.config.minItems; i++) {
                         $scope.addNode($scope.scaffolds[0].contentTypeAlias);
                     }
