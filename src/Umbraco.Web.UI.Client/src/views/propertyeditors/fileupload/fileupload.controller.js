﻿/**
 * @ngdoc controller
 * @name Umbraco.Editors.FileUploadController
 * @function
 * 
 * @description
 * The controller for the file upload property editor. It is important to note that the $scope.model.value
 *  doesn't necessarily depict what is saved for this property editor. $scope.model.value can be empty when we 
 *  are submitting files because in that case, we are adding files to the fileManager which is what gets peristed
 *  on the server. However, when we are clearing files, we are setting $scope.model.value to "{clearFiles: true}"
 *  to indicate on the server that we are removing files for this property. We will keep the $scope.model.value to 
 *  be the name of the file selected (if it is a newly selected file) or keep it to be it's original value, this allows
 *  for the editors to check if the value has changed and to re-bind the property if that is true.
 * 
*/
function fileUploadController($scope, $element, $compile, imageHelper, fileManager, umbRequestHelper, mediaHelper) {

    /** Clears the file collections when content is saving (if we need to clear) or after saved */
    function clearFiles() {
        //clear the files collection (we don't want to upload any!)
        fileManager.setFiles($scope.model.alias, []);
        //clear the current files
        $scope.files = [];
    }

    /** this method is used to initialize the data and to re-initialize it if the server value is changed */
    function initialize(index) {
        if (!index) {
            index = 1;
        }

        //this is used in order to tell the umb-single-file-upload directive to 
        //rebuild the html input control (and thus clearing the selected file) since
        //that is the only way to manipulate the html for the file input control.
        $scope.rebuildInput = {
            index: index
        };
        //clear the current files
        $scope.files = [];
        //store the original value so we can restore it if the user clears and then cancels clearing.
        $scope.originalValue = $scope.model.value;

        //create the property to show the list of files currently saved
        if ($scope.model.value != "") {

            var images = $scope.model.value.split(",");

            $scope.persistedFiles = _.map(images, function (item) {
                return { file: item, isImage: imageHelper.detectIfImageByExtension(item) };
            });
        }
        else {
            $scope.persistedFiles = [];
        }

        _.each($scope.persistedFiles, function (file) {

            var thumbnailUrl = umbRequestHelper.getApiUrl(
                        "imagesApiBaseUrl",
                        "GetBigThumbnail",
                        [{ originalImagePath: file.file }]);

            file.thumbnail = thumbnailUrl;
        });

        $scope.clearFiles = false;
    }

    initialize();

    //listen for clear files changes to set our model to be sent up to the server
    $scope.$watch("clearFiles", function (isCleared) {
        if (isCleared == true) {
            $scope.model.value = { clearFiles: true };
            clearFiles();
        }
        else {
            //reset to original value
            $scope.model.value = $scope.originalValue;
        }
    });

    //listen for when a file is selected
    $scope.$on("filesSelected", function (event, args) {
        $scope.$apply(function () {
            //set the files collection
            fileManager.setFiles($scope.model.alias, args.files);
            //clear the current files
            $scope.files = [];
            var newVal = "";
            for (var i = 0; i < args.files.length; i++) {
                //save the file object to the scope's files collection
                $scope.files.push({ alias: $scope.model.alias, file: args.files[i] });
                newVal += args.files[i].name + ",";
            }
            //set clear files to false, this will reset the model too
            $scope.clearFiles = false;
            //set the model value to be the concatenation of files selected. Please see the notes
            // in the description of this controller, it states that this value isn't actually used for persistence,
            // but we need to set it so that the editor and the server can detect that it's been changed, and it is used for validation.
            $scope.model.value = { selectedFiles: newVal.trimEnd(",") };
        });
    });

    //listen for when the model value has changed
    $scope.$watch("model.value", function (newVal, oldVal) {
        //cannot just check for !newVal because it might be an empty string which we 
        //want to look for.
        if (newVal !== null && newVal !== undefined && newVal !== oldVal) {
            //now we need to check if we need to re-initialize our structure which is kind of tricky
            // since we only want to do that if the server has changed the value, not if this controller
            // has changed the value. There's only 2 scenarios where we change the value internall so 
            // we know what those values can be, if they are not either of them, then we'll re-initialize.

            if (newVal.clearFiles !== true && newVal !== $scope.originalValue && !newVal.selectedFiles) {
                initialize($scope.rebuildInput.index + 1);
            }

            //if (newVal !== "{clearFiles: true}" && newVal !== $scope.originalValue && !newVal.startsWith("{selectedFiles:")) {
            //    initialize($scope.rebuildInput.index + 1);
            //}
        }
    });
};
angular.module("umbraco")
    .controller('Umbraco.PropertyEditors.FileUploadController', fileUploadController)
<<<<<<< HEAD
    .run(function(mediaHelper){
        mediaHelper.registerFileResolver("Umbraco.UploadField", function(property){
                return property.value;
        });
=======
    .run(function(mediaHelper, umbRequestHelper){
        if(mediaHelper && mediaHelper.registerFileResolver){
            mediaHelper.registerFileResolver("Umbraco.UploadField", function(property, entity, thumbnail){
                if (thumbnail) {

                    if (mediaHelper.detectIfImageByExtension(property.value)) {
                        var thumbnailUrl = umbRequestHelper.getApiUrl(
                            "imagesApiBaseUrl",
                            "GetBigThumbnail",
                            [{ originalImagePath: property.value }]);
                            
                        return thumbnailUrl;
                    }
                    else {
                        return null;
                    }
                    
                }
                else {
                    return property.value;
                }
            });
        }
>>>>>>> 8391c328
    });<|MERGE_RESOLUTION|>--- conflicted
+++ resolved
@@ -1,157 +1,150 @@
-﻿/**
- * @ngdoc controller
- * @name Umbraco.Editors.FileUploadController
- * @function
- * 
- * @description
- * The controller for the file upload property editor. It is important to note that the $scope.model.value
- *  doesn't necessarily depict what is saved for this property editor. $scope.model.value can be empty when we 
- *  are submitting files because in that case, we are adding files to the fileManager which is what gets peristed
- *  on the server. However, when we are clearing files, we are setting $scope.model.value to "{clearFiles: true}"
- *  to indicate on the server that we are removing files for this property. We will keep the $scope.model.value to 
- *  be the name of the file selected (if it is a newly selected file) or keep it to be it's original value, this allows
- *  for the editors to check if the value has changed and to re-bind the property if that is true.
- * 
-*/
-function fileUploadController($scope, $element, $compile, imageHelper, fileManager, umbRequestHelper, mediaHelper) {
-
-    /** Clears the file collections when content is saving (if we need to clear) or after saved */
-    function clearFiles() {
-        //clear the files collection (we don't want to upload any!)
-        fileManager.setFiles($scope.model.alias, []);
-        //clear the current files
-        $scope.files = [];
-    }
-
-    /** this method is used to initialize the data and to re-initialize it if the server value is changed */
-    function initialize(index) {
-        if (!index) {
-            index = 1;
-        }
-
-        //this is used in order to tell the umb-single-file-upload directive to 
-        //rebuild the html input control (and thus clearing the selected file) since
-        //that is the only way to manipulate the html for the file input control.
-        $scope.rebuildInput = {
-            index: index
-        };
-        //clear the current files
-        $scope.files = [];
-        //store the original value so we can restore it if the user clears and then cancels clearing.
-        $scope.originalValue = $scope.model.value;
-
-        //create the property to show the list of files currently saved
-        if ($scope.model.value != "") {
-
-            var images = $scope.model.value.split(",");
-
-            $scope.persistedFiles = _.map(images, function (item) {
-                return { file: item, isImage: imageHelper.detectIfImageByExtension(item) };
-            });
-        }
-        else {
-            $scope.persistedFiles = [];
-        }
-
-        _.each($scope.persistedFiles, function (file) {
-
-            var thumbnailUrl = umbRequestHelper.getApiUrl(
-                        "imagesApiBaseUrl",
-                        "GetBigThumbnail",
-                        [{ originalImagePath: file.file }]);
-
-            file.thumbnail = thumbnailUrl;
-        });
-
-        $scope.clearFiles = false;
-    }
-
-    initialize();
-
-    //listen for clear files changes to set our model to be sent up to the server
-    $scope.$watch("clearFiles", function (isCleared) {
-        if (isCleared == true) {
-            $scope.model.value = { clearFiles: true };
-            clearFiles();
-        }
-        else {
-            //reset to original value
-            $scope.model.value = $scope.originalValue;
-        }
-    });
-
-    //listen for when a file is selected
-    $scope.$on("filesSelected", function (event, args) {
-        $scope.$apply(function () {
-            //set the files collection
-            fileManager.setFiles($scope.model.alias, args.files);
-            //clear the current files
-            $scope.files = [];
-            var newVal = "";
-            for (var i = 0; i < args.files.length; i++) {
-                //save the file object to the scope's files collection
-                $scope.files.push({ alias: $scope.model.alias, file: args.files[i] });
-                newVal += args.files[i].name + ",";
-            }
-            //set clear files to false, this will reset the model too
-            $scope.clearFiles = false;
-            //set the model value to be the concatenation of files selected. Please see the notes
-            // in the description of this controller, it states that this value isn't actually used for persistence,
-            // but we need to set it so that the editor and the server can detect that it's been changed, and it is used for validation.
-            $scope.model.value = { selectedFiles: newVal.trimEnd(",") };
-        });
-    });
-
-    //listen for when the model value has changed
-    $scope.$watch("model.value", function (newVal, oldVal) {
-        //cannot just check for !newVal because it might be an empty string which we 
-        //want to look for.
-        if (newVal !== null && newVal !== undefined && newVal !== oldVal) {
-            //now we need to check if we need to re-initialize our structure which is kind of tricky
-            // since we only want to do that if the server has changed the value, not if this controller
-            // has changed the value. There's only 2 scenarios where we change the value internall so 
-            // we know what those values can be, if they are not either of them, then we'll re-initialize.
-
-            if (newVal.clearFiles !== true && newVal !== $scope.originalValue && !newVal.selectedFiles) {
-                initialize($scope.rebuildInput.index + 1);
-            }
-
-            //if (newVal !== "{clearFiles: true}" && newVal !== $scope.originalValue && !newVal.startsWith("{selectedFiles:")) {
-            //    initialize($scope.rebuildInput.index + 1);
-            //}
-        }
-    });
-};
-angular.module("umbraco")
-    .controller('Umbraco.PropertyEditors.FileUploadController', fileUploadController)
-<<<<<<< HEAD
-    .run(function(mediaHelper){
-        mediaHelper.registerFileResolver("Umbraco.UploadField", function(property){
-                return property.value;
-        });
-=======
-    .run(function(mediaHelper, umbRequestHelper){
-        if(mediaHelper && mediaHelper.registerFileResolver){
-            mediaHelper.registerFileResolver("Umbraco.UploadField", function(property, entity, thumbnail){
-                if (thumbnail) {
-
-                    if (mediaHelper.detectIfImageByExtension(property.value)) {
-                        var thumbnailUrl = umbRequestHelper.getApiUrl(
-                            "imagesApiBaseUrl",
-                            "GetBigThumbnail",
-                            [{ originalImagePath: property.value }]);
-                            
-                        return thumbnailUrl;
-                    }
-                    else {
-                        return null;
-                    }
-                    
-                }
-                else {
-                    return property.value;
-                }
-            });
-        }
->>>>>>> 8391c328
+﻿/**
+ * @ngdoc controller
+ * @name Umbraco.Editors.FileUploadController
+ * @function
+ * 
+ * @description
+ * The controller for the file upload property editor. It is important to note that the $scope.model.value
+ *  doesn't necessarily depict what is saved for this property editor. $scope.model.value can be empty when we 
+ *  are submitting files because in that case, we are adding files to the fileManager which is what gets peristed
+ *  on the server. However, when we are clearing files, we are setting $scope.model.value to "{clearFiles: true}"
+ *  to indicate on the server that we are removing files for this property. We will keep the $scope.model.value to 
+ *  be the name of the file selected (if it is a newly selected file) or keep it to be it's original value, this allows
+ *  for the editors to check if the value has changed and to re-bind the property if that is true.
+ * 
+*/
+function fileUploadController($scope, $element, $compile, imageHelper, fileManager, umbRequestHelper, mediaHelper) {
+
+    /** Clears the file collections when content is saving (if we need to clear) or after saved */
+    function clearFiles() {
+        //clear the files collection (we don't want to upload any!)
+        fileManager.setFiles($scope.model.alias, []);
+        //clear the current files
+        $scope.files = [];
+    }
+
+    /** this method is used to initialize the data and to re-initialize it if the server value is changed */
+    function initialize(index) {
+        if (!index) {
+            index = 1;
+        }
+
+        //this is used in order to tell the umb-single-file-upload directive to 
+        //rebuild the html input control (and thus clearing the selected file) since
+        //that is the only way to manipulate the html for the file input control.
+        $scope.rebuildInput = {
+            index: index
+        };
+        //clear the current files
+        $scope.files = [];
+        //store the original value so we can restore it if the user clears and then cancels clearing.
+        $scope.originalValue = $scope.model.value;
+
+        //create the property to show the list of files currently saved
+        if ($scope.model.value != "") {
+
+            var images = $scope.model.value.split(",");
+
+            $scope.persistedFiles = _.map(images, function (item) {
+                return { file: item, isImage: imageHelper.detectIfImageByExtension(item) };
+            });
+        }
+        else {
+            $scope.persistedFiles = [];
+        }
+
+        _.each($scope.persistedFiles, function (file) {
+
+            var thumbnailUrl = umbRequestHelper.getApiUrl(
+                        "imagesApiBaseUrl",
+                        "GetBigThumbnail",
+                        [{ originalImagePath: file.file }]);
+
+            file.thumbnail = thumbnailUrl;
+        });
+
+        $scope.clearFiles = false;
+    }
+
+    initialize();
+
+    //listen for clear files changes to set our model to be sent up to the server
+    $scope.$watch("clearFiles", function (isCleared) {
+        if (isCleared == true) {
+            $scope.model.value = { clearFiles: true };
+            clearFiles();
+        }
+        else {
+            //reset to original value
+            $scope.model.value = $scope.originalValue;
+        }
+    });
+
+    //listen for when a file is selected
+    $scope.$on("filesSelected", function (event, args) {
+        $scope.$apply(function () {
+            //set the files collection
+            fileManager.setFiles($scope.model.alias, args.files);
+            //clear the current files
+            $scope.files = [];
+            var newVal = "";
+            for (var i = 0; i < args.files.length; i++) {
+                //save the file object to the scope's files collection
+                $scope.files.push({ alias: $scope.model.alias, file: args.files[i] });
+                newVal += args.files[i].name + ",";
+            }
+            //set clear files to false, this will reset the model too
+            $scope.clearFiles = false;
+            //set the model value to be the concatenation of files selected. Please see the notes
+            // in the description of this controller, it states that this value isn't actually used for persistence,
+            // but we need to set it so that the editor and the server can detect that it's been changed, and it is used for validation.
+            $scope.model.value = { selectedFiles: newVal.trimEnd(",") };
+        });
+    });
+
+    //listen for when the model value has changed
+    $scope.$watch("model.value", function (newVal, oldVal) {
+        //cannot just check for !newVal because it might be an empty string which we 
+        //want to look for.
+        if (newVal !== null && newVal !== undefined && newVal !== oldVal) {
+            //now we need to check if we need to re-initialize our structure which is kind of tricky
+            // since we only want to do that if the server has changed the value, not if this controller
+            // has changed the value. There's only 2 scenarios where we change the value internall so 
+            // we know what those values can be, if they are not either of them, then we'll re-initialize.
+
+            if (newVal.clearFiles !== true && newVal !== $scope.originalValue && !newVal.selectedFiles) {
+                initialize($scope.rebuildInput.index + 1);
+            }
+
+            //if (newVal !== "{clearFiles: true}" && newVal !== $scope.originalValue && !newVal.startsWith("{selectedFiles:")) {
+            //    initialize($scope.rebuildInput.index + 1);
+            //}
+        }
+    });
+};
+angular.module("umbraco")
+    .controller('Umbraco.PropertyEditors.FileUploadController', fileUploadController)
+    .run(function(mediaHelper, umbRequestHelper){
+        if(mediaHelper && mediaHelper.registerFileResolver){
+            mediaHelper.registerFileResolver("Umbraco.UploadField", function(property, entity, thumbnail){
+                if (thumbnail) {
+
+                    if (mediaHelper.detectIfImageByExtension(property.value)) {
+                        var thumbnailUrl = umbRequestHelper.getApiUrl(
+                            "imagesApiBaseUrl",
+                            "GetBigThumbnail",
+                            [{ originalImagePath: property.value }]);
+                            
+                        return thumbnailUrl;
+                    }
+                    else {
+                        return null;
+                    }
+                    
+                }
+                else {
+                    return property.value;
+                }
+            });
+        }
     });