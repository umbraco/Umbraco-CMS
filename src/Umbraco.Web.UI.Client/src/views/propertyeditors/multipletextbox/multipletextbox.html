--- conflicted
+++ resolved
@@ -9,13 +9,8 @@
                  focus-when="{{item.hasFocus}}" />
 
           <div class="icon-wrapper">
-<<<<<<< HEAD
-              <i class="icon icon-navigation handle" localize="title" title="@general_move"></i>
+              <i class="icon icon-navigation handle" aria-hidden="true" localize="title" title="@general_move"></i>
 
-=======
-              <i class="icon icon-navigation handle" aria-hidden="true" localize="title" title="@general_move"></i>
-  
->>>>>>> 7d3df87b
               <div class="umb-multiple-textbox__confirm" ng-show="model.value.length > model.config.min">
                   <umb-confirm-action
                       show="promptIsVisible === $index"
