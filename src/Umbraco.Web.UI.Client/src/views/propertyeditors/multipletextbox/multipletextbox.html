<div class="umb-property-editor umb-multiple-textbox" ng-controller="Umbraco.PropertyEditors.MultipleTextBoxController">
  <ng-form name="multipleTextboxForm">
    <div ui-sortable="sortableOptions" ng-model="model.value">
      <div class="flex flex-wrap textbox-wrapper" ng-repeat="item in model.value track by $index">
          <input type="text" name="item_{{$index}}" ng-model="item.value"
                 class="umb-property-editor umb-textstring textstring flx-i"
                 ng-trim="false"
                 ng-keyup="addRemoveOnKeyDown($event, $index)"
                 focus-when="{{item.hasFocus}}" />

          <div class="icon-wrapper">
              <i class="icon icon-navigation handle" localize="title" title="@general_move"></i>

              <div class="umb-multiple-textbox__confirm" ng-show="model.value.length > model.config.min">
<<<<<<< HEAD
                  <button class="umb-multiple-textbox__confirm-action" type="button" prevet-default ng-click="showPrompt($index, item)" localize="title" title="@content_removeTextBox">
                      <i class="icon-trash"></i>
                  </button>

=======
>>>>>>> 5d5c912d
                  <umb-confirm-action
                      show="promptIsVisible === $index"
                      direction="left"
                      on-delete="showPrompt($index, item)"
                      on-confirm="remove($index)"
                      on-cancel="hidePrompt()">
                  </umb-confirm-action>
              </div>
          </div>
      </div>
    </div>
<<<<<<< HEAD
    <button class="add-link btn-reset" type="button" localize="title" title="@content_addTextBox"
=======

    <button type="button" class="add-link" localize="title" title="@content_addTextBox"
>>>>>>> 5d5c912d
       ng-show="model.config.max <= 0 || model.value.length < model.config.max"
       ng-click="add()">
        <localize key="general_add">Add</localize>
    </button>
<<<<<<< HEAD
=======

>>>>>>> 5d5c912d
    <input type="hidden" name="mandatory" ng-model="model.value" />
  </ng-form>
</div><|MERGE_RESOLUTION|>--- conflicted
+++ resolved
@@ -12,13 +12,6 @@
               <i class="icon icon-navigation handle" localize="title" title="@general_move"></i>
 
               <div class="umb-multiple-textbox__confirm" ng-show="model.value.length > model.config.min">
-<<<<<<< HEAD
-                  <button class="umb-multiple-textbox__confirm-action" type="button" prevet-default ng-click="showPrompt($index, item)" localize="title" title="@content_removeTextBox">
-                      <i class="icon-trash"></i>
-                  </button>
-
-=======
->>>>>>> 5d5c912d
                   <umb-confirm-action
                       show="promptIsVisible === $index"
                       direction="left"
@@ -30,20 +23,13 @@
           </div>
       </div>
     </div>
-<<<<<<< HEAD
-    <button class="add-link btn-reset" type="button" localize="title" title="@content_addTextBox"
-=======
 
     <button type="button" class="add-link" localize="title" title="@content_addTextBox"
->>>>>>> 5d5c912d
        ng-show="model.config.max <= 0 || model.value.length < model.config.max"
        ng-click="add()">
         <localize key="general_add">Add</localize>
     </button>
-<<<<<<< HEAD
-=======
 
->>>>>>> 5d5c912d
     <input type="hidden" name="mandatory" ng-model="model.value" />
   </ng-form>
 </div>