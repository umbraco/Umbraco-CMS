--- conflicted
+++ resolved
@@ -1,48 +1,3 @@
-<<<<<<< HEAD
-function booleanEditorController($scope, $rootScope, assetsService) {
-
-    function setupViewModel() {
-        $scope.renderModel = {
-            value: false
-        };
-
-        if ($scope.model.config && $scope.model.config.default && Object.toBoolean($scope.model.config.default) && $scope.model && !$scope.model.value) {
-            $scope.renderModel.value = true;
-        }
-
-        if ($scope.model && $scope.model.value && Object.toBoolean($scope.model.value)) {
-            $scope.renderModel.value = true;
-        }
-    }
-
-    setupViewModel();
-
-    if( $scope.model && !$scope.model.value ) {
-        $scope.model.value = ($scope.renderModel.value === true) ? '1' : '0';
-    }
-
-    //here we declare a special method which will be called whenever the value has changed from the server
-    //this is instead of doing a watch on the model.value = faster
-    $scope.model.onValueChanged = function (newVal, oldVal) {
-        //update the display val again if it has changed from the server
-        setupViewModel();
-    };
-
-    // Update the value when the toggle is clicked
-    $scope.toggle = function(){
-        if($scope.renderModel.value){
-            $scope.model.value = "0";
-            setupViewModel();
-            return;
-        }
-
-        $scope.model.value = "1";
-        setupViewModel();
-    };
-
-}
-angular.module("umbraco").controller("Umbraco.PropertyEditors.BooleanController", booleanEditorController);
-=======
 function booleanEditorController($scope) {
 
     function setupViewModel() {
@@ -85,5 +40,4 @@
     };
 
 }
-angular.module("umbraco").controller("Umbraco.PropertyEditors.BooleanController", booleanEditorController);
->>>>>>> 7a474c6f
+angular.module("umbraco").controller("Umbraco.PropertyEditors.BooleanController", booleanEditorController);