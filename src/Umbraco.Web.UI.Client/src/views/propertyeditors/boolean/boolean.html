<<<<<<< HEAD
<div class="umb-property-editor umb-boolean" ng-controller="Umbraco.PropertyEditors.BooleanController">
    <input type="checkbox" ng-model="renderModel.value" id="{{model.alias}}" />    
</div>
=======
<div class="umb-editor umb-boolean" ng-controller="Umbraco.PropertyEditors.BooleanController">
    <umb-toggle
        checked="renderModel.value"
        on-click="toggle()">
    </umb-toggle>
</div>

>>>>>>> 5013c5f5
<|MERGE_RESOLUTION|>--- conflicted
+++ resolved
@@ -1,13 +1,6 @@
-<<<<<<< HEAD
-<div class="umb-property-editor umb-boolean" ng-controller="Umbraco.PropertyEditors.BooleanController">
-    <input type="checkbox" ng-model="renderModel.value" id="{{model.alias}}" />    
-</div>
-=======
-<div class="umb-editor umb-boolean" ng-controller="Umbraco.PropertyEditors.BooleanController">
-    <umb-toggle
-        checked="renderModel.value"
-        on-click="toggle()">
-    </umb-toggle>
-</div>
-
->>>>>>> 5013c5f5
+<div class="umb-property-editor umb-boolean" ng-controller="Umbraco.PropertyEditors.BooleanController">
+    <umb-toggle
+        checked="renderModel.value"
+        on-click="toggle()">
+    </umb-toggle>
+</div>