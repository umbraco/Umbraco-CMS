<<<<<<< HEAD
<div class="umb-property-editor umb-boolean" ng-controller="Umbraco.PropertyEditors.BooleanController">
    <umb-toggle
        checked="renderModel.value"
        on-click="toggle()">
    </umb-toggle>
</div>
=======
<div class="umb-editor umb-boolean" ng-controller="Umbraco.PropertyEditors.BooleanController">
    <umb-toggle
        checked="renderModel.value"
        on-click="toggle()"
        show-labels="{{model.config.labelOn ? 'true': 'false'}}"
        label-position="right"
        label-on="{{model.config.labelOn}}"
        label-off="{{model.config.labelOn}}">
    </umb-toggle>
</div>
>>>>>>> 2c6fd3af
<|MERGE_RESOLUTION|>--- conflicted
+++ resolved
@@ -1,12 +1,4 @@
-<<<<<<< HEAD
 <div class="umb-property-editor umb-boolean" ng-controller="Umbraco.PropertyEditors.BooleanController">
-    <umb-toggle
-        checked="renderModel.value"
-        on-click="toggle()">
-    </umb-toggle>
-</div>
-=======
-<div class="umb-editor umb-boolean" ng-controller="Umbraco.PropertyEditors.BooleanController">
     <umb-toggle
         checked="renderModel.value"
         on-click="toggle()"
@@ -15,5 +7,4 @@
         label-on="{{model.config.labelOn}}"
         label-off="{{model.config.labelOn}}">
     </umb-toggle>
-</div>
->>>>>>> 2c6fd3af
+</div>