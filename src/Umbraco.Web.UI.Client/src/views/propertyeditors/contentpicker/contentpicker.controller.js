//this controller simply tells the dialogs service to open a mediaPicker window
//with a specified callback, this callback will receive an object with a selection on it

function contentPickerController($scope, dialogService, entityResource, editorState, $log, iconHelper, $routeParams, fileManager, contentEditingHelper, angularHelper, navigationService, $location) {

    function trim(str, chr) {
        var rgxtrim = (!chr) ? new RegExp('^\\s+|\\s+$', 'g') : new RegExp('^' + chr + '+|' + chr + '+$', 'g');
        return str.replace(rgxtrim, '');
    }

    function startWatch() {
        //We need to watch our renderModel so that we can update the underlying $scope.model.value properly, this is required
        // because the ui-sortable doesn't dispatch an event after the digest of the sort operation. Any of the events for UI sortable
        // occur after the DOM has updated but BEFORE the digest has occured so the model has NOT changed yet - it even states so in the docs.
        // In their source code there is no event so we need to just subscribe to our model changes here.
        //This also makes it easier to manage models, we update one and the rest will just work.
        $scope.$watch(function () {
            //return the joined Ids as a string to watch
            return _.map($scope.renderModel, function (i) {
                return i.id;
            }).join();
        }, function (newVal) {
            var currIds = _.map($scope.renderModel, function (i) {
                return i.id;
            });
            $scope.model.value = trim(currIds.join(), ",");

            //Validate!
            if ($scope.model.config && $scope.model.config.minNumber && parseInt($scope.model.config.minNumber) > $scope.renderModel.length) {
                $scope.contentPickerForm.minCount.$setValidity("minCount", false);
            }
            else {
                $scope.contentPickerForm.minCount.$setValidity("minCount", true);
            }

            if ($scope.model.config && $scope.model.config.maxNumber && parseInt($scope.model.config.maxNumber) < $scope.renderModel.length) {
                $scope.contentPickerForm.maxCount.$setValidity("maxCount", false);
            }
            else {
                $scope.contentPickerForm.maxCount.$setValidity("maxCount", true);
            }
        });
    }

    $scope.renderModel = [];
	    
    $scope.dialogEditor = editorState && editorState.current && editorState.current.isDialogEditor === true;

    //the default pre-values
    var defaultConfig = {
        multiPicker: false,
        showOpenButton: false,
        showEditButton: false,
        showPathOnHover: false,
        startNode: {
            query: "",
            type: "content",
	            id: $scope.model.config.startNodeId ? $scope.model.config.startNodeId : -1 // get start node for simple Content Picker
        }
    };

    if ($scope.model.config) {
        //merge the server config on top of the default config, then set the server config to use the result
        $scope.model.config = angular.extend(defaultConfig, $scope.model.config);
    }

    //Umbraco persists boolean for prevalues as "0" or "1" so we need to convert that!
    $scope.model.config.multiPicker = ($scope.model.config.multiPicker === "1" ? true : false);
    $scope.model.config.showOpenButton = ($scope.model.config.showOpenButton === "1" ? true : false);
    $scope.model.config.showEditButton = ($scope.model.config.showEditButton === "1" ? true : false);
    $scope.model.config.showPathOnHover = ($scope.model.config.showPathOnHover === "1" ? true : false);
 
    var entityType = $scope.model.config.startNode.type === "member"
        ? "Member"
        : $scope.model.config.startNode.type === "media"
        ? "Media"
        : "Document";
    $scope.allowOpenButton = entityType === "Document" || entityType === "Media";
    $scope.allowEditButton = entityType === "Document";

    //the dialog options for the picker
    var dialogOptions = {
        multiPicker: $scope.model.config.multiPicker,
        entityType: entityType,
        filterCssClass: "not-allowed not-published",
        startNodeId: null,
        callback: function (data) {
            if (angular.isArray(data)) {
                _.each(data, function (item, i) {
                    $scope.add(item);
                });
            } else {
                $scope.clear();
                $scope.add(data);
            }
        angularHelper.getCurrentForm($scope).$setDirty();
        },
        treeAlias: $scope.model.config.startNode.type,
        section: $scope.model.config.startNode.type
    };

    //since most of the pre-value config's are used in the dialog options (i.e. maxNumber, minNumber, etc...) we'll merge the 
    // pre-value config on to the dialog options
    angular.extend(dialogOptions, $scope.model.config);

    //We need to manually handle the filter for members here since the tree displayed is different and only contains
    // searchable list views
    if (entityType === "Member") {
        //first change the not allowed filter css class
        dialogOptions.filterCssClass = "not-allowed";
        var currFilter = dialogOptions.filter;
        //now change the filter to be a method
        dialogOptions.filter = function(i) {
            //filter out the list view nodes
            if (i.metaData.isContainer) {
                return true;
            }
            if (!currFilter) {
                return false;
            }
            //now we need to filter based on what is stored in the pre-vals, this logic duplicates what is in the treepicker.controller, 
            // but not much we can do about that since members require special filtering.
            var filterItem = currFilter.toLowerCase().split(',');
            var found = filterItem.indexOf(i.metaData.contentType.toLowerCase()) >= 0;
            if (!currFilter.startsWith("!") && !found || currFilter.startsWith("!") && found) {
                return true;
            }

            return false;
        }
    }


    //if we have a query for the startnode, we will use that. 
    if ($scope.model.config.startNode.query) {
        var rootId = $routeParams.id;
        entityResource.getByQuery($scope.model.config.startNode.query, rootId, "Document").then(function (ent) {
            dialogOptions.startNodeId = ent.id;
        });
    } else {
        dialogOptions.startNodeId = $scope.model.config.startNode.id;
    }

    //dialog
    $scope.openContentPicker = function() {
      $scope.contentPickerOverlay = dialogOptions;
      $scope.contentPickerOverlay.view = "treepicker";
      $scope.contentPickerOverlay.show = true;

      $scope.contentPickerOverlay.submit = function(model) {

          if (angular.isArray(model.selection)) {
             _.each(model.selection, function (item, i) {
                  $scope.add(item);
             });
          }

          $scope.contentPickerOverlay.show = false;
          $scope.contentPickerOverlay = null;
      }

      $scope.contentPickerOverlay.close = function(oldModel) {
          $scope.contentPickerOverlay.show = false;
          $scope.contentPickerOverlay = null;
      }

    };

    $scope.remove = function (index) {
        $scope.renderModel.splice(index, 1);
        angularHelper.getCurrentForm($scope).$setDirty();
    };

<<<<<<< HEAD
=======
    $scope.showNode = function (index) {
        var item = $scope.renderModel[index];
        var id = item.id;
        var section = $scope.model.config.startNode.type.toLowerCase();

        entityResource.getPath(id, entityType).then(function (path) {
            navigationService.changeSection(section);
            navigationService.showTree(section, {
                tree: section, path: path, forceReload: false, activate: true
            });
            var routePath = section + "/" + section + "/edit/" + id.toString();
            $location.path(routePath).search("");
        });
    }
        
>>>>>>> 64dac39b
    $scope.add = function (item) {
        var currIds = _.map($scope.renderModel, function (i) {
            return i.id;
        });

        if (currIds.indexOf(item.id) < 0) {
            item.icon = iconHelper.convertFromLegacyIcon(item.icon);
            $scope.renderModel.push({ name: item.name, id: item.id, icon: item.icon, path: item.path });
        }
    };

    $scope.clear = function () {
        $scope.renderModel = [];
    };
        
    var unsubscribe = $scope.$on("formSubmitting", function (ev, args) {
        var currIds = _.map($scope.renderModel, function (i) {
            return i.id;
        });
        $scope.model.value = trim(currIds.join(), ",");
    });

    //when the scope is destroyed we need to unsubscribe
    $scope.$on('$destroy', function () {
        unsubscribe();
    });

    //load current data
    var modelIds = $scope.model.value ? $scope.model.value.split(',') : [];
    entityResource.getByIds(modelIds, entityType).then(function (data) {

        //Ensure we populate the render model in the same order that the ids were stored!
        _.each(modelIds, function (id, i) {
            var entity = _.find(data, function (d) {                
                return d.id == id;
            });
           
            if (entity) {
                entity.icon = iconHelper.convertFromLegacyIcon(entity.icon);
                $scope.renderModel.push({ name: entity.name, id: entity.id, icon: entity.icon, path: entity.path });
            }
            
           
        });

        //everything is loaded, start the watch on the model
        startWatch();

    });
}

angular.module('umbraco').controller("Umbraco.PropertyEditors.ContentPickerController", contentPickerController);
<|MERGE_RESOLUTION|>--- conflicted
+++ resolved
@@ -1,243 +1,240 @@
-//this controller simply tells the dialogs service to open a mediaPicker window
-//with a specified callback, this callback will receive an object with a selection on it
-
-function contentPickerController($scope, dialogService, entityResource, editorState, $log, iconHelper, $routeParams, fileManager, contentEditingHelper, angularHelper, navigationService, $location) {
-
-    function trim(str, chr) {
-        var rgxtrim = (!chr) ? new RegExp('^\\s+|\\s+$', 'g') : new RegExp('^' + chr + '+|' + chr + '+$', 'g');
-        return str.replace(rgxtrim, '');
-    }
-
-    function startWatch() {
-        //We need to watch our renderModel so that we can update the underlying $scope.model.value properly, this is required
-        // because the ui-sortable doesn't dispatch an event after the digest of the sort operation. Any of the events for UI sortable
-        // occur after the DOM has updated but BEFORE the digest has occured so the model has NOT changed yet - it even states so in the docs.
-        // In their source code there is no event so we need to just subscribe to our model changes here.
-        //This also makes it easier to manage models, we update one and the rest will just work.
-        $scope.$watch(function () {
-            //return the joined Ids as a string to watch
-            return _.map($scope.renderModel, function (i) {
-                return i.id;
-            }).join();
-        }, function (newVal) {
-            var currIds = _.map($scope.renderModel, function (i) {
-                return i.id;
-            });
-            $scope.model.value = trim(currIds.join(), ",");
-
-            //Validate!
-            if ($scope.model.config && $scope.model.config.minNumber && parseInt($scope.model.config.minNumber) > $scope.renderModel.length) {
-                $scope.contentPickerForm.minCount.$setValidity("minCount", false);
-            }
-            else {
-                $scope.contentPickerForm.minCount.$setValidity("minCount", true);
-            }
-
-            if ($scope.model.config && $scope.model.config.maxNumber && parseInt($scope.model.config.maxNumber) < $scope.renderModel.length) {
-                $scope.contentPickerForm.maxCount.$setValidity("maxCount", false);
-            }
-            else {
-                $scope.contentPickerForm.maxCount.$setValidity("maxCount", true);
-            }
-        });
-    }
-
-    $scope.renderModel = [];
-	    
-    $scope.dialogEditor = editorState && editorState.current && editorState.current.isDialogEditor === true;
-
-    //the default pre-values
-    var defaultConfig = {
-        multiPicker: false,
-        showOpenButton: false,
-        showEditButton: false,
-        showPathOnHover: false,
-        startNode: {
-            query: "",
-            type: "content",
-	            id: $scope.model.config.startNodeId ? $scope.model.config.startNodeId : -1 // get start node for simple Content Picker
-        }
-    };
-
-    if ($scope.model.config) {
-        //merge the server config on top of the default config, then set the server config to use the result
-        $scope.model.config = angular.extend(defaultConfig, $scope.model.config);
-    }
-
-    //Umbraco persists boolean for prevalues as "0" or "1" so we need to convert that!
-    $scope.model.config.multiPicker = ($scope.model.config.multiPicker === "1" ? true : false);
-    $scope.model.config.showOpenButton = ($scope.model.config.showOpenButton === "1" ? true : false);
-    $scope.model.config.showEditButton = ($scope.model.config.showEditButton === "1" ? true : false);
-    $scope.model.config.showPathOnHover = ($scope.model.config.showPathOnHover === "1" ? true : false);
- 
-    var entityType = $scope.model.config.startNode.type === "member"
-        ? "Member"
-        : $scope.model.config.startNode.type === "media"
-        ? "Media"
-        : "Document";
-    $scope.allowOpenButton = entityType === "Document" || entityType === "Media";
-    $scope.allowEditButton = entityType === "Document";
-
-    //the dialog options for the picker
-    var dialogOptions = {
-        multiPicker: $scope.model.config.multiPicker,
-        entityType: entityType,
-        filterCssClass: "not-allowed not-published",
-        startNodeId: null,
-        callback: function (data) {
-            if (angular.isArray(data)) {
-                _.each(data, function (item, i) {
-                    $scope.add(item);
-                });
-            } else {
-                $scope.clear();
-                $scope.add(data);
-            }
-        angularHelper.getCurrentForm($scope).$setDirty();
-        },
-        treeAlias: $scope.model.config.startNode.type,
-        section: $scope.model.config.startNode.type
-    };
-
-    //since most of the pre-value config's are used in the dialog options (i.e. maxNumber, minNumber, etc...) we'll merge the 
-    // pre-value config on to the dialog options
-    angular.extend(dialogOptions, $scope.model.config);
-
-    //We need to manually handle the filter for members here since the tree displayed is different and only contains
-    // searchable list views
-    if (entityType === "Member") {
-        //first change the not allowed filter css class
-        dialogOptions.filterCssClass = "not-allowed";
-        var currFilter = dialogOptions.filter;
-        //now change the filter to be a method
-        dialogOptions.filter = function(i) {
-            //filter out the list view nodes
-            if (i.metaData.isContainer) {
-                return true;
-            }
-            if (!currFilter) {
-                return false;
-            }
-            //now we need to filter based on what is stored in the pre-vals, this logic duplicates what is in the treepicker.controller, 
-            // but not much we can do about that since members require special filtering.
-            var filterItem = currFilter.toLowerCase().split(',');
-            var found = filterItem.indexOf(i.metaData.contentType.toLowerCase()) >= 0;
-            if (!currFilter.startsWith("!") && !found || currFilter.startsWith("!") && found) {
-                return true;
-            }
-
-            return false;
-        }
-    }
-
-
-    //if we have a query for the startnode, we will use that. 
-    if ($scope.model.config.startNode.query) {
-        var rootId = $routeParams.id;
-        entityResource.getByQuery($scope.model.config.startNode.query, rootId, "Document").then(function (ent) {
-            dialogOptions.startNodeId = ent.id;
-        });
-    } else {
-        dialogOptions.startNodeId = $scope.model.config.startNode.id;
-    }
-
-    //dialog
-    $scope.openContentPicker = function() {
-      $scope.contentPickerOverlay = dialogOptions;
-      $scope.contentPickerOverlay.view = "treepicker";
-      $scope.contentPickerOverlay.show = true;
-
-      $scope.contentPickerOverlay.submit = function(model) {
-
-          if (angular.isArray(model.selection)) {
-             _.each(model.selection, function (item, i) {
-                  $scope.add(item);
-             });
-          }
-
-          $scope.contentPickerOverlay.show = false;
-          $scope.contentPickerOverlay = null;
-      }
-
-      $scope.contentPickerOverlay.close = function(oldModel) {
-          $scope.contentPickerOverlay.show = false;
-          $scope.contentPickerOverlay = null;
-      }
-
-    };
-
-    $scope.remove = function (index) {
-        $scope.renderModel.splice(index, 1);
-        angularHelper.getCurrentForm($scope).$setDirty();
-    };
-
-<<<<<<< HEAD
-=======
-    $scope.showNode = function (index) {
-        var item = $scope.renderModel[index];
-        var id = item.id;
-        var section = $scope.model.config.startNode.type.toLowerCase();
-
-        entityResource.getPath(id, entityType).then(function (path) {
-            navigationService.changeSection(section);
-            navigationService.showTree(section, {
-                tree: section, path: path, forceReload: false, activate: true
-            });
-            var routePath = section + "/" + section + "/edit/" + id.toString();
-            $location.path(routePath).search("");
-        });
-    }
-        
->>>>>>> 64dac39b
-    $scope.add = function (item) {
-        var currIds = _.map($scope.renderModel, function (i) {
-            return i.id;
-        });
-
-        if (currIds.indexOf(item.id) < 0) {
-            item.icon = iconHelper.convertFromLegacyIcon(item.icon);
-            $scope.renderModel.push({ name: item.name, id: item.id, icon: item.icon, path: item.path });
-        }
-    };
-
-    $scope.clear = function () {
-        $scope.renderModel = [];
-    };
-        
-    var unsubscribe = $scope.$on("formSubmitting", function (ev, args) {
-        var currIds = _.map($scope.renderModel, function (i) {
-            return i.id;
-        });
-        $scope.model.value = trim(currIds.join(), ",");
-    });
-
-    //when the scope is destroyed we need to unsubscribe
-    $scope.$on('$destroy', function () {
-        unsubscribe();
-    });
-
-    //load current data
-    var modelIds = $scope.model.value ? $scope.model.value.split(',') : [];
-    entityResource.getByIds(modelIds, entityType).then(function (data) {
-
-        //Ensure we populate the render model in the same order that the ids were stored!
-        _.each(modelIds, function (id, i) {
-            var entity = _.find(data, function (d) {                
-                return d.id == id;
-            });
-           
-            if (entity) {
-                entity.icon = iconHelper.convertFromLegacyIcon(entity.icon);
-                $scope.renderModel.push({ name: entity.name, id: entity.id, icon: entity.icon, path: entity.path });
-            }
-            
-           
-        });
-
-        //everything is loaded, start the watch on the model
-        startWatch();
-
-    });
-}
-
-angular.module('umbraco').controller("Umbraco.PropertyEditors.ContentPickerController", contentPickerController);
+//this controller simply tells the dialogs service to open a mediaPicker window
+//with a specified callback, this callback will receive an object with a selection on it
+
+function contentPickerController($scope, dialogService, entityResource, editorState, $log, iconHelper, $routeParams, fileManager, contentEditingHelper, angularHelper, navigationService, $location) {
+
+    function trim(str, chr) {
+        var rgxtrim = (!chr) ? new RegExp('^\\s+|\\s+$', 'g') : new RegExp('^' + chr + '+|' + chr + '+$', 'g');
+        return str.replace(rgxtrim, '');
+    }
+
+    function startWatch() {
+        //We need to watch our renderModel so that we can update the underlying $scope.model.value properly, this is required
+        // because the ui-sortable doesn't dispatch an event after the digest of the sort operation. Any of the events for UI sortable
+        // occur after the DOM has updated but BEFORE the digest has occured so the model has NOT changed yet - it even states so in the docs.
+        // In their source code there is no event so we need to just subscribe to our model changes here.
+        //This also makes it easier to manage models, we update one and the rest will just work.
+        $scope.$watch(function () {
+            //return the joined Ids as a string to watch
+            return _.map($scope.renderModel, function (i) {
+                return i.id;
+            }).join();
+        }, function (newVal) {
+            var currIds = _.map($scope.renderModel, function (i) {
+                return i.id;
+            });
+            $scope.model.value = trim(currIds.join(), ",");
+
+            //Validate!
+            if ($scope.model.config && $scope.model.config.minNumber && parseInt($scope.model.config.minNumber) > $scope.renderModel.length) {
+                $scope.contentPickerForm.minCount.$setValidity("minCount", false);
+            }
+            else {
+                $scope.contentPickerForm.minCount.$setValidity("minCount", true);
+            }
+
+            if ($scope.model.config && $scope.model.config.maxNumber && parseInt($scope.model.config.maxNumber) < $scope.renderModel.length) {
+                $scope.contentPickerForm.maxCount.$setValidity("maxCount", false);
+            }
+            else {
+                $scope.contentPickerForm.maxCount.$setValidity("maxCount", true);
+            }
+        });
+    }
+
+    $scope.renderModel = [];
+	    
+    $scope.dialogEditor = editorState && editorState.current && editorState.current.isDialogEditor === true;
+
+    //the default pre-values
+    var defaultConfig = {
+        multiPicker: false,
+        showOpenButton: false,
+        showEditButton: false,
+        showPathOnHover: false,
+        startNode: {
+            query: "",
+            type: "content",
+	            id: $scope.model.config.startNodeId ? $scope.model.config.startNodeId : -1 // get start node for simple Content Picker
+        }
+    };
+
+    if ($scope.model.config) {
+        //merge the server config on top of the default config, then set the server config to use the result
+        $scope.model.config = angular.extend(defaultConfig, $scope.model.config);
+    }
+
+    //Umbraco persists boolean for prevalues as "0" or "1" so we need to convert that!
+    $scope.model.config.multiPicker = ($scope.model.config.multiPicker === "1" ? true : false);
+    $scope.model.config.showOpenButton = ($scope.model.config.showOpenButton === "1" ? true : false);
+    $scope.model.config.showEditButton = ($scope.model.config.showEditButton === "1" ? true : false);
+    $scope.model.config.showPathOnHover = ($scope.model.config.showPathOnHover === "1" ? true : false);
+ 
+    var entityType = $scope.model.config.startNode.type === "member"
+        ? "Member"
+        : $scope.model.config.startNode.type === "media"
+        ? "Media"
+        : "Document";
+    $scope.allowOpenButton = entityType === "Document" || entityType === "Media";
+    $scope.allowEditButton = entityType === "Document";
+
+    //the dialog options for the picker
+    var dialogOptions = {
+        multiPicker: $scope.model.config.multiPicker,
+        entityType: entityType,
+        filterCssClass: "not-allowed not-published",
+        startNodeId: null,
+        callback: function (data) {
+            if (angular.isArray(data)) {
+                _.each(data, function (item, i) {
+                    $scope.add(item);
+                });
+            } else {
+                $scope.clear();
+                $scope.add(data);
+            }
+        angularHelper.getCurrentForm($scope).$setDirty();
+        },
+        treeAlias: $scope.model.config.startNode.type,
+        section: $scope.model.config.startNode.type
+    };
+
+    //since most of the pre-value config's are used in the dialog options (i.e. maxNumber, minNumber, etc...) we'll merge the 
+    // pre-value config on to the dialog options
+    angular.extend(dialogOptions, $scope.model.config);
+
+    //We need to manually handle the filter for members here since the tree displayed is different and only contains
+    // searchable list views
+    if (entityType === "Member") {
+        //first change the not allowed filter css class
+        dialogOptions.filterCssClass = "not-allowed";
+        var currFilter = dialogOptions.filter;
+        //now change the filter to be a method
+        dialogOptions.filter = function(i) {
+            //filter out the list view nodes
+            if (i.metaData.isContainer) {
+                return true;
+            }
+            if (!currFilter) {
+                return false;
+            }
+            //now we need to filter based on what is stored in the pre-vals, this logic duplicates what is in the treepicker.controller, 
+            // but not much we can do about that since members require special filtering.
+            var filterItem = currFilter.toLowerCase().split(',');
+            var found = filterItem.indexOf(i.metaData.contentType.toLowerCase()) >= 0;
+            if (!currFilter.startsWith("!") && !found || currFilter.startsWith("!") && found) {
+                return true;
+            }
+
+            return false;
+        }
+    }
+
+
+    //if we have a query for the startnode, we will use that. 
+    if ($scope.model.config.startNode.query) {
+        var rootId = $routeParams.id;
+        entityResource.getByQuery($scope.model.config.startNode.query, rootId, "Document").then(function (ent) {
+            dialogOptions.startNodeId = ent.id;
+        });
+    } else {
+        dialogOptions.startNodeId = $scope.model.config.startNode.id;
+    }
+
+    //dialog
+    $scope.openContentPicker = function() {
+      $scope.contentPickerOverlay = dialogOptions;
+      $scope.contentPickerOverlay.view = "treepicker";
+      $scope.contentPickerOverlay.show = true;
+
+      $scope.contentPickerOverlay.submit = function(model) {
+
+          if (angular.isArray(model.selection)) {
+             _.each(model.selection, function (item, i) {
+                  $scope.add(item);
+             });
+          }
+
+          $scope.contentPickerOverlay.show = false;
+          $scope.contentPickerOverlay = null;
+      }
+
+      $scope.contentPickerOverlay.close = function(oldModel) {
+          $scope.contentPickerOverlay.show = false;
+          $scope.contentPickerOverlay = null;
+      }
+
+    };
+
+    $scope.remove = function (index) {
+        $scope.renderModel.splice(index, 1);
+        angularHelper.getCurrentForm($scope).$setDirty();
+    };
+
+    $scope.showNode = function (index) {
+        var item = $scope.renderModel[index];
+        var id = item.id;
+        var section = $scope.model.config.startNode.type.toLowerCase();
+
+        entityResource.getPath(id, entityType).then(function (path) {
+            navigationService.changeSection(section);
+            navigationService.showTree(section, {
+                tree: section, path: path, forceReload: false, activate: true
+            });
+            var routePath = section + "/" + section + "/edit/" + id.toString();
+            $location.path(routePath).search("");
+        });
+    }
+
+    $scope.add = function (item) {
+        var currIds = _.map($scope.renderModel, function (i) {
+            return i.id;
+        });
+
+        if (currIds.indexOf(item.id) < 0) {
+            item.icon = iconHelper.convertFromLegacyIcon(item.icon);
+            $scope.renderModel.push({ name: item.name, id: item.id, icon: item.icon, path: item.path });
+        }
+    };
+
+    $scope.clear = function () {
+        $scope.renderModel = [];
+    };
+        
+    var unsubscribe = $scope.$on("formSubmitting", function (ev, args) {
+        var currIds = _.map($scope.renderModel, function (i) {
+            return i.id;
+        });
+        $scope.model.value = trim(currIds.join(), ",");
+    });
+
+    //when the scope is destroyed we need to unsubscribe
+    $scope.$on('$destroy', function () {
+        unsubscribe();
+    });
+
+    //load current data
+    var modelIds = $scope.model.value ? $scope.model.value.split(',') : [];
+    entityResource.getByIds(modelIds, entityType).then(function (data) {
+
+        //Ensure we populate the render model in the same order that the ids were stored!
+        _.each(modelIds, function (id, i) {
+            var entity = _.find(data, function (d) {                
+                return d.id == id;
+            });
+           
+            if (entity) {
+                entity.icon = iconHelper.convertFromLegacyIcon(entity.icon);
+                $scope.renderModel.push({ name: entity.name, id: entity.id, icon: entity.icon, path: entity.path });
+            }
+            
+           
+        });
+
+        //everything is loaded, start the watch on the model
+        startWatch();
+
+    });
+}
+
+angular.module('umbraco').controller("Umbraco.PropertyEditors.ContentPickerController", contentPickerController);