<div ng-controller="Umbraco.PrevalueEditors.RteController" class="rte-editor-preval">

    <umb-control-group label="Toolbar" description="Pick the toolbar options that should be available when editing">
        <div ng-repeat="cmd in tinyMceConfig.commands">
            <label>
<<<<<<< HEAD
                <umb-checkbox
                    model="cmd.selected"
                    on-change="selectCommand(cmd)"
                    class="mce-cmd"/>
=======
                <input type="checkbox"
                       ng-checked="commandSelected(cmd)"
                       ng-model="cmd.selected"
                       ng-change="selectCommand(cmd)" />
>>>>>>> 687cc463

                <!--<img ng-src="{{cmd.icon}}" />-->
                <i class="mce-ico" ng-class="(cmd.isCustom ? ' mce-i-custom ' : ' mce-i-') + cmd.fontIcon"></i>

                {{cmd.name}}
            </label>
        </div>
    </umb-control-group>

    <umb-control-group label="Stylesheets" description="Pick the stylesheets whose editor styles should be available when editing">
        <div ng-repeat="css in stylesheets">
<<<<<<< HEAD
            <umb-checkbox
                model="css.selected"
                on-change="selectStylesheet(css)"
                text="{{css.name}}"/>
=======
            <label>
                <input type="checkbox"
                       ng-checked="cssSelected(css)"
                       ng-model="css.selected"
                       ng-change="selectStylesheet(css)" />
                {{css.name}}
            </label>
>>>>>>> 687cc463
        </div>
    </umb-control-group>

    <umb-control-group label="Ignore user start nodes" description="Selecting this option allows a user to choose nodes that they normally don't have access to.<br /> <em>Note: this applies only to rich text editors in this grid editor.</em>">
        <div>
            <label>
                <input type="checkbox" ng-model="model.value.ignoreUserStartNodes" />
            </label>
        </div>
    </umb-control-group>

    <umb-control-group label="Dimensions" description="Set the editor dimensions">
        <div class="vertical-align-items">
            <input type="number" min="0" ng-model="model.value.dimensions.width" class="umb-property-editor-small" title="Width" placeholder="Width" /> &times;
            <input type="number" min="0" ng-model="model.value.dimensions.height" class="umb-property-editor-small" title="Height" placeholder="Height" /> Pixels
        </div>
    </umb-control-group>

    <umb-control-group label="Maximum size for inserted images" description="Maximum width or height - enter 0 to disable resizing">
        <div class="vertical-align-items">
            <input type="number" min="0" ng-model="model.value.maxImageSize" class="umb-property-editor-small" title="Maximum width or height" placeholder="Maximum width or height" /> Pixels
        </div>
    </umb-control-group>

    <umb-control-group label="Mode" description="Select mode">
        <div class="vertical-align-items">
            <select ng-model="model.value.mode">
                <option value="classic">Classic</option> <!-- Theme:modern & inline:false-->
                <option value="distraction-free">Distraction Free</option> <!-- Theme:inlite & inline:true -->
            </select>
        </div>
    </umb-control-group>
</div><|MERGE_RESOLUTION|>--- conflicted
+++ resolved
@@ -3,18 +3,10 @@
     <umb-control-group label="Toolbar" description="Pick the toolbar options that should be available when editing">
         <div ng-repeat="cmd in tinyMceConfig.commands">
             <label>
-<<<<<<< HEAD
-                <umb-checkbox
-                    model="cmd.selected"
-                    on-change="selectCommand(cmd)"
-                    class="mce-cmd"/>
-=======
-                <input type="checkbox"
-                       ng-checked="commandSelected(cmd)"
-                       ng-model="cmd.selected"
-                       ng-change="selectCommand(cmd)" />
->>>>>>> 687cc463
-
+                <umb-checkbox model="cmd.selected"
+                              on-change="selectCommand(cmd)"
+                              class="mce-cmd" />
+                
                 <!--<img ng-src="{{cmd.icon}}" />-->
                 <i class="mce-ico" ng-class="(cmd.isCustom ? ' mce-i-custom ' : ' mce-i-') + cmd.fontIcon"></i>
 
@@ -25,27 +17,18 @@
 
     <umb-control-group label="Stylesheets" description="Pick the stylesheets whose editor styles should be available when editing">
         <div ng-repeat="css in stylesheets">
-<<<<<<< HEAD
+
             <umb-checkbox
                 model="css.selected"
                 on-change="selectStylesheet(css)"
                 text="{{css.name}}"/>
-=======
-            <label>
-                <input type="checkbox"
-                       ng-checked="cssSelected(css)"
-                       ng-model="css.selected"
-                       ng-change="selectStylesheet(css)" />
-                {{css.name}}
-            </label>
->>>>>>> 687cc463
         </div>
     </umb-control-group>
 
     <umb-control-group label="Ignore user start nodes" description="Selecting this option allows a user to choose nodes that they normally don't have access to.<br /> <em>Note: this applies only to rich text editors in this grid editor.</em>">
         <div>
             <label>
-                <input type="checkbox" ng-model="model.value.ignoreUserStartNodes" />
+                <umb-checkbox model="model.value.ignoreUserStartNodes"/>
             </label>
         </div>
     </umb-control-group>
