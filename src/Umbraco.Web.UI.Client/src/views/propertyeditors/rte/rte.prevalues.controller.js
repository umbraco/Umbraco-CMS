--- conflicted
+++ resolved
@@ -40,17 +40,15 @@
         stylesheetResource.getAll().then(function(stylesheets){
             $scope.stylesheets = stylesheets;
 
-<<<<<<< HEAD
-            _.each($scope.stylesheets, function(stylesheet) {
+            _.each($scope.stylesheets, function (stylesheet) {
                 stylesheet.selected = $scope.model.value.stylesheets.indexOf(stylesheet.name) >= 0;
             });
         });
-=======
+
         $scope.commandSelected = function(cmd) {
             cmd.selected = $scope.model.value.toolbar.indexOf(cmd.alias) >= 0;
             return cmd.selected;
         };
->>>>>>> 687cc463
 
         $scope.cssSelected = function (css) {
             // support both current format (full stylesheet path) and legacy format (stylesheet name only) 
