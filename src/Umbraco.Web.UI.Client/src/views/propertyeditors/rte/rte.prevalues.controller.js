angular.module("umbraco").controller("Umbraco.PrevalueEditors.RteController",
    function ($scope, $timeout, $log, tinyMceService, stylesheetResource) {
        var cfg = tinyMceService.defaultPrevalues();

<<<<<<< HEAD
        if (!$scope.model.value.stylesheets) {
            $scope.model.value.stylesheets = [];
        }
        if (!$scope.model.value.toolbar) {
            $scope.model.value.toolbar = [];
        }


=======
>>>>>>> 8391c328
        if($scope.model.value){
            if(angular.isString($scope.model.value)){
                $scope.model.value = cfg;
            }
        }else{
            $scope.model.value = cfg;
        }

        if (!$scope.model.value.stylesheets) {
            $scope.model.value.stylesheets = [];
        }
        if (!$scope.model.value.toolbar) {
            $scope.model.value.toolbar = [];
        }

        tinyMceService.configuration().then(function(config){
            $scope.tinyMceConfig = config;

        });

        stylesheetResource.getAll().then(function(stylesheets){
            $scope.stylesheets = stylesheets;
        });

        $scope.selected = function(cmd, alias, lookup){
            if (lookup && angular.isArray(lookup)) {
                cmd.selected = lookup.indexOf(alias) >= 0;
                return cmd.selected;
            }
            return false;
        };

        $scope.selectCommand = function(command){
            var index = $scope.model.value.toolbar.indexOf(command.frontEndCommand);

            if(command.selected && index === -1){
                $scope.model.value.toolbar.push(command.frontEndCommand);
            }else if(index >= 0){
                $scope.model.value.toolbar.splice(index, 1);
            }
        };

        $scope.selectStylesheet = function (css) {
            
            var index = $scope.model.value.stylesheets.indexOf(css.name);

            if(css.selected && index === -1){
                $scope.model.value.stylesheets.push(css.name);
            }else if(index >= 0){
                $scope.model.value.stylesheets.splice(index, 1);
            }
        };

        $scope.$on("formSubmitting", function (ev, args) {

            var commands = _.where($scope.tinyMceConfig.commands, {selected: true});
            $scope.model.value.toolbar = _.pluck(commands, "frontEndCommand");

            
        });

    });<|MERGE_RESOLUTION|>--- conflicted
+++ resolved
@@ -2,17 +2,6 @@
     function ($scope, $timeout, $log, tinyMceService, stylesheetResource) {
         var cfg = tinyMceService.defaultPrevalues();
 
-<<<<<<< HEAD
-        if (!$scope.model.value.stylesheets) {
-            $scope.model.value.stylesheets = [];
-        }
-        if (!$scope.model.value.toolbar) {
-            $scope.model.value.toolbar = [];
-        }
-
-
-=======
->>>>>>> 8391c328
         if($scope.model.value){
             if(angular.isString($scope.model.value)){
                 $scope.model.value = cfg;
