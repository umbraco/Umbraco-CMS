--- conflicted
+++ resolved
@@ -1,14 +1,3 @@
-<<<<<<< HEAD
-<div ng-controller="Umbraco.PropertyEditors.RTEController" class="umb-property-editor umb-rte">
-    <div ng-if="isLoading"><localize key="general_loading">Loading</localize>...</div>
-    <textarea 
-        ng-style="{ visibility :  isLoading ? 'hidden' : 'visible'}"
-        ng-model="model.value" 
-        rows="10"
-        id="{{textAreaHtmlId}}">
-    </textarea>
-</div>
-=======
 <div ng-controller="Umbraco.PropertyEditors.RTEController" class="umb-editor umb-rte">
     <div class="-loading" ng-if="isLoading"><localize key="general_loading">Loading</localize>...</div>
     <textarea ng-style="{ visibility :  isLoading ? 'hidden' : 'visible'}"
@@ -43,5 +32,4 @@
        position="right">
    </umb-overlay>
 
-</div>
->>>>>>> 7a474c6f
+</div>