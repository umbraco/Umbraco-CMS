﻿<div ng-controller="Umbraco.PropertyEditors.MultiUrlPickerController" class="umb-property-editor umb-contentpicker">
    <p ng-if="(renderModel|filter:{trashed:true}).length == 1"><localize key="contentPicker_pickedTrashedItem">You have picked a content item currently deleted or in the recycle bin</localize></p>
    <p ng-if="(renderModel|filter:{trashed:true}).length > 1"><localize key="contentPicker_pickedTrashedItems">You have picked content items currently deleted or in the recycle bin</localize></p>

    <ng-form name="multiUrlPickerForm">
        <div ui-sortable="sortableOptions" ng-model="renderModel">
            <umb-node-preview ng-repeat="link in renderModel"
                              icon="link.icon"
                              name="link.name"
                              published="link.published"
                              description="link.url + (link.queryString ? link.queryString : '')"
                              sortable="!sortableOptions.disabled"
                              allow-remove="true"
                              allow-edit="true"
                              on-remove="remove($index)"
                              on-edit="openLinkPicker(link, $index)">
            </umb-node-preview>
        </div>

        <button ng-show="!model.config.maxNumber || renderModel.length < model.config.maxNumber"
<<<<<<< HEAD
           class="umb-node-preview-add btn-reset"
           ng-click="openLinkPicker()"
           type="button">
            <localize key="general_add">Add</localize>
=======
            type="button"
            class="umb-node-preview-add"
            ng-click="openLinkPicker()">
            <span class="sr-only">{{ model.label }}:</span>
            <localize key="general_add">Add</localize>
            <span class="sr-only">url</span>
>>>>>>> 5d5c912d
        </button>

        <div class="umb-contentpicker__min-max-help">


            <!-- Both min and max items -->
            <span ng-if="model.config.minNumber && model.config.maxNumber && model.config.minNumber !== model.config.maxNumber">
                <span ng-if="renderModel.length < model.config.maxNumber">Add between {{model.config.minNumber}} and {{model.config.maxNumber}} items</span>
                <span ng-if="renderModel.length > model.config.maxNumber">
                    <localize key="validation_maxCount">You can only have</localize> {{model.config.maxNumber}} <localize key="validation_itemsSelected"> items selected</localize>
                </span>
            </span>

            <!-- Equal min and max -->
            <span ng-if="model.config.minNumber && model.config.maxNumber && model.config.minNumber === model.config.maxNumber">
                <span ng-if="renderModel.length < model.config.maxNumber">Add {{model.config.minNumber - renderModel.length}} item(s)</span>
                <span ng-if="renderModel.length > model.config.maxNumber">
                    <localize key="validation_maxCount">You can only have</localize> {{model.config.maxNumber}} <localize key="validation_urlsSelected"> url(s) selected</localize>
                </span>
            </span>

            <!-- Only max -->
            <span ng-if="!model.config.minNumber && model.config.maxNumber">
                <span ng-if="renderModel.length < model.config.maxNumber"><localize key="addUpTo">Add up to</localize> {{model.config.maxNumber}} <localize key="validation_urls">url(s)</localize></span>
                <span ng-if="renderModel.length > model.config.maxNumber">
                    <localize key="validation_maxCount">You can only have</localize> {{model.config.maxNumber}} <localize key="validation_urlsSelected">url(s) selected</localize>
                </span>
            </span>

            <!-- Only min -->
            <span ng-if="model.config.minNumber && !model.config.maxNumber && renderModel.length < model.config.minNumber">
                <localize key="validation_minCount">You need to add at least</localize> {{model.config.minNumber}} <localize key="validation_urls">url(s)</localize>
            </span>

        </div>

        <!--These are here because we need ng-form fields to validate against-->
        <input type="hidden" name="minCount" ng-model="renderModel" />
        <input type="hidden" name="maxCount" ng-model="renderModel" />

        <div ng-messages="multiUrlPickerForm.minCount.$error" show-validation-on-submit>
            <div class="help-inline" ng-message="minCount">
                <localize key="validation_minCount">You need to add at least</localize> {{model.config.minNumber}} <localize key="validation_urls">url(s)</localize>
            </div>
        </div>
        <div ng-messages="multiUrlPickerForm.maxCount.$error" show-validation-on-submit>
            <div class="help-inline" ng-message="maxCount">
                <localize key="validation_maxCount">You can only have</localize> {{model.config.maxNumber}} <localize key="validation_urlsSelected">url(s) selected</localize>
            </div>
        </div>
    </ng-form>
</div><|MERGE_RESOLUTION|>--- conflicted
+++ resolved
@@ -18,19 +18,12 @@
         </div>
 
         <button ng-show="!model.config.maxNumber || renderModel.length < model.config.maxNumber"
-<<<<<<< HEAD
-           class="umb-node-preview-add btn-reset"
-           ng-click="openLinkPicker()"
-           type="button">
-            <localize key="general_add">Add</localize>
-=======
             type="button"
             class="umb-node-preview-add"
             ng-click="openLinkPicker()">
             <span class="sr-only">{{ model.label }}:</span>
             <localize key="general_add">Add</localize>
             <span class="sr-only">url</span>
->>>>>>> 5d5c912d
         </button>
 
         <div class="umb-contentpicker__min-max-help">
