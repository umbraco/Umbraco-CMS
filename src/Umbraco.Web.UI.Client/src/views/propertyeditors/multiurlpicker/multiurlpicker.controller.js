function multiUrlPickerController($scope, angularHelper, localizationService, entityResource, iconHelper, editorService) {

    $scope.renderModel = [];

    if ($scope.preview) {
        return;
    }

    if (!Array.isArray($scope.model.value)) {
        $scope.model.value = [];
    }

    var currentForm = angularHelper.getCurrentForm($scope);

    $scope.sortableOptions = {
        distance: 10,
        tolerance: "pointer",
        scroll: true,
        zIndex: 6000,
        update: function () {
            currentForm.$setDirty();
        }
    };

    $scope.model.value.forEach(function (link) {
        link.icon = iconHelper.convertFromLegacyIcon(link.icon);
        $scope.renderModel.push(link);
    });

    $scope.$on("formSubmitting", function () {
        $scope.model.value = $scope.renderModel;
    });

    $scope.$watch(
        function () {
            return $scope.renderModel.length;
        },
        function () {
            //Validate!
            if ($scope.model.config && $scope.model.config.minNumber && parseInt($scope.model.config.minNumber) > $scope.renderModel.length) {
                $scope.multiUrlPickerForm.minCount.$setValidity("minCount", false);
            }
            else {
                $scope.multiUrlPickerForm.minCount.$setValidity("minCount", true);
            }

            if ($scope.model.config && $scope.model.config.maxNumber && parseInt($scope.model.config.maxNumber) < $scope.renderModel.length) {
                $scope.multiUrlPickerForm.maxCount.$setValidity("maxCount", false);
            }
            else {
                $scope.multiUrlPickerForm.maxCount.$setValidity("maxCount", true);
            }
            $scope.sortableOptions.disabled = $scope.renderModel.length === 1;
        }
    );

    $scope.remove = function ($index) {
        $scope.renderModel.splice($index, 1);

        currentForm.$setDirty();
    };

    $scope.openLinkPicker = function (link, $index) {
        var target = link ? {
            name: link.name,
            anchor: link.queryString,
            // the linkPicker breaks if it get an udi for media
            udi: link.isMedia ? null : link.udi,
            url: link.url,
            target: link.target
        } : null;
<<<<<<< HEAD

        var linkPicker = {
            currentTarget: target,
=======
        
        $scope.linkPickerOverlay = {
            view: "linkpicker",
            currentTarget: target,
            ignoreUserStartNodes: $scope.model.config.ignoreUserStartNodes === "1",
            show: true,
>>>>>>> 10f22f78
            submit: function (model) {
                if (model.target.url || model.target.anchor) {
                    // if an anchor exists, check that it is appropriately prefixed
                    if (model.target.anchor && model.target.anchor[0] !== '?' && model.target.anchor[0] !== '#') {
                        model.target.anchor = (model.target.anchor.indexOf('=') === -1 ? '#' : '?') + model.target.anchor;
                    }
                    if (link) {
                        if (link.isMedia && link.url === model.target.url) {
                            // we can assume the existing media item is changed and no new file has been selected
                            // so we don't need to update the udi and isMedia fields
                        } else {
                            link.udi = model.target.udi;
                            link.isMedia = model.target.isMedia;
                        }

                        link.name = model.target.name || model.target.url || model.target.anchor;
                        link.queryString = model.target.anchor;
                        link.target = model.target.target;
                        link.url = model.target.url;
                    } else {
                        link = {
                            isMedia: model.target.isMedia,
                            name: model.target.name || model.target.url || model.target.anchor,
                            queryString: model.target.anchor,
                            target: model.target.target,
                            udi: model.target.udi,
                            url: model.target.url
                        };
                        $scope.renderModel.push(link);
                    }

                    if (link.udi) {
                        var entityType = link.isMedia ? "media" : "document";

                        entityResource.getById(link.udi, entityType).then(function (data) {
                            link.icon = iconHelper.convertFromLegacyIcon(data.icon);
                            link.published = (data.metaData && data.metaData.IsPublished === false && entityType === "Document") ? false : true;
                            link.trashed = data.trashed;
                            if (link.trashed) {
                                item.url = localizationService.dictionary.general_recycleBin;
                            }
                        });
                    } else {
                        link.icon = "icon-link";
                        link.published = true;
                    }

                    currentForm.$setDirty();
                }
                editorService.close();
            },
            close: function () {
                editorService.close();
            }
        };
        editorService.linkPicker(linkPicker);
    };
}

angular.module("umbraco").controller("Umbraco.PropertyEditors.MultiUrlPickerController", multiUrlPickerController);
<|MERGE_RESOLUTION|>--- conflicted
+++ resolved
@@ -69,18 +69,10 @@
             url: link.url,
             target: link.target
         } : null;
-<<<<<<< HEAD
-
+        
         var linkPicker = {
             currentTarget: target,
-=======
-        
-        $scope.linkPickerOverlay = {
-            view: "linkpicker",
-            currentTarget: target,
             ignoreUserStartNodes: $scope.model.config.ignoreUserStartNodes === "1",
-            show: true,
->>>>>>> 10f22f78
             submit: function (model) {
                 if (model.target.url || model.target.anchor) {
                     // if an anchor exists, check that it is appropriately prefixed
