--- conflicted
+++ resolved
@@ -41,18 +41,10 @@
             //make an array from the dictionary
             var items = [];
             for (var i in $scope.model.value) {
-<<<<<<< HEAD
-                items.push({
-                    value: $scope.model.value[i].value,
-                    sortOrder: $scope.model.value[i].sortOrder,
-                    id: i
-                });
-=======
                 var oldValue = $scope.model.value[i];
                 if (oldValue.hasOwnProperty("value")) {
                     items.push({
-                        value: oldValue.value,
-                        label: oldValue.label,
+                    value: $scope.model.value[i],
                         id: i
                     });
                 } else {
@@ -62,7 +54,6 @@
                         id: i
                     });
                 }
->>>>>>> e3bc98a1
             }
 
             //ensure the items are sorted by the provided sort order
