<<<<<<< HEAD
<div ng-controller="Umbraco.PrevalueEditors.CropSizesController" class="umb-property-editor umb-cropsizes">
=======
<div ng-controller="Umbraco.PrevalueEditors.CropSizesController" class="umb-editor umb-prevalues-multivalues umb-cropsizes">
>>>>>>> 06db9d22

    <div class="control-group umb-cropsizes__add">

        <div class="umb-cropsizes__input-wrap">
            <label for="addcropalias"><localize key="general_alias">Alias</localize></label>
            <input
                id="addcropalias"
                name="newItem.alias"
                type="text"
                ng-model="newItem.alias"
                class="umb-cropsizes__input"
                val-highlight="{{hasError}}"
                localize="placeholder"
                placeholder="@general_alias"
                focus-when="{{setFocus}}"
                ng-change="change()"
            />
        </div>

        <div class="umb-cropsizes__input-wrap umb-cropsizes__input-wrap--narrow">
            <label for="addcropwidth"><localize key="general_width">Width</localize></label>
            <input
                name="newItem.width"
                type="number"
                localize="placeholder"
                placeholder="@general_width"
                ng-model="newItem.width"
                class="umb-cropsizes__input"
                val-highlight="{{hasError}}"
                id="addcropwidth"
                min="0"
                pattern="[0-9]*"
            />
        </div>

<<<<<<< HEAD
        <div class="control-group">
            <label><localize key="general_size">Size</localize></label>
            <input name="newItem.width" type="number" localize="placeholder" placeholder="@general_width"
                   ng-model="newItem.width" class="umb-property-editor-small" val-highlight="{{hasError}}" />
            &times;
            <input name="newItem.height" type="number" localize="placeholder" placeholder="@general_height"
                   ng-model="newItem.height" class="umb-property-editor-small" val-highlight="{{hasError}}" />
=======
        <div class="umb-cropsizes__input-wrap umb-cropsizes__input-wrap--narrow">
            <label for="addcropheight"><localize key="general_height">Height</localize></label>
            <input
                name="newItem.height"
                type="number"
                localize="placeholder"
                placeholder="@general_height"
                ng-model="newItem.height"
                class="umb-cropsizes__input"
                val-highlight="{{hasError}}"
                id="addcropheight"
                min="0"
                pattern="[0-9]*"
            />
>>>>>>> 06db9d22
        </div>

        <div class="umb-cropsizes__controls">
            <button class="btn btn-info add" ng-hide="editMode" ng-click="add($event)"><localize key="general_add">Add</localize></button>
            <button class="btn btn-info add" ng-show="editMode" ng-click="add($event)"><localize key="general_update">Update</localize></button>
            <a href class="btn btn-link" ng-show="editMode" ng-click="cancel($event)"><localize key="general_cancel">Cancel</localize></a>
        </div>

    </div>

    <div ui-sortable="sortableOptions" class="umb-cropsizes__sortable">
        <div class="control-group umb-prevalues-multivalues__listitem" ng-repeat="item in model.value">
            <i class="icon icon-navigation handle"></i>
            <div class="umb-prevalues-multivalues__left">
                <p><span>{{item.alias}}</span> <small>({{item.width}}px &times; {{item.height}}px)</small></p>
            </div>
            <div class="umb-prevalues-multivalues__right">
                <a href="#" prevent-default class="umb-node-preview__action umb-node-preview__action--red" ng-click="edit(item, $event)" class="umb-prevalues-multivalues__action">Edit</a>
                <a class="umb-node-preview__action umb-node-preview__action--red" ng-click="remove(item, $event)"><localize key="general_remove">Remove</localize></a>
            </div>
        </div>
    </div>

</div><|MERGE_RESOLUTION|>--- conflicted
+++ resolved
@@ -1,8 +1,4 @@
-<<<<<<< HEAD
-<div ng-controller="Umbraco.PrevalueEditors.CropSizesController" class="umb-property-editor umb-cropsizes">
-=======
-<div ng-controller="Umbraco.PrevalueEditors.CropSizesController" class="umb-editor umb-prevalues-multivalues umb-cropsizes">
->>>>>>> 06db9d22
+<div ng-controller="Umbraco.PrevalueEditors.CropSizesController" class="umb-property-editor umb-prevalues-multivalues umb-cropsizes">
 
     <div class="control-group umb-cropsizes__add">
 
@@ -38,15 +34,6 @@
             />
         </div>
 
-<<<<<<< HEAD
-        <div class="control-group">
-            <label><localize key="general_size">Size</localize></label>
-            <input name="newItem.width" type="number" localize="placeholder" placeholder="@general_width"
-                   ng-model="newItem.width" class="umb-property-editor-small" val-highlight="{{hasError}}" />
-            &times;
-            <input name="newItem.height" type="number" localize="placeholder" placeholder="@general_height"
-                   ng-model="newItem.height" class="umb-property-editor-small" val-highlight="{{hasError}}" />
-=======
         <div class="umb-cropsizes__input-wrap umb-cropsizes__input-wrap--narrow">
             <label for="addcropheight"><localize key="general_height">Height</localize></label>
             <input
@@ -61,7 +48,6 @@
                 min="0"
                 pattern="[0-9]*"
             />
->>>>>>> 06db9d22
         </div>
 
         <div class="umb-cropsizes__controls">
