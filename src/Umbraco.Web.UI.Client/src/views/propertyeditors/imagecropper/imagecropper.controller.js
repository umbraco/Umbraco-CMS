--- conflicted
+++ resolved
@@ -1,54 +1,39 @@
+//this controller simply tells the dialogs service to open a mediaPicker window
+//with a specified callback, this callback will receive an object with a selection on it
 angular.module('umbraco')
     .controller("Umbraco.PropertyEditors.ImageCropperController",
     function ($rootScope, $routeParams, $scope, $log, mediaHelper, cropperHelper, $timeout, editorState, umbRequestHelper, fileManager, angularHelper) {
 
         var config = angular.copy($scope.model.config);
+        $scope.imageIsLoaded = false;
 
-        $scope.filesSelected = onFileSelected;
-        $scope.filesChanged = onFilesChanged;
-        $scope.fileUploaderInit = onFileUploaderInit;
-        $scope.crop = crop;
-        $scope.done = done;
-        $scope.clear = clear;
-        $scope.focalPointChanged = focalPointChanged;
-        //declare a special method which will be called whenever the value has changed from the server
-        $scope.model.onValueChanged = onValueChanged;
+        //move previously saved value to the editor
+        if ($scope.model.value) {
+            //backwards compat with the old file upload (incase some-one swaps them..)
+            if (angular.isString($scope.model.value)) {
+                config.src = $scope.model.value;
+                $scope.model.value = config;
+            } else if ($scope.model.value.crops) {
+                //sync any config changes with the editor and drop outdated crops
+                _.each($scope.model.value.crops, function (saved) {
+                    var configured = _.find(config.crops, function (item) { return item.alias === saved.alias });
 
-        /**
-         * Called when the umgImageGravity component updates the focal point value
-         * @param {any} left
-         * @param {any} top
-         */
-        function focalPointChanged(left, top) {
-            //update the model focalpoint value
-            $scope.model.value.focalPoint = {
-                left: left,
-                top: top
-            };
+                    if (configured && configured.height === saved.height && configured.width === saved.width) {
+                        configured.coordinates = saved.coordinates;
+                    }
+                });
+                $scope.model.value.crops = config.crops;
 
-            //set form to dirty to track changes
-            $scope.imageCropperForm.$setDirty();
+                //restore focalpoint if missing
+                if (!$scope.model.value.focalPoint) {
+                    $scope.model.value.focalPoint = { left: 0.5, top: 0.5 };
+                }
+            }
+
+            $scope.imageSrc = $scope.model.value.src;
         }
 
-        /**
-         * Used to assign a new model value
-         * @param {any} src
-         */
-        function setModelValueWithSrc(src) {
-            if (!$scope.model.value || !$scope.model.value.src) {
-                //we are copying to not overwrite the original config
-                $scope.model.value = angular.extend(angular.copy($scope.model.config), { src: src });
-            }
-        }
 
-<<<<<<< HEAD
-        /**
-         * called whenever the value has changed from the server
-         * @param {any} newVal
-         * @param {any} oldVal
-         */
-        function onValueChanged(newVal, oldVal) {
-=======
         //crop a specific crop
         $scope.crop = function (crop) {
             // clone the crop so we can discard the changes
@@ -83,131 +68,66 @@
 
         //crop a specific crop
         $scope.clear = function (crop) {
->>>>>>> 7a474c6f
             //clear current uploaded files
-            fileManager.setFiles({
-                propertyAlias: $scope.model.alias,
-                culture: $scope.model.culture,
-                files: []
-            });
-        }
+            fileManager.setFiles($scope.model.alias, []);
 
-        /**
-         * Called when the a new file is selected
-         * @param {any} value
-         */
-        function onFileSelected(value, files) {
-            setModelValueWithSrc(value);
-            //set form to dirty to track changes
-            $scope.imageCropperForm.$setDirty();
-        }
+            //clear the ui
+            $scope.imageSrc = undefined;
+            if ($scope.model.value) {
+                delete $scope.model.value;
+            }
 
-        /**
-         * Called when the file collection changes
-         * @param {any} value
-         * @param {any} files
-         */
-        function onFilesChanged(files) {
-            if (files && files[0]) {
-                $scope.imageSrc = files[0].fileSrc;
-                //set form to dirty to track changes
-                $scope.imageCropperForm.$setDirty();
+            // set form to dirty to tricker discard changes dialog
+            var currForm = angularHelper.getCurrentForm($scope);
+            currForm.$setDirty();
+        };
+
+        //show previews
+        $scope.togglePreviews = function () {
+            if ($scope.showPreviews) {
+                $scope.showPreviews = false;
+                $scope.tempShowPreviews = false;
+            } else {
+                $scope.showPreviews = true;
             }
-        }
+        };
 
-        /**
-         * Called when the file uploader initializes
-         * @param {any} value
-         */
-        function onFileUploaderInit(value, files) {
-            //move previously saved value to the editor
-            if ($scope.model.value) {
-                //backwards compat with the old file upload (incase some-one swaps them..)
-                if (angular.isString($scope.model.value)) {
-                    setModelValueWithSrc($scope.model.value);
-                }
-                else if ($scope.model.value.crops) {
-                    //sync any config changes with the editor and drop outdated crops
-                    _.each($scope.model.value.crops, function (saved) {
-                        var configured = _.find(config.crops, function (item) { return item.alias === saved.alias });
-
-                        if (configured && configured.height === saved.height && configured.width === saved.width) {
-                            configured.coordinates = saved.coordinates;
-                        }
-                    });
-                    $scope.model.value.crops = config.crops;
-
-<<<<<<< HEAD
-                    //restore focalpoint if missing
-                    if (!$scope.model.value.focalPoint) {
-                        $scope.model.value.focalPoint = { left: 0.5, top: 0.5 };
-                    }
-                }
-=======
         $scope.imageLoaded = function (isCroppable, hasDimensions) {
             $scope.imageIsLoaded = true;
             $scope.isCroppable = isCroppable;
             $scope.hasDimensions = hasDimensions;
         };
->>>>>>> 7a474c6f
 
-                //if there are already files in the client assigned then set the src
-                if (files && files[0]) {
-                    $scope.imageSrc = files[0].fileSrc;
-                }
-                else {
-                    $scope.imageSrc = $scope.model.value.src;
-                }
-                
+        //on image selected, update the cropper
+        $scope.$on("filesSelected", function (ev, args) {
+            $scope.model.value = config;
+
+            if (args.files && args.files[0]) {
+
+                fileManager.setFiles($scope.model.alias, args.files);
+
+                var reader = new FileReader();
+                reader.onload = function (e) {
+
+                    $scope.$apply(function () {
+                        $scope.imageSrc = e.target.result;
+                    });
+
+                };
+
+                reader.readAsDataURL(args.files[0]);
             }
-        }
+        });
 
-        /**
-         * crop a specific crop
-         * @param {any} crop
-         */
-        function crop(crop) {
-            $scope.currentCrop = crop;
-            $scope.currentPoint = null;
 
-            //set form to dirty to track changes
-            $scope.imageCropperForm.$setDirty();
+        //here we declare a special method which will be called whenever the value has changed from the server
+        $scope.model.onValueChanged = function (newVal, oldVal) {
+            //clear current uploaded files
+            fileManager.setFiles($scope.model.alias, []);
         };
 
-        /** done cropping */
-        function done() {
-            $scope.currentCrop = null;
-            $scope.currentPoint = null;
-
-            //set form to dirty to track changes
-            $scope.imageCropperForm.$setDirty();
-        };
-
-        /**
-         * crop a specific crop
-         * @param {any} crop
-         */
-        function clear(crop) {
-            //clear current uploaded files
-            fileManager.setFiles({
-                propertyAlias: $scope.model.alias,
-                culture: $scope.model.culture,
-                files: []
-            });
-
-            //clear the ui
-            $scope.imageSrc = null;
-            if ($scope.model.value) {
-                $scope.model.value = null;
-            }
-
-            //set form to dirty to track changes
-            $scope.imageCropperForm.$setDirty();
-        };
-        
         var unsubscribe = $scope.$on("formSubmitting", function () {
-            $scope.currentCrop = null;
-            $scope.currentPoint = null;
+            $scope.done();
         });
 
         $scope.$on('$destroy', function () {
