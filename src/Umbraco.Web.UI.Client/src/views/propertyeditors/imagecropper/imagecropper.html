--- conflicted
+++ resolved
@@ -45,16 +45,11 @@
                 <a href class="btn btn-link btn-crop-delete" ng-click="clear()"><i class="icon-delete red"></i> <localize key="content_uploadClear">Remove file</localize></a>
             </div>
 
-<<<<<<< HEAD
-            <ul ng-if="isCroppable" class="umb-sortable-thumbnails cropList clearfix">
-                <li ng-repeat=" (key,value) in model.value.crops" ng-class="{'current':currentCrop.alias === value.alias, 'has-custom-crop':!!value.coordinates}" ng-click="crop(value)">
-=======
             <div ng-if="isCroppable" class="cropList-container">
                 <div ng-if="hasAutomaticCrops()">
                     <h5><localize key="imagecropper_automaticCropList">Automatic crops</localize></h5>
                     <ul class="umb-sortable-thumbnails cropList clearfix">
                         <li ng-repeat=" (key,value) in getAutomaticCrops()" ng-class="{'current':currentCrop.alias === value.alias}" ng-click="crop(value)">
->>>>>>> f8f24012
 
                             <umb-image-thumbnail center="model.value.focalPoint"
                                                  crop="value.coordinates"
