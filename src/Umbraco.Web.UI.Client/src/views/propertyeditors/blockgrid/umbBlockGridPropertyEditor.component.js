(function () {
    "use strict";

    function GetAreaAtBlock(parentBlock, areaKey) {
        if(parentBlock != null) {
            var area = parentBlock.layout.areas.find(x => x.key === areaKey);
            if(!area) {
                return null;
            }

            return area;
        }
        return null;
    }

    function closestColumnSpanOption(target, map, max) {
        if(map.length > 0) {
            const result = map.reduce((a, b) => {
                if (a.columnSpan > max) {
                    return b;
                }
                let aDiff = Math.abs(a.columnSpan - target);
                let bDiff = Math.abs(b.columnSpan - target);
        
                if (aDiff === bDiff) {
                    return a.columnSpan < b.columnSpan ? a : b;
                } else {
                    return bDiff < aDiff ? b : a;
                }
            });
            if(result) {
                return result;
            }
        }
        return null;
    }


    const DefaultViewFolderPath = "views/propertyeditors/blockgrid/blockgridentryeditors/";


    const DefaultViewFolderPath = "views/propertyeditors/blockgrid/blockgridentryeditors/";


    /**
     * @ngdoc directive
     * @name umbraco.directives.directive:umbBlockGridPropertyEditor
     * @function
     *
     * @description
     * The component for the block grid property editor.
     */
    angular
        .module("umbraco")
        .component("umbBlockGridPropertyEditor", {
            templateUrl: "views/propertyeditors/blockgrid/umb-block-grid-property-editor.html",
            controller: BlockGridController,
            controllerAs: "vm",
            bindings: {
                model: "="
            },
            require: {
                propertyForm: "^form",
                umbProperty: "?^umbProperty",
                umbVariantContent: '?^^umbVariantContent',
                umbVariantContentEditors: '?^^umbVariantContentEditors',
                umbElementEditorContent: '?^^umbElementEditorContent',
                valFormManager: '?^^valFormManager'
            }
        });
    function BlockGridController($element, $attrs, $scope, $timeout, $q, editorService, clipboardService, localizationService, overlayService, blockEditorService, udiService, serverValidationManager, angularHelper, eventsService, assetsService, umbRequestHelper) {

        var unsubscribe = [];
        var modelObject;
        var gridRootEl;

        // Property actions:
        var propertyActions = null;
        var enterSortModeAction = null;
        var exitSortModeAction = null;
        var copyAllBlocksAction = null;
        var deleteAllBlocksAction = null;

        var liveEditing = true;

        var shadowRoot;
        var firstLayoutContainer;


        var vm = this;

        vm.readonly = false;

        $attrs.$observe('readonly', (value) => {
            vm.readonly = value !== undefined;

            vm.blockEditorApi.readonly = vm.readonly;

            if (deleteAllBlocksAction) {
                deleteAllBlocksAction.isDisabled = vm.readonly;
            }
        });

        vm.loading = true;

        vm.currentBlockInFocus = null;
        vm.setBlockFocus = function (block) {
            if (vm.currentBlockInFocus !== null) {
                vm.currentBlockInFocus.focus = false;
            }
            vm.currentBlockInFocus = block;
            block.focus = true;
        };

        vm.showAreaHighlight = function(parentBlock, areaKey) {
            const area = GetAreaAtBlock(parentBlock, areaKey)
            if(area) {
                area.$highlight = true;
            }
        }
        vm.hideAreaHighlight = function(parentBlock, areaKey) {
            const area = GetAreaAtBlock(parentBlock, areaKey)
            if(area) {
                area.$highlight = false;
            }
        }

        vm.supportCopy = clipboardService.isSupported();
        vm.clipboardItems = [];
        unsubscribe.push(eventsService.on("clipboardService.storageUpdate", updateClipboard));
        unsubscribe.push($scope.$on("editors.content.splitViewChanged", (event, eventData) => {
            var compositeId = vm.umbVariantContent.editor.compositeId;
            if(eventData.editors.some(x => x.compositeId === compositeId)) {
                updateAllBlockObjects();
            }
        }));

        vm.layout = []; // The layout object specific to this Block Editor, will be a direct reference from Property Model.
        vm.availableBlockTypes = []; // Available block entries of this property editor.
        vm.labels = {};
        vm.options = {
            createFlow: false
        };
        vm.sortMode = false;
        vm.sortModeView = DefaultViewFolderPath + "gridsortblock/gridsortblock.editor.html";;

        localizationService.localizeMany(["grid_addElement", "content_createEmpty", "blockEditor_addThis"]).then(function (data) {
            vm.labels.grid_addElement = data[0];
            vm.labels.content_createEmpty = data[1];
            vm.labels.blockEditor_addThis = data[2]
        });

        vm.onAppendProxyProperty = (event) => {
            event.stopPropagation();
            gridRootEl.appendChild(event.detail.property);
            event.detail.connectedCallback();
        };
        vm.onRemoveProxyProperty = (event) => {
            event.stopPropagation();
            const el = gridRootEl.querySelector(`:scope > [slot='${event.detail.slotName}']`);
            gridRootEl.removeChild(el);
        };

        vm.$onInit = function() {

            gridRootEl = $element[0].querySelector('umb-block-grid-root');

            $element[0].addEventListener("UmbBlockGrid_AppendProperty", vm.onAppendProxyProperty);
            $element[0].addEventListener("UmbBlockGrid_RemoveProperty", vm.onRemoveProxyProperty);

            //listen for form validation changes
            vm.valFormManager.onValidationStatusChanged(function (evt, args) {
                vm.showValidation = vm.valFormManager.showValidation;
            });
            //listen for the forms saving event
            unsubscribe.push($scope.$on("formSubmitting", function (ev, args) {
                vm.showValidation = true;
            }));

            //listen for the forms saved event
            unsubscribe.push($scope.$on("formSubmitted", function (ev, args) {
                vm.showValidation = false;
            }));

            if (vm.umbProperty && !vm.umbVariantContent) {// if we don't have vm.umbProperty, it means we are in the DocumentTypeEditor.
                // not found, then fallback to searching the scope chain, this may be needed when DOM inheritance isn't maintained but scope
                // inheritance is (i.e.infinite editing)
                var found = angularHelper.traverseScopeChain($scope, s => s && s.vm && s.vm.constructor.name === "umbVariantContentController");
                vm.umbVariantContent = found ? found.vm : null;
                if (!vm.umbVariantContent) {
                    throw "Could not find umbVariantContent in the $scope chain";
                }
            }

            // set the onValueChanged callback, this will tell us if the block grid model changed on the server
            // once the data is submitted. If so we need to re-initialize
            vm.model.onValueChanged = onServerValueChanged;

            liveEditing = vm.model.config.useLiveEditing;

            vm.validationLimit = vm.model.config.validationLimit;
            vm.gridColumns = vm.model.config.gridColumns || 12;
            vm.createLabel = vm.model.config.createLabel || "";
            vm.blockGroups = vm.model.config.blockGroups;
            vm.uniqueEditorKey = String.CreateGuid();

            vm.editorWrapperStyles = {};

            if (vm.model.config.maxPropertyWidth) {
                vm.editorWrapperStyles['max-width'] = vm.model.config.maxPropertyWidth;
            }

            if (vm.model.config.layoutStylesheet) {
                vm.layoutStylesheet = umbRequestHelper.convertVirtualToAbsolutePath(vm.model.config.layoutStylesheet);
            } else {
                vm.layoutStylesheet = "assets/css/umbraco-blockgridlayout.css";
            }

            // We need to ensure that the property model value is an object, this is needed for modelObject to receive a reference and keep that updated.
            if(typeof vm.model.value !== 'object' || vm.model.value === null) {// testing if we have null or undefined value or if the value is set to another type than Object.
                vm.model.value = {};
            }

            var scopeOfExistence = $scope;
            if(vm.umbVariantContentEditors && vm.umbVariantContentEditors.getScope) {
                scopeOfExistence = vm.umbVariantContentEditors.getScope();
            } else if(vm.umbElementEditorContent && vm.umbElementEditorContent.getScope) {
                scopeOfExistence = vm.umbElementEditorContent.getScope();
            }

            enterSortModeAction = {
                labelKey: 'blockEditor_actionEnterSortMode',
                icon: 'navigation-vertical',
                method: enableSortMode,
                isDisabled: false
            };
            exitSortModeAction = {
                labelKey: 'blockEditor_actionExitSortMode',
                icon: 'navigation-vertical',
                method: exitSortMode,
                isDisabled: false
            };

            copyAllBlocksAction = {
                labelKey: "clipboard_labelForCopyAllEntries",
                labelTokens: [vm.model.label],
                icon: "documents",
                method: requestCopyAllBlocks,
                isDisabled: true
            };

            deleteAllBlocksAction = {
                labelKey: 'clipboard_labelForRemoveAllEntries',
                icon: 'trash',
                method: requestDeleteAllBlocks,
                isDisabled: true
            };

            propertyActions = [
                enterSortModeAction,
                copyAllBlocksAction,
                deleteAllBlocksAction
            ];

            if (vm.umbProperty) {
                vm.umbProperty.setPropertyActions(propertyActions);
            }

            // Create Model Object, to manage our data for this Block Editor.
            modelObject = blockEditorService.createModelObject(vm.model.value, vm.model.editor, vm.model.config.blocks, scopeOfExistence, $scope);

            $q.all([modelObject.load(), assetsService.loadJs('lib/sortablejs/Sortable.min.js', $scope)]).then(onLoaded);

        };

        // Called when we save the value, the server may return an updated data and our value is re-synced
        // we need to deal with that here so that our model values are all in sync so we basically re-initialize.
        function onServerValueChanged(newVal, oldVal) {

            // We need to ensure that the property model value is an object, this is needed for modelObject to receive a reference and keep that updated.
            if (typeof newVal !== 'object' || newVal === null) {// testing if we have null or undefined value or if the value is set to another type than Object.
                vm.model.value = newVal = {};
            }

            modelObject.update(vm.model.value, $scope);
            onLoaded();
        }


        function onLoaded() {

            // Store a reference to the layout model, because we need to maintain this model.
            vm.layout = modelObject.getLayout([]);


            initializeLayout(vm.layout);

            vm.availableContentTypesAliases = modelObject.getAvailableAliasesForBlockContent();
            vm.availableBlockTypes = modelObject.getAvailableBlocksForBlockPicker();

            updateClipboard(true);

            vm.loading = false;

            window.requestAnimationFrame(() => {
                shadowRoot = $element[0].querySelector('umb-block-grid-root').shadowRoot;
                firstLayoutContainer = shadowRoot.querySelector('.umb-block-grid__layout-container');
            })

        }



        function initializeLayout(layoutList, parentBlock, areaKey) {

            // reference the invalid items of this list, to be removed after the loop.
            var invalidLayoutItems = [];

            // Append the blockObjects to our layout.
            layoutList.forEach(layoutEntry => {

                var block = initializeLayoutEntry(layoutEntry, parentBlock, areaKey);
                if(!block) {
                    // then we need to filter this out and also update the underlying model. This could happen if the data is invalid.
                    invalidLayoutItems.push(layoutEntry);
                }
            });

            // remove the ones that are invalid
            invalidLayoutItems.forEach(entry => {
                var index = layoutList.findIndex(x => x === entry);
                if (index >= 0) {
                    layoutList.splice(index, 1);
                }
            });
        }

        function initializeLayoutEntry(layoutEntry, parentBlock, areaKey) {

            // $block must have the data property to be a valid BlockObject, if not, its considered as a destroyed blockObject.
            if (!layoutEntry.$block || layoutEntry.$block.data === undefined) {

                // each layoutEntry should have a child array,
                layoutEntry.areas = layoutEntry.areas || [];
                
                var block = getBlockObject(layoutEntry);

                // If this entry was not supported by our property-editor it would return 'null'.
                if (block !== null) {
                    layoutEntry.$block = block;
                } else {
                    return null;
                }

                // Create areas that is not already created:
                block.config.areas?.forEach(areaConfig => {
                    const areaIndex = layoutEntry.areas.findIndex(x => x.key === areaConfig.key);
                    if(areaIndex === -1) {
                        layoutEntry.areas.push({
                            $config: areaConfig,
                            key: areaConfig.key,
                            items: []
                        })
                    } else {
                        // set $config as its not persisted:
                        layoutEntry.areas[areaIndex].$config = areaConfig;
                        initializeLayout(layoutEntry.areas[areaIndex].items, block, areaConfig.key);
                    }
                });

                // Clean up areas that does not exist in config:
                let i = layoutEntry.areas.length;
                while(i--) {
                    const layoutEntryArea = layoutEntry.areas[i];
                    const areaConfigIndex = block.config.areas.findIndex(x => x.key === layoutEntryArea.key);
                    if(areaConfigIndex === -1) {
                        layoutEntry.areas.splice(i, 1);
                    }
                }

<<<<<<< HEAD
                // if no columnSpan or no columnSpanOptions configured, then we set(or rewrite) one:
                if (!layoutEntry.columnSpan || block.config.columnSpanOptions.length === 0) {

                    const contextColumns = getContextColumns(parentBlock, areaKey);
=======
                // Ensure Areas are ordered like the area configuration is:
                layoutEntry.areas.sort((left, right) => {
                    return block.config.areas?.findIndex(config => config.key === left.key) < block.config.areas?.findIndex(config => config.key === right.key) ? -1 : 1;
                });

>>>>>>> 47c0bf98

                const contextColumns = getContextColumns(parentBlock, areaKey);
                const relevantColumnSpanOptions = block.config.columnSpanOptions.filter(option => option.columnSpan <= contextColumns);

                // if no columnSpan or no columnSpanOptions configured, then we set(or rewrite) one:
                if (!layoutEntry.columnSpan || layoutEntry.columnSpan > contextColumns || relevantColumnSpanOptions.length === 0) {
                    if (relevantColumnSpanOptions.length > 0) {
                        // Find greatest columnSpanOption within contextColumns, or fallback to contextColumns.
                        layoutEntry.columnSpan = relevantColumnSpanOptions.reduce((prev, option) => Math.max(prev, option.columnSpan), 0) || contextColumns;
                    } else {
                        layoutEntry.columnSpan = contextColumns;
                    }
                } else {
                    // Check that columnSpanOption still is available or equal contextColumns, or find closest option fitting:
                    if (relevantColumnSpanOptions.find(option => option.columnSpan === layoutEntry.columnSpan) === undefined || layoutEntry.columnSpan !== contextColumns) {
                        console.log(layoutEntry.columnSpan, closestColumnSpanOption(layoutEntry.columnSpan, relevantColumnSpanOptions, contextColumns)?.columnSpan || contextColumns);
                        layoutEntry.columnSpan = closestColumnSpanOption(layoutEntry.columnSpan, relevantColumnSpanOptions, contextColumns)?.columnSpan || contextColumns;
                    }
                }

                // if no rowSpan, then we set one:
                if (!layoutEntry.rowSpan) {
                    layoutEntry.rowSpan = 1;
                }

                
            } else {
                updateBlockObject(layoutEntry.$block);
            }

            return layoutEntry.$block;
        }

        vm.getContextColumns = getContextColumns;
        function getContextColumns(parentBlock, areaKey) {

            if(parentBlock != null) {
                var area = parentBlock.layout.areas.find(x => x.key === areaKey);
                if(!area) {
                    return null;
                }

                return area.$config.columnSpan;
            }

            return vm.gridColumns;
        }

        vm.getBlockGroupName = getBlockGroupName;
        function getBlockGroupName(groupKey) {
            return vm.blockGroups.find(x => x.key === groupKey)?.name;
        }


        function updateAllBlockObjects() {
            // Update the blockObjects in our layout.
            vm.layout.forEach(entry => {
                // $block must have the data property to be a valid BlockObject, if not its considered as a destroyed blockObject.
                if (entry.$block) {
                    updateBlockObject(entry.$block);
                }
            });
        }

        function applyDefaultViewForBlock(block) {

            if (block.config.unsupported === true) {
                block.view = DefaultViewFolderPath + "unsupportedblock/unsupportedblock.editor.html";
            } else if (block.config.inlineEditing) {
                block.view = DefaultViewFolderPath + "gridinlineblock/gridinlineblock.editor.html";
            } else {
                block.view = DefaultViewFolderPath + "gridblock/gridblock.editor.html";
            }

        }

        /**
         * Ensure that the containing content variant language and current property culture is transferred along
         * to the scaffolded content object representing this block.
         * This is required for validation along with ensuring that the umb-property inheritance is constantly maintained.
         * @param {any} content
         */
        function ensureCultureData(content) {

            if (!content) return;

            if (vm.umbVariantContent.editor.content.language) {
                // set the scaffolded content's language to the language of the current editor
                content.language = vm.umbVariantContent.editor.content.language;
            }
            // currently we only ever deal with invariant content for blocks so there's only one
            content.variants[0].tabs.forEach(tab => {
                tab.properties.forEach(prop => {
                    // set the scaffolded property to the culture of the containing property
                    prop.culture = vm.umbProperty.property.culture;
                });
            });
        }

        function getBlockObject(entry) {
            var block = modelObject.getBlockObject(entry);

            if (block === null) return null;

            if (!block.config.view) {
                applyDefaultViewForBlock(block);
            } else {
                block.view = block.config.view;
            }

            block.stylesheet = block.config.stylesheet;
            block.showValidation = true;

            block.hideContentInOverlay = block.config.forceHideContentEditorInOverlay === true;
            block.showContent = !block.hideContentInOverlay && block.content?.variants[0].tabs[0]?.properties.length > 0;
            block.showSettings = block.config.settingsElementTypeKey != null;

            // If we have content, otherwise it doesn't make sense to copy.
            block.showCopy = vm.supportCopy && block.config.contentElementTypeKey != null;

            block.blockUiVisibility = false;
            block.showBlockUI = () => {
                delete block.__timeout;
                $timeout(() => {
                    shadowRoot.querySelector('*[data-element-udi="'+block.layout.contentUdi+'"] > ng-form > .umb-block-grid__block > .umb-block-grid__block--context').scrollIntoView({block: "nearest", inline: "nearest", behavior: "smooth"});
                }, 100);
                block.blockUiVisibility = true;
            };
            block.onMouseLeave = function () {
                block.__timeout = $timeout(() => {block.blockUiVisibility = false}, 200);
            };
            block.onMouseEnter = function () {
                if (block.__timeout) {
                    $timeout.cancel(block.__timeout);
                    delete block.__timeout;
                }
            };


            // Index is set by umbblockgridblock component and kept up to date by it.
            block.index = 0;
            block.setParentForm = function (parentForm) {
                this._parentForm = parentForm;
            };

            /** decorator methods, to enable switching out methods without loosing references that would have been made in Block Views codes */
            block.activate = function() {
                this._activate();
            };
            block.edit = function() {
                this._edit();
            };
            block.editSettings = function() {
                this._editSettings();
            };
            block.requestDelete = function() {
                this._requestDelete();
            };
            block.delete = function() {
                this._delete();
            };
            block.copy = function() {
                this._copy();
            };
            updateBlockObject(block);

            return block;
        }

        /** As the block object now contains references to this instance of a property editor, we need to ensure that the Block Object contains latest references.
         * This is a bit hacky but the only way to maintain this reference currently.
         * Notice this is most relevant for invariant properties on variant documents, specially for the scenario where the scope of the reference we stored is destroyed, therefor we need to ensure we always have references to a current running property editor*/
        function updateBlockObject(block) {

            ensureCultureData(block.content);
            ensureCultureData(block.settings);

            block._activate = activateBlock.bind(null, block);
            block._edit = function () {
                var blockIndex = vm.layout.indexOf(this.layout);
                editBlock(this, false, blockIndex, this._parentForm);
            };
            block._editSettings = function () {
                var blockIndex = vm.layout.indexOf(this.layout);
                editBlock(this, true, blockIndex, this._parentForm);
            };
            block._requestDelete = requestDeleteBlock.bind(null, block);
            block._delete = deleteBlock.bind(null, block);
            block._copy = copyBlock.bind(null, block);
        }

        function addNewBlock(parentBlock, areaKey, index, contentElementTypeKey, options) {

            // Create layout entry. (not added to property model jet.)
            const layoutEntry = modelObject.create(contentElementTypeKey);
            if (layoutEntry === null) {
                return false;
            }

            // Development note: Notice this is ran before added to the data model.
            initializeLayoutEntry(layoutEntry, parentBlock, areaKey);

            // make block model
            const blockObject = layoutEntry.$block;
            if (blockObject === null) {
                return false;
            }

            const area = parentBlock?.layout.areas.find(x => x.key === areaKey);

            // fit in row?
            if (options.fitInRow === true) {
                /*
                Idea for finding the proper size for this new block:
                Use clientRect to measure previous items, once one is more to the right than the one before, then it must be a new line.
                Combine those from the line to inspect if there is left room. Se if the left room fits?
                Additionally the sizingOptions of the other can come into play?
                */

                if(blockObject.config.columnSpanOptions.length > 0) {
                    const minColumnSpan = blockObject.config.columnSpanOptions.reduce((prev, option) => Math.min(prev, option.columnSpan), vm.gridColumns);
                    layoutEntry.columnSpan = minColumnSpan;
                } else {
                    // because no columnSpanOptions defined, then use contextual layout columns.
                    layoutEntry.columnSpan = area? area.$config.columnSpan : vm.gridColumns;
                }
                
            } else {

                if(blockObject.config.columnSpanOptions.length > 0) {
                    // set columnSpan to maximum allowed span for this BlockType:
                    const maximumColumnSpan = blockObject.config.columnSpanOptions.reduce((prev, option) => Math.max(prev, option.columnSpan), 1);
                    layoutEntry.columnSpan = maximumColumnSpan;
                } else {
                    // because no columnSpanOptions defined, then use contextual layout columns.
                    layoutEntry.columnSpan = area? area.$config.columnSpan : vm.gridColumns;
                }

            }

            // add layout entry at the decided location in layout.
            if(parentBlock != null) {
                
                if(!area) {
                    console.error("Could not find area in block creation");
                }

                // limit columnSpan by areaConfig columnSpan:
                layoutEntry.columnSpan = Math.min(layoutEntry.columnSpan, area.$config.columnSpan);

                area.items.splice(index, 0, layoutEntry);
            } else {

                // limit columnSpan by grid columnSpan:
                layoutEntry.columnSpan = Math.min(layoutEntry.columnSpan, vm.gridColumns);

                vm.layout.splice(index, 0, layoutEntry);
            }

            // lets move focus to this new block.
            vm.setBlockFocus(blockObject);

            return true;
        }

        function getLayoutEntryByContentID(layoutList, contentUdi) {
            for(const entry of layoutList) {
                if(entry.contentUdi === contentUdi) {
                    return {entry: entry, layoutList: layoutList};
                }
                for(const area of entry.areas) {
                    const result = getLayoutEntryByContentID(area.items, contentUdi);
                    if(result !== null) {
                        return result;
                    }
                }
            }
            return null;
        }

        // Used by umbblockgridentries.component to check for drag n' drop allowance:
        vm.isElementTypeKeyAllowedAt = isElementTypeKeyAllowedAt;
        function isElementTypeKeyAllowedAt(parentBlock, areaKey, contentElementTypeKey) {
            return getAllowedTypesOf(parentBlock, areaKey).filter(x => x.blockConfigModel.contentElementTypeKey === contentElementTypeKey).length > 0;
        }

        // Used by umbblockgridentries.component to set data for a block when drag n' drop specials(force new line etc.):
        vm.getLayoutEntryByIndex = getLayoutEntryByIndex;
        function getLayoutEntryByIndex(parentBlock, areaKey, index) {
            if(parentBlock) {
                const area = parentBlock.layout.areas.find(x => x.key === areaKey);
                if(area && area.items.length >= index) {
                    return area.items[index];
                }
            } else {
                return vm.layout[index];
            }
            return null;
        }
        

        // Used by umbblockgridentries.component to check how many block types that are available for creation in an area:
        vm.getAllowedTypesOf = getAllowedTypesOf;
        function getAllowedTypesOf(parentBlock, areaKey) {

            if(areaKey == null || parentBlock == null) {
                return vm.availableBlockTypes.filter(x => x.blockConfigModel.allowAtRoot);
            }

            const area = parentBlock.layout.areas.find(x => x.key === areaKey);

            if(area) {
                if(area.$config.specifiedAllowance.length > 0) {

                    const allowedElementTypes = [];

                    // Then add specific types (This allows to overwrite the amount for a specific type)
                    area.$config.specifiedAllowance?.forEach(allowance => {
                        if(allowance.groupKey) {
                            vm.availableBlockTypes.forEach(blockType => {
                                if(blockType.blockConfigModel.groupKey === allowance.groupKey && blockType.blockConfigModel.allowInAreas === true) {
                                    if(allowedElementTypes.indexOf(blockType) === -1) {
                                        allowedElementTypes.push(blockType);
                                    }
                                }
                            });
                        } else 
                        if(allowance.elementTypeKey) {
                            const blockType = vm.availableBlockTypes.find(x => x.blockConfigModel.contentElementTypeKey === allowance.elementTypeKey);
                            if(allowedElementTypes.indexOf(blockType) === -1) {
                                allowedElementTypes.push(blockType);
                            }
                        }
                    });

                    return allowedElementTypes;
                } else {
                    // as none specifiedAllowance was defined we will allow all area Blocks:
                    return vm.availableBlockTypes.filter(x => x.blockConfigModel.allowInAreas === true);
                }
            }
            return vm.availableBlockTypes;
        }

        function deleteBlock(block) {

            const result = getLayoutEntryByContentID(vm.layout, block.layout.contentUdi);
            if (result === null) {
                console.error("Could not find layout entry of block with udi: "+block.layout.contentUdi);
                return;
            }

            setDirty();

            result.entry.areas.forEach(area => {
                area.items.forEach(areaEntry => {
                    deleteBlock(areaEntry.$block);
                });
            });

            const layoutListIndex = result.layoutList.indexOf(result.entry);
            var removed = result.layoutList.splice(layoutListIndex, 1);
            removed.forEach(x => {
                // remove any server validation errors associated
                var guids = [udiService.getKey(x.contentUdi), (x.settingsUdi ? udiService.getKey(x.settingsUdi) : null)];
                guids.forEach(guid => {
                    if (guid) {
                        serverValidationManager.removePropertyError(guid, vm.umbProperty.property.culture, vm.umbProperty.property.segment, "", { matchType: "contains" });
                    }
                })
            });

            modelObject.removeDataAndDestroyModel(block);
        }

        function deleteAllBlocks() {
            while(vm.layout.length) {
                deleteBlock(vm.layout[0].$block);
            };
        }

        function activateBlock(blockObject) {
            blockObject.active = true;
        }

        function editBlock(blockObject, openSettings, blockIndex, parentForm, options) {

            options = options || vm.options;

            /*
            We cannot use the blockIndex as is not possibility in grid, cause of the polymorphism.
            But we keep it to stay consistent with Block List Editor.
            if (blockIndex === undefined) {
                throw "blockIndex was not specified on call to editBlock";
            }
            */

            var wasNotActiveBefore = blockObject.active !== true;

	        // don't open the editor overlay if block has hidden its content editor in overlays and we are requesting to open content, not settings.
            if (openSettings !== true && blockObject.hideContentInOverlay === true) {
                return;
            }

            // if requesting to open settings but we don't have settings then return.
            if (openSettings === true && !blockObject.config.settingsElementTypeKey) {
                return;
            }

            activateBlock(blockObject);

            // make a clone to avoid editing model directly.
            var blockContentClone = Utilities.copy(blockObject.content);
            var blockSettingsClone = null;

            if (blockObject.config.settingsElementTypeKey) {
                blockSettingsClone = Utilities.copy(blockObject.settings);
            }

            var blockEditorModel = {
                $parentScope: $scope, // pass in a $parentScope, this maintains the scope inheritance in infinite editing
                $parentForm: parentForm || vm.propertyForm, // pass in a $parentForm, this maintains the FormController hierarchy with the infinite editing view (if it contains a form)
                hideContent: blockObject.hideContentInOverlay,
                openSettings: openSettings === true,
                createFlow: options.createFlow === true,
                liveEditing: liveEditing,
                title: blockObject.label,
                view: "views/common/infiniteeditors/blockeditor/blockeditor.html",
                size: blockObject.config.editorSize || "medium",
                hideSubmitButton: vm.readonly,
                submit: function(blockEditorModel) {

                    if (liveEditing === false) {
                        // transfer values when submitting in none-liveediting mode.
                        blockObject.retrieveValuesFrom(blockEditorModel.content, blockEditorModel.settings);
                    }

                    blockObject.active = false;
                    editorService.close();
                },
                close: function(blockEditorModel) {
                    if (blockEditorModel.createFlow) {
                        deleteBlock(blockObject);
                    } else {
                        if (liveEditing === true) {
                            // revert values when closing in liveediting mode.
                            blockObject.retrieveValuesFrom(blockContentClone, blockSettingsClone);
                        }
                        if (wasNotActiveBefore === true) {
                            blockObject.active = false;
                        }
                    }
                    editorService.close();
                }
            };

            if (liveEditing === true) {
                blockEditorModel.content = blockObject.content;
                blockEditorModel.settings = blockObject.settings;
            } else {
                blockEditorModel.content = blockContentClone;
                blockEditorModel.settings = blockSettingsClone;
            }

            // open property settings editor
            editorService.open(blockEditorModel);
        }

        vm.requestShowCreate = requestShowCreate;
        function requestShowCreate(parentBlock, areaKey, createIndex, mouseEvent, options) {

            vm.hideAreaHighlight(parentBlock, areaKey);

            if (vm.blockTypePickerIsOpen === true) {
                return;
            }

            options = options || {};

            const availableTypes = getAllowedTypesOf(parentBlock, areaKey);

            if (availableTypes.length === 1) {
                var wasAdded = false;
                var blockType = availableTypes[0];

                wasAdded = addNewBlock(parentBlock, areaKey, createIndex, blockType.blockConfigModel.contentElementTypeKey, options);

                if(wasAdded && !(mouseEvent.ctrlKey || mouseEvent.metaKey)) {
                    userFlowWhenBlockWasCreated(parentBlock, areaKey, createIndex);
                }
            } else {
                showCreateDialog(parentBlock, areaKey, createIndex, false, options);
            }

        }
        vm.requestShowClipboard = requestShowClipboard;
        function requestShowClipboard(parentBlock, areaKey, createIndex, mouseEvent) {
            showCreateDialog(parentBlock, areaKey, createIndex, true);
        }

        vm.showCreateDialog = showCreateDialog;
        function showCreateDialog(parentBlock, areaKey, createIndex, openClipboard, options) {

            if (vm.blockTypePickerIsOpen === true) {
                return;
            }


            options = options || {};

            const availableTypes = getAllowedTypesOf(parentBlock, areaKey);

            if (availableTypes.length === 0) {
                return;
            }

            const availableBlockGroups = vm.blockGroups.filter(group => !!availableTypes.find(item => item.blockConfigModel.groupKey === group.key));
            
            var amountOfAvailableTypes = availableTypes.length;
            var availableContentTypesAliases = modelObject.getAvailableAliasesOfElementTypeKeys(availableTypes.map(x => x.blockConfigModel.contentElementTypeKey));
            var availableClipboardItems = vm.clipboardItems.filter(
                (entry) => {
                    if(entry.aliases) {
                        return entry.aliases.filter((alias, index) => availableContentTypesAliases.indexOf(alias) === index);
                    } else {
                        return availableContentTypesAliases.indexOf(entry.alias) !== -1;
                    }
                }
            );

            var createLabel;
            if(parentBlock) {
                const area = parentBlock.layout.areas.find(x => x.key === areaKey);
                createLabel = area.$config.createLabel;
            } else {
                createLabel = vm.createLabel;
            }
            const headline = createLabel || (amountOfAvailableTypes.length === 1 ? localizationService.tokenReplace(vm.labels.blockEditor_addThis, [availableTypes[0].elementTypeModel.name]) : vm.labels.grid_addElement);
            
            var blockPickerModel = {
                $parentScope: $scope, // pass in a $parentScope, this maintains the scope inheritance in infinite editing
                $parentForm: vm.propertyForm, // pass in a $parentForm, this maintains the FormController hierarchy with the infinite editing view (if it contains a form)
                availableItems: availableTypes,
                blockGroups: availableBlockGroups,
                title: headline,
                openClipboard: openClipboard,
                orderBy: "$index",
                view: "views/common/infiniteeditors/blockpicker/blockpicker.html",
                size: (amountOfAvailableTypes > 8 ? "medium" : "small"),
                filter: (amountOfAvailableTypes > 8),
                clickPasteItem: function(item, mouseEvent) {
                    if (Array.isArray(item.pasteData)) {
                        var indexIncrementor = 0;
                        item.pasteData.forEach(function (entry) {
                            if (requestPasteFromClipboard(parentBlock, areaKey, createIndex + indexIncrementor, entry, item.type)) {
                                indexIncrementor++;
                            }
                        });
                    } else {
                        requestPasteFromClipboard(parentBlock, areaKey, createIndex, item.pasteData, item.type);
                    }
                    if(!(mouseEvent.ctrlKey || mouseEvent.metaKey)) {
                        blockPickerModel.close();
                    }
                },
                submit: function(blockPickerModel, mouseEvent) {
                    var wasAdded = false;
                    if (blockPickerModel && blockPickerModel.selectedItem) {
                        wasAdded = addNewBlock(parentBlock, areaKey, createIndex, blockPickerModel.selectedItem.blockConfigModel.contentElementTypeKey, options);
                    }

                    if(!(mouseEvent.ctrlKey || mouseEvent.metaKey)) {
                        blockPickerModel.close();
                        if (wasAdded) {
                            userFlowWhenBlockWasCreated(parentBlock, areaKey, createIndex);
                        }
                    }
                },
                close: function() {
                    // if opened by a inline creator button(index less than length), we want to move the focus away, to hide line-creator.
                    
                    // add layout entry at the decided location in layout.
                    if(parentBlock != null) {
                        var area = parentBlock.layout.areas.find(x => x.key === areaKey);
                        if(!area) {
                            console.error("Could not find area in block creation close flow");
                        }
                        if (createIndex < area.items.length) {
                            const blockOfInterest = area.items[Math.max(createIndex-1, 0)].$block;
                            vm.setBlockFocus(blockOfInterest);
                        }
                    } else {
                        if (createIndex < vm.layout.length) {
                            const blockOfInterest = vm.layout[Math.max(createIndex-1, 0)].$block;
                            vm.setBlockFocus(blockOfInterest);
                        }
                    }
                    

                    editorService.close();
                    vm.blockTypePickerIsOpen = false;
                }
            };

            blockPickerModel.clickClearClipboard = function ($event) {
                clipboardService.clearEntriesOfType(clipboardService.TYPES.ELEMENT_TYPE, availableContentTypesAliases);
                clipboardService.clearEntriesOfType(clipboardService.TYPES.BLOCK, availableContentTypesAliases);
            };

            blockPickerModel.clipboardItems = availableClipboardItems;

            vm.blockTypePickerIsOpen = true;
            // open block picker overlay
            editorService.open(blockPickerModel);

        };
        function userFlowWhenBlockWasCreated(parentBlock, areaKey, createIndex) {
            var blockObject;
            
            if (parentBlock) {
                var area = parentBlock.layout.areas.find(x => x.key === areaKey);
                if (!area) {
                    console.error("Area could not be found...", parentBlock, areaKey)
                }
                blockObject = area.items[createIndex].$block;
            } else {
                if (vm.layout.length <= createIndex) {
                    console.error("Create index does not fit within available items of root.")
                }
                blockObject = vm.layout[createIndex].$block;
            }
            // edit block if not `hideContentInOverlay` and there is content properties.
            if(blockObject.hideContentInOverlay !== true && blockObject.content.variants[0].tabs[0]?.properties.length > 0) {
                vm.options.createFlow = true;
                blockObject.edit();
                vm.options.createFlow = false;
            }
        }

        function updateClipboard(firstTime) {

            var oldAmount = vm.clipboardItems.length;

            vm.clipboardItems = [];

            var entriesForPaste = clipboardService.retrieveEntriesOfType(clipboardService.TYPES.ELEMENT_TYPE, vm.availableContentTypesAliases);
            entriesForPaste.forEach(function (entry) {
                var pasteEntry = {
                    type: clipboardService.TYPES.ELEMENT_TYPE,
                    date: entry.date,
                    alias: entry.alias,
                    pasteData: entry.data,
                    elementTypeModel: {
                        name: entry.label,
                        icon: entry.icon
                    }
                }
                if(Array.isArray(entry.data) === false) {
                    var scaffold = modelObject.getScaffoldFromAlias(entry.alias);
                    if(scaffold) {
                        pasteEntry.blockConfigModel = modelObject.getBlockConfiguration(scaffold.contentTypeKey);
                    }
                }
                vm.clipboardItems.push(pasteEntry);
            });

            var entriesForPaste = clipboardService.retrieveEntriesOfType(clipboardService.TYPES.BLOCK, vm.availableContentTypesAliases);
            entriesForPaste.forEach(function (entry) {
                var pasteEntry = {
                    type: clipboardService.TYPES.BLOCK,
                    date: entry.date,
                    alias: entry.alias,
                    aliases: entry.aliases,
                    pasteData: entry.data,
                    elementTypeModel: {
                        name: entry.label,
                        icon: entry.icon
                    }
                }
                if(Array.isArray(entry.data) === false) {
                    pasteEntry.blockConfigModel = modelObject.getBlockConfiguration(entry.data.data.contentTypeKey);
                }
                vm.clipboardItems.push(pasteEntry);
            });

            vm.clipboardItems.sort( (a, b) => {
                return b.date - a.date
            });

            if(firstTime !== true && vm.clipboardItems.length > oldAmount) {
                jumpClipboard();
            }
        }

        var jumpClipboardTimeout;
        function jumpClipboard() {

            if(jumpClipboardTimeout) {
                return;
            }

            vm.jumpClipboardButton = true;
            jumpClipboardTimeout = $timeout(() => {
                vm.jumpClipboardButton = false;
                jumpClipboardTimeout = null;
            }, 2000);
        }

        function requestCopyAllBlocks() {

            var aliases = [];

            var elementTypesToCopy = vm.layout.filter(entry => entry.$block.config.unsupported !== true).map(
                (entry) => {

                    aliases.push(entry.$block.content.contentTypeAlias);

                    const clipboardData = { "layout": entry.$block.layout, "data": entry.$block.data, "settingsData": entry.$block.settingsData };
                    // If areas:
                    if(entry.$block.layout.areas.length > 0) {
                        clipboardData.nested = gatherNestedBlocks(entry.$block);
                    }
                    // No need to clone the data as its begin handled by the clipboardService.
                    return clipboardData;
                }
            );

            // remove duplicate aliases
            aliases = aliases.filter((item, index) => aliases.indexOf(item) === index);

            var contentNodeName = "?";
            var contentNodeIcon = null;
            if (vm.umbVariantContent) {
                contentNodeName = vm.umbVariantContent.editor.content.name;
                if (vm.umbVariantContentEditors) {
                    contentNodeIcon = vm.umbVariantContentEditors.content.icon.split(" ")[0];
                } else if (vm.umbElementEditorContent) {
                    contentNodeIcon = vm.umbElementEditorContent.model.documentType.icon.split(" ")[0];
                }
            } else if (vm.umbElementEditorContent) {
                contentNodeName = vm.umbElementEditorContent.model.documentType.name;
                contentNodeIcon = vm.umbElementEditorContent.model.documentType.icon.split(" ")[0];
            }

            localizationService.localize("clipboard_labelForArrayOfItemsFrom", [vm.model.label, contentNodeName]).then(function (localizedLabel) {
                clipboardService.copyArray(clipboardService.TYPES.BLOCK, aliases, elementTypesToCopy, localizedLabel, contentNodeIcon || "icon-thumbnail-list", vm.model.id);
            });
        };

        function gatherNestedBlocks(block) {
            const nested = [];

            block.layout.areas.forEach(area => {
                area.items.forEach(item => {
                    const itemData = {"layout": item.$block.layout, "data": item.$block.data, "settingsData":item.$block.settingsData, "areaKey": area.key};
                    if(item.$block.layout.areas?.length > 0) {
                        itemData.nested = gatherNestedBlocks(item.$block);
                    }
                    nested.push(itemData);
                });
            });

            return nested;
        }
        function copyBlock(block) {

            const clipboardData = {"layout": block.layout, "data": block.data, "settingsData":block.settingsData};

            // If areas:
            if(block.layout.areas.length > 0) {
                clipboardData.nested = gatherNestedBlocks(block);
            }

            clipboardService.copy(clipboardService.TYPES.BLOCK, block.content.contentTypeAlias, clipboardData, block.label, block.content.icon, block.content.udi);
        }

        function pasteClipboardEntry(parentBlock, areaKey, index, pasteEntry, pasteType) {

            if (pasteEntry === undefined) {
                return null;
            }

            if(!isElementTypeKeyAllowedAt(parentBlock, areaKey, pasteEntry.data.contentTypeKey)) {
                console.error("paste clipboard entry inserted an disallowed type.")
                return {failed: true};
            }

            var layoutEntry;
            if (pasteType === clipboardService.TYPES.ELEMENT_TYPE) {
                layoutEntry = modelObject.createFromElementType(pasteEntry);
            } else if (pasteType === clipboardService.TYPES.BLOCK) {
                layoutEntry = modelObject.createFromBlockData(pasteEntry);
            } else {
                // Not a supported paste type.
                return null;
            }

            if (layoutEntry === null) {
                // Pasting did not go well.
                return null;
            }

            if (initializeLayoutEntry(layoutEntry, parentBlock, areaKey) === null) {
                return null;
            }
            
            if (layoutEntry.$block === null) {
                // Initialization of the Block Object didn't go well, therefor we will fail the paste action.
                return null;
            }

            var nestedBlockFailed = false;
            if(pasteEntry.nested && pasteEntry.nested.length) {

                // Handle nested blocks:
                pasteEntry.nested.forEach( nestedEntry => {
                    if(nestedEntry.areaKey) {
                        const data = pasteClipboardEntry(layoutEntry.$block, nestedEntry.areaKey, null, nestedEntry, pasteType);
                        if(data === null || data.failed === true) {
                            nestedBlockFailed = true;
                        }
                    }
                });

            }

            // insert layout entry at the decided location in layout.
            if(parentBlock != null) {
                var area = parentBlock.layout.areas.find(x => x.key === areaKey);
                if (!area) {
                    console.error("Area could not be found...", parentBlock, areaKey)
                }
                if(index !== null) {
                    area.items.splice(index, 0, layoutEntry);
                } else {
                    area.items.push(layoutEntry);
                }
            } else {
                if(index !== null) {
                    vm.layout.splice(index, 0, layoutEntry);
                } else {
                    vm.layout.push(layoutEntry);
                }
            }
            
            return {layoutEntry, failed: nestedBlockFailed};
        }

        function requestPasteFromClipboard(parentBlock, areaKey, index, pasteEntry, pasteType) {

            const data = pasteClipboardEntry(parentBlock, areaKey, index, pasteEntry, pasteType);
            if(data) { 
                if(data.failed === true) {
                    // one or more of nested block creation failed.
                    // Ask wether the user likes to continue:
                    if(data.layoutEntry) {
                        var blockToRevert = data.layoutEntry.$block;
                        localizationService.localizeMany(["blockEditor_confirmPasteDisallowedNestedBlockHeadline", "blockEditor_confirmPasteDisallowedNestedBlockMessage", "general_revert", "general_continue"]).then(function (localizations) {
                            const overlay = {
                                title: localizations[0],
                                content: localizationService.tokenReplace(localizations[1], [blockToRevert.label]),
                                disableBackdropClick: true,
                                closeButtonLabel: localizations[2],
                                submitButtonLabel: localizations[3],
                                close: function () {
                                    // revert: 
                                    deleteBlock(blockToRevert);
                                    overlayService.close();
                                },
                                submit: function () {
                                    // continue: 
                                    overlayService.close();
                                }
                            };
            
                            overlayService.open(overlay);
                        });
                    } else {
                        console.error("Pasting failed, there was nothing to revert. Should be good to move on with content creation.")
                    }
                } else {
                    vm.currentBlockInFocus = data.layoutEntry.$block;
                    return true;
                }
            }
            return false;
        }

        function requestDeleteBlock(block) {
            if (vm.readonly) return;

            localizationService.localizeMany(["general_delete", "blockEditor_confirmDeleteBlockMessage", "contentTypeEditor_yesDelete"]).then(function (data) {
                const overlay = {
                    title: data[0],
                    content: localizationService.tokenReplace(data[1], [block.label]),
                    submitButtonLabel: data[2],
                    close: function () {
                        overlayService.close();
                    },
                    submit: function () {
                        deleteBlock(block);
                        overlayService.close();
                    }
                };

                overlayService.confirmDelete(overlay);
            });
        }

        function requestDeleteAllBlocks() {
            localizationService.localizeMany(["content_nestedContentDeleteAllItems", "general_delete"]).then(function (data) {
                overlayService.confirmDelete({
                    title: data[1],
                    content: data[0],
                    close: function () {
                        overlayService.close();
                    },
                    submit: function () {
                        deleteAllBlocks();
                        overlayService.close();
                    }
                });
            });
        }

        function openSettingsForBlock(block, blockIndex, parentForm) {
            editBlock(block, true, blockIndex, parentForm);
        }

        vm.blockEditorApi = {
            activateBlock: activateBlock,
            editBlock: editBlock,
            copyBlock: copyBlock,
            requestDeleteBlock: requestDeleteBlock,
            deleteBlock: deleteBlock,
            openSettingsForBlock: openSettingsForBlock,
            requestShowCreate: requestShowCreate,
            requestShowClipboard: requestShowClipboard,
            internal: vm,
            readonly: vm.readonly
        };

        vm.setDirty = setDirty;
        function setDirty() {
            if (vm.propertyForm) {
                vm.propertyForm.$setDirty();
            }
        }

        function enableSortMode() {
            vm.sortMode = true;
            propertyActions.splice(propertyActions.indexOf(enterSortModeAction), 1, exitSortModeAction);
            if (vm.umbProperty) {
                vm.umbProperty.setPropertyActions(propertyActions);
            }
        }

        vm.exitSortMode = exitSortMode;
        function exitSortMode() {
            vm.sortMode = false;
            propertyActions.splice(propertyActions.indexOf(exitSortModeAction), 1, enterSortModeAction);
            if (vm.umbProperty) {
                vm.umbProperty.setPropertyActions(propertyActions);
            }
        }

<<<<<<< HEAD
=======
        vm.startDraggingMode = startDraggingMode;
        function startDraggingMode() {

            document.documentElement.style.setProperty("--umb-block-grid--dragging-mode", 1);
            firstLayoutContainer.style.minHeight = firstLayoutContainer.getBoundingClientRect().height + "px";
            
        }
        vm.exitDraggingMode = exitDraggingMode;
        function exitDraggingMode() {

            document.documentElement.style.setProperty("--umb-block-grid--dragging-mode", 0);
            firstLayoutContainer.style.minHeight = "";
            
        }

>>>>>>> 47c0bf98
        function onAmountOfBlocksChanged() {

            // enable/disable property actions
            if (copyAllBlocksAction) {
                copyAllBlocksAction.isDisabled = vm.layout.length === 0;
            }
            if (deleteAllBlocksAction) {
                deleteAllBlocksAction.isDisabled = vm.layout.length === 0;
            }

            // validate limits:
            if (vm.propertyForm && vm.validationLimit) {

                var isMinRequirementGood = vm.validationLimit.min === null || vm.layout.length >= vm.validationLimit.min;
                vm.propertyForm.minCount.$setValidity("minCount", isMinRequirementGood);

                var isMaxRequirementGood = vm.validationLimit.max === null || vm.layout.length <= vm.validationLimit.max;
                vm.propertyForm.maxCount.$setValidity("maxCount", isMaxRequirementGood);
            }
        }

        unsubscribe.push($scope.$watch(() => vm.layout.length, onAmountOfBlocksChanged));

        $scope.$on("$destroy", function () {

            $element[0].removeEventListener("UmbBlockGrid_AppendProperty", vm.onAppendProxyProperty);
            $element[0].removeEventListener("UmbBlockGrid_RemoveProperty", vm.onRemoveProxyProperty);

            for (const subscription of unsubscribe) {
                subscription();
            }

            firstLayoutContainer = null;
            gridRootEl = null;
        });
    }

})();<|MERGE_RESOLUTION|>--- conflicted
+++ resolved
@@ -34,9 +34,6 @@
         }
         return null;
     }
-
-
-    const DefaultViewFolderPath = "views/propertyeditors/blockgrid/blockgridentryeditors/";
 
 
     const DefaultViewFolderPath = "views/propertyeditors/blockgrid/blockgridentryeditors/";
@@ -378,18 +375,11 @@
                     }
                 }
 
-<<<<<<< HEAD
-                // if no columnSpan or no columnSpanOptions configured, then we set(or rewrite) one:
-                if (!layoutEntry.columnSpan || block.config.columnSpanOptions.length === 0) {
-
-                    const contextColumns = getContextColumns(parentBlock, areaKey);
-=======
                 // Ensure Areas are ordered like the area configuration is:
                 layoutEntry.areas.sort((left, right) => {
                     return block.config.areas?.findIndex(config => config.key === left.key) < block.config.areas?.findIndex(config => config.key === right.key) ? -1 : 1;
                 });
 
->>>>>>> 47c0bf98
 
                 const contextColumns = getContextColumns(parentBlock, areaKey);
                 const relevantColumnSpanOptions = block.config.columnSpanOptions.filter(option => option.columnSpan <= contextColumns);
@@ -1356,8 +1346,6 @@
             }
         }
 
-<<<<<<< HEAD
-=======
         vm.startDraggingMode = startDraggingMode;
         function startDraggingMode() {
 
@@ -1373,7 +1361,6 @@
             
         }
 
->>>>>>> 47c0bf98
         function onAmountOfBlocksChanged() {
 
             // enable/disable property actions
