--- conflicted
+++ resolved
@@ -363,11 +363,7 @@
                                         <localize key="blockEditor_gridInlineEditingHelp">Hide the content edit button and the content editor from the Block Editor overlay.</localize>
                                     </umb-property-info-button>
                                     <div class="controls">
-<<<<<<< HEAD
-                                        <umb-toggle checked="vm.block.inlineEditing" disabled="vm.block.view !== null" on-click="vm.block.inlineEditing = vm.block.inlineEditing != true"></umb-toggle>
-=======
                                         <umb-toggle checked="(vm.block.view === null ? vm.block.inlineEditing : false)" disabled="vm.block.view !== null" on-click="vm.block.inlineEditing = vm.block.inlineEditing != true"></umb-toggle>
->>>>>>> 47c0bf98
                                     </div>
                                 </div>
                             </div>
