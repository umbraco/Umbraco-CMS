@import "../../../less/variables.less";
@import "../../../less/mixins.less";
@import "../../../less/buttons.less";
@import "../../../less/accessibility/sr-only.less";
@import "../../../less/components/umb-icon.less";

@umb-block-grid__item_minimum_height: 48px;

.umb-block-grid {
    padding-bottom:10px;
}

.umb-block-grid .umb-load-indicator {
    margin-bottom:20px;
}

.umb-block-grid {
    position: relative;
}

.umb-block-grid__layout-item {
    position: relative;
    &:hover {

        > ng-form > .umb-block-grid__block--context {
            z-index: 4;
        }

        > ng-form > .umb-block-grid__block--inline-create-button, 
        > ng-form > .umb-block-grid__block--validation-border,
        > ng-form > .umb-block-grid__block--actions {
            z-index: 3;
        }
    }
}

.umb-block-grid__block--validation-border {
    display:none;
}
ng-form.ng-invalid-val-server-match-settings > .umb-block-grid__block:not(.--active) > .umb-block-grid__block--validation-border, 
ng-form.ng-invalid-val-server-match-content > .umb-block-grid__block:not(.--active) > .umb-block-grid__block--validation-border {
    display: block;
    position: absolute;
    inset: 0;
    border-radius: 3px;
    border: 1px solid @formErrorText;
    box-shadow: 0 0 0 1px rgba(255, 255, 255, .7), inset 0 0 0 1px rgba(255, 255, 255, .7);
    /* TODO: not working cause we are in a shadow DOM: */
    .show-validation-type-warning & {
        border-color: @formWarningText;
    }
    pointer-events: none;
}

.umb-block-grid__block {
    position: relative;
    width: 100%;
    height: 100%;

    --umb-block-grid--block-ui-opacity: 0;
    --umb-block-grid--hint-area-ui: 0;

    &::after {
        content: '';
        position: absolute;
        z-index: 1;
        pointer-events: none;
        display: none;
        inset: 0;
        border: 1px solid transparent;
        border-radius: 3px;
        box-shadow: 0 0 0 1px rgba(255, 255, 255, .7), inset 0 0 0 1px rgba(255, 255, 255, .7);
        
        transition: border-color 240ms ease-in;
    }

    > .umb-block-grid__block--actions {
        opacity: 0;
        transition: opacity 120ms;
    }
    > .umb-block-grid__block--context {
        opacity: 0;
        transition: opacity 120ms;
    }
    > umb-block-grid-block > umb-block-grid-entries > .umb-block-grid__block--context {
        opacity: 0;
        transition: opacity 120ms;
    }

    &:hover,
    &:focus,
    &:focus-within {

        --umb-block-grid--hint-area-ui: 1;

        &::after {
            display: var(--umb-block-grid--block-ui-display, block);
            animation: umb-block-grid__block__border-pulse 400ms ease-in-out alternate infinite;
            @keyframes umb-block-grid__block__border-pulse {
                0%   { border-color: rgba(@blueDark, 1); }
                100% { border-color: rgba(@blueDark, 0.66); }
            }
        }
    }
    &.--active {
        &::after {
            display: block;
            border-color: @pinkLight;
            animation: none;
        }
        
        > .umb-block-grid__block--context {
            .__context-bar {
                background-color: @ui-active-border;
                color: @ui-active-type;
            }
        }
    }

    &.--scale-mode {
        &::after {
            display: block;

            z-index: 10;
            cursor: nwse-resize;
            pointer-events: all;

            transition: background-color 240ms ease-in;
            animation: umb-block-grid__scalebox__pulse 400ms ease-in-out alternate infinite;
            @keyframes umb-block-grid__scalebox__pulse {
                0%   { background-color: rgba(@blueMidLight, 0.33); }
                100% { background-color: rgba(@blueMidLight, 0.22); }
            }
        }

        > .umb-block-grid__block--context {
            opacity: 1;
        }
        > .umb-block-grid__scale-handler {
            opacity: 1;
        }
        > .umb-block-grid__scale-label {
            opacity: 1;
        }
    }
    
    /** make sure to hide child block ui: */
    &.--hovering-area:not(.--block-ui-visible) {
        &::after {
            display: none;
        }
        > .umb-block-grid__scale-handler {
            display: none;
        }
        > .umb-block-grid__block--context {
            display: none;
        }
        > .umb-block-grid__block--actions {
            display: none;
        }
    }
    &.--block-ui-visible {

        > .umb-block-grid__block--context {
            /* take full width to prevent interaction with elements behind.*/
            left: 0;
        }
        .umb-block-grid__area-container, .umb-block-grid__block--view::part(area-container) {
            --umb-block-grid--block-ui-display: none;
            pointer-events: none;
        }
        .umb-block-grid__layout-item {
            pointer-events: none;
        }
        .umb-block-grid__block {
            pointer-events: none;
            --umb-block-grid--block-ui-opacity: 0;
        }
    }
    
    &.--hovering-area.--block-ui-visible:hover,
    &.--hovering-area.--block-ui-visible:focus,
    &.--hovering-area.--block-ui-visible:focus-within,

    &:not(.--hovering-area):hover,
    &:not(.--hovering-area):focus,
    &:not(.--hovering-area):focus-within,
    &.--active {

        /** Avoid displaying hover when dragging-mode */
        --umb-block-grid--block-ui-opacity--condition: var(--umb-block-grid--dragging-mode) 0;
        --umb-block-grid--block-ui-opacity: var(--umb-block-grid--block-ui-opacity--code, 1);
        
        > .umb-block-grid__block--context {
            opacity: var(--umb-block-grid--block-ui-opacity);
        }
        &:not(.--scale-mode) {
            > .umb-block-grid__block--actions {
                opacity: var(--umb-block-grid--block-ui-opacity);
            }
    
            > umb-block-grid-block > umb-block-grid-entries > .umb-block-grid__layout-container > .umb-block-grid__area-actions {
                opacity: var(--umb-block-grid--block-ui-opacity);
            }
        }
        
        > .umb-block-grid__scale-handler {
            opacity: var(--umb-block-grid--block-ui-opacity);
        }
    }
}

ng-form.ng-invalid > .umb-block-grid__block:not(.--active) > .umb-block-grid__block--actions {
    opacity: 1;
}

.umb-block-grid__block--view {
    height: 100%;
    width: 100%;
    display: flex;
    flex-direction: column;
}

.umb-block-grid__block--context {
    position: absolute;
    top: -20px;
    right: 0;
    font-size: 12px;
    z-index: 4;
    display: var(--umb-block-grid--block-ui-display, flex);
    justify-content: end;

    /** prevent interaction with inline-create button just beneath the context-bar: */
    ::after {
        content: '';
        position: absolute;
        top: 100%;
        left: 0;
        right: 0;
        height: 12px;
    }

    .__context-bar {
        padding: 0 9px;
        padding-top: 1px;
        background-color: #3544B1;
        color: white;
        border-top-left-radius: 3px;
        border-top-right-radius: 3px;
        display: inline-block;
        .action {
            color: currentColor;
            font-size: 12px;
        }
        .__divider {
            display: inline-block;
            margin: 0 3px;
        }
        .__label {
            display: inline-flex;
            align-items: center;
            padding: 0;
            font-weight: 700;
            user-select: none;
    
            .icon {
                font-size: 22px;
                margin-right: 5px;
                display: inline-block;
            }
        }
    }
}

.umb-block-grid__block--actions {
    position: absolute;
    top: 0px;
    padding-top:10px;/** set to make sure programmatic scrolling gets the top of the block into view. */

    right: 10px;

    /*
    If child block, it can be hidden if a parents sets: --umb-block-grid--block-ui-display: none;
    */
    display: var(--umb-block-grid--block-ui-display, flex);
    opacity: 1;
    z-index:3;
    
    font-size: 0;
    background-color: rgba(255, 255, 255, .96);
    border-radius: 16px;
    align-items: center;
    padding: 0 5px;
    margin-top:10px;

    .action {
        color: @ui-action-discreet-type;
        font-size: 18px;
        padding: 5px;
        &:hover {
            color: @ui-action-discreet-type-hover;
        }
    }

    .action {
        position: relative;
        display: inline-block;
 
        &.--error {
            color: @errorBackground;
            /** TODO: warning color class does not work in shadowDOM. */
            .show-validation-type-warning & {
                color: @warningBackground;
            }
        }

        > .__error-badge {
            position: absolute;
            top: -2px;
            right: -2px;
            min-width: 8px;
            color: @white;
            background-color: @ui-active-type;
            border: 2px solid @white;
            border-radius: 50%;
            font-size: 8px;
            font-weight: bold;
            padding: 2px;
            line-height: 8px;
            background-color: @errorBackground;
            .show-validation-type-warning & {
                background-color: @warningBackground;
            }
            display: none;
            font-weight: 900;
        }
        &.--error > .__error-badge {
            display: block;

            animation-duration: 1.4s;
            animation-iteration-count: infinite;
            animation-name: umb-block-grid__action--badge-bounce;
            animation-timing-function: ease;
            @keyframes umb-block-grid__action--badge-bounce {
                0%   { transform: translateY(0); }
                20%  { transform: translateY(-4px); }
                40%  { transform: translateY(0); }
                55%  { transform: translateY(-2px); }
                70%  { transform: translateY(0); }
                100% { transform: translateY(0); }
            }

        }
    }
}


.umb-block-grid__scale-handler {
    cursor: nwse-resize;
    position: absolute;
    display: var(--umb-block-grid--block-ui-display, block);
    Z-index:10;
    bottom: -4px;
    right: -4px;
    width:8px;
    height:8px;
    padding: 0;
    background-color: white;
    border: @blueDark solid 1px;
    opacity: 0;
    transition: opacity 120ms;
}
.umb-block-grid__scale-handler:focus {
    opacity: 1;
}
.umb-block-grid__scale-handler::after {
    content: '';
    position: absolute;
    inset: -10px;
    background-color: rgba(0,0,0,0);
}

.umb-block-grid__scale-handler:focus + .umb-block-grid__scale-label,
.umb-block-grid__scale-handler:hover + .umb-block-grid__scale-label {
    opacity: 1;
}


.umb-block-grid__scale-label {
    position: absolute;
    display: block;
    left: 100%;
    margin-left: 6px;
    margin-top: 6px;
    z-index: 2;

    background-color: white;
    color: black;
    font-size: 12px;
    padding: 0px 6px;
    border-radius: 3px;
    opacity: 0;
    transition: opacity 120ms;

    pointer-events: none;
    white-space: nowrap;
}


.umb-block-grid__block--inline-create-button {
    top: 0px;
    position: absolute;
    z-index: 1; /** overwritten for the first one of an area. */

    /** Avoid showing inline-create in dragging-mode */

    --umb-block-grid__block--inline-create-button-display--condition: var(--umb-block-grid--dragging-mode) none;
    display: var(--umb-block-grid__block--inline-create-button-display--condition);
}
.umb-block-grid__block--inline-create-button.--above {
    left: 0;
    width: 100%;

    top: calc(var(--umb-block-grid--row-gap, 0px) * -0.5);
}
.umb-block-grid__layout-item:first-of-type > .umb-block-grid__block--inline-create-button.--above {
    /* Do not use row-gap if the first one. */
    top: 0;
}
.umb-block-grid__block--inline-create-button.--above.--at-root {
    /* If at root, and full-width then become 40px wider: */
    --calc: clamp(0, calc(var(--umb-block-grid--item-column-span) - (var(--umb-block-grid--grid-columns)-1)), 1);
    left: calc(-20px * var(--calc));
    width: calc(100% + 40px * var(--calc));
}

.umb-block-grid__block--inline-create-button.--after {
    right: calc(1px - (var(--umb-block-grid--column-gap, 0px) * 0.5));
}
.umb-block-grid__block--inline-create-button.--after.--at-root {
    /* If at root, and full-width then move a little out to the right: */
    --calc: clamp(0, calc(var(--umb-block-grid--item-column-span) - (var(--umb-block-grid--grid-columns)-1)), 1);
    right: calc(-2px * var(--calc));
}
.umb-block-grid__block--inline-create-button.--after.--hide {
    /** If at right side, hide, but do still act on mouseOver so we can reevaluate if it should be shown again.*/
    opacity: 0;
    cursor: move !important;
}
.umb-block-grid__block--inline-create-button.--after.--hide > * {
    pointer-events: none;
}

.umb-block-grid__block--last-inline-create-button {
    z-index:4;
    width: 100%;
    /* Move inline create button slightly up, to avoid collision with others*/
    margin-bottom: -7px;
    margin-top: -13px;

    /** Avoid showing last-inline-create in dragging-mode */
    --umb-block-grid__block--last-inline-create-button-display--condition: var(--umb-block-grid--dragging-mode) none;
    display: var(--umb-block-grid__block--last-inline-create-button-display--condition);
}



.umb-block-grid__actions {
    display:flex;
    border: 1px dashed @ui-action-discreet-border;
    border-radius: @baseBorderRadius;
    box-sizing: border-box;

    &:hover {
        border-color: transparent;
        > button {

            border-color: @ui-action-discreet-border;

            &.umb-block-grid__clipboard-button {
                opacity: 1;
            }
        }
        
    }

    > button {
        position: relative;
        display: flex;
        align-items: center;
        justify-content: center;
        
        color: @ui-action-discreet-type;
        font-weight: bold;
        margin: -1px;
        padding: 5px 15px;

        border: 1px dashed transparent;
        border-radius: @baseBorderRadius;
        box-sizing: border-box;
        
        &:not([disabled]):hover {
            color: @ui-action-discreet-type-hover;
            border-color: @ui-action-discreet-border-hover;
            text-decoration: none;
            z-index: 1;
        }

        &[disabled],
        &[disabled]:hover {
            color: @gray-7;
            border-color: @gray-7;
            cursor: default;
        }

        &.umb-block-grid__create-button {
            flex-grow: 1;
            border-top-right-radius: 0;
            border-bottom-right-radius: 0;
        }
    
        &.umb-block-grid__clipboard-button {
            margin-left: 0;
            padding: 5px 12px;
            font-size: 18px;
            border-top-left-radius: 0;
            border-bottom-left-radius: 0;

            opacity: 0;
            &:hover, &:focus {
                opacity: 1;
            }

            &.--jump {

                @keyframes umb-block-grid__jump-clipboard-button {
                    0% { opacity: 0; }
                    10% { opacity: 1; }
                    90% { opacity: 1; }
                    100% { opacity: 0; }
                }
                animation: umb-block-grid__jump-clipboard-button 2s;

                i{
                    @keyframes umb-block-grid__jump-clipboard-button-i {
                        10% { transform: scale(1); }
                        10% { transform: scale(1.33); }
                        20% { transform: scale(.82); }
                        30% { transform: scale(1.24); }
                        40% { transform: scale(.94); }
                        50% { transform: scale(1); }
                    }
                    animation: umb-block-grid__jump-clipboard-button-i 2s;
                }
            }
            
        }
    }
}

.umb-block-grid__area-actions {
    grid-column: span var(--umb-block-grid--area-column-span);
    flex-grow: 1;
    opacity: calc(var(--umb-block-grid--hint-area-ui, 0) * .5 + var(--umb-block-grid--show-area-ui, 0));
    transition: opacity 120ms;

    &:focus, 
    &:focus-within {
        opacity: 1;
    }
    &.--highlight {
        opacity: 1;
    }

    > button {
        position: relative;
        display: flex;
        align-items: center;
        justify-content: center;
        
        color: var(--umb-block-grid--text-color, @ui-action-discreet-type);
        font-weight: bold;
        padding: 5px 15px;

        border: 1px dashed var(--umb-block-grid--text-color, @ui-action-discreet-border);
        border-radius: @baseBorderRadius;
        box-sizing: border-box;

        width: 100%;
        height: 100%;
        
        &:hover {
            color: var(--umb-block-grid--text-color-hover, @ui-action-discreet-type-hover);
            border-color: var(--umb-block-grid--text-color-hover, @ui-action-discreet-border-hover);
            text-decoration: none;
            z-index: 1;
        }
    }
}


.umb-block-grid__layout-item-placeholder {
    background: transparent;
    border-radius: 3px;

    box-sizing: border-box;
    border: solid 1px;
    border-color: rgba(@blueDark, .5);
    border-radius: 3px;

    height: 100%;
}


.umb-block-grid__layout-item-placeholder > * {
    display: none;
}

.umb-block-grid__layout-item-placeholder::before {
    content: '';
    position:absolute;
    z-index:1;
    inset: 0;
    border-radius: 3px;
    background-color: white;
    pointer-events:none;
}
.umb-block-grid__layout-item-placeholder::after {
    content: '';
    position:absolute;
    z-index:1;
    inset: 0;
    border-radius: 3px;
    pointer-events:none;

    transition: background-color 240ms ease-in;
    animation: umb-block-grid__placeholder__pulse 400ms ease-in-out alternate infinite;
    @keyframes umb-block-grid__placeholder__pulse {
        0%   { background-color: rgba(@blueMidLight, 0.33); }
        100% { background-color: rgba(@blueMidLight, 0.22); }
    }
}
<<<<<<< HEAD

=======
>>>>>>> 86561d2d


.umb-block-grid__area {
    position: relative;
    height: 100%;
    display: flex;
    flex-direction: column;

    --umb-block-grid__area--show-area-ui--condition: var(--umb-block-grid--dragging-mode) 1;
    --umb-block-grid--show-area-ui: var(--umb-block-grid__area--show-area-ui--condition, 0);
}
.umb-block-grid__area:focus,
.umb-block-grid__area:focus-within,
.umb-block-grid__area:hover {
    --umb-block-grid--show-area-ui: 1;
}
.umb-block-grid__area::after {
    content: '';
    position: absolute;
    inset: 0;
    top:0;
    bottom: 0;
    border-radius: 3px;
    border: 1px solid rgba(@gray-5, 0.3);
    pointer-events: none;
    opacity: var(--umb-block-grid--show-area-ui, 0);
    transition: opacity 240ms;
    z-index:3;
}
.umb-block-grid__area.--highlight::after {
    /* Moved slightly in to align with the inline-create button, which is moved slightly in to avoid collision with other create buttons. */
    top:2px;
    bottom: 2px;
    border-color: @blueDark;
    box-shadow: 0 0 0 1px rgba(255, 255, 255, .7), inset 0 0 0 1px rgba(255, 255, 255, .7);

}
.umb-block-grid__area:has( .umb-block-grid__layout-item-placeholder )::after {
    opacity: 1;
    border-color: @blueDark;
    box-shadow: 0 0 0 1px rgba(255, 255, 255, .7), inset 0 0 0 1px rgba(255, 255, 255, .7);

    /* Moved back to edge for this case */
    top: 0;
    bottom: 0;

    animation: umb-block-grid__area-after__border-pulse 400ms ease-in-out alternate infinite;
    @keyframes umb-block-grid__area-after__border-pulse {
        0%   { border-color: rgba(@blueDark, 1); }
        100% { border-color: rgba(@blueDark, 0.66); }
    }
}
.umb-block-grid__area > ng-form {
    display: contents;
}

.umb-block-grid__scalebox-backdrop {
    position: absolute;
    top:0;
    left:0;
    bottom:0;
    right:0;
    z-index: 1;
    cursor: nwse-resize;
}






/** make sure block with areas stay on top, so they don't look like they are 'not-allowed'*/
.umb-block-grid__layout-container.--not-allowing-drop {
    .umb-block-grid__layout-item.--has-areas {
        z-index: 2;
    }
}

.umb-block-grid__layout-container .umb-block-grid__layout-item:not([depth='0']):first-of-type .umb-block-grid__block--inline-create-button.--above {
    /* Move the above inline create button slightly down, to avoid collision with others*/
    margin-top: -7px;

    z-index:4;
}

.umb-block-grid__not-allowed-box {
    position: absolute;
    inset: 0;
    z-index:1;
    border: 1px solid @red;
    pointer-events: none;
    cursor: no-drop;

    animation: umb-block-grid__not-allowed-box__pulse 400ms ease-in-out alternate infinite;
    @keyframes umb-block-grid__not-allowed-box__pulse {
        0%   { background-color: rgba(@red, 0.33); }
        100% { background-color: rgba(@red, 0.22); }
    }
}


.show-validation umb-block-grid-entries.--invalid {
    border: 2px solid @errorBackground;
    border-radius: 3px;

    box-shadow: 0 0 0 1px rgba(255, 255, 255, .2), inset 0 0 0 1px rgba(255, 255, 255, .2);
}

.umb-block-grid__entries-validation-message {
    padding: 3px 6px;
    user-select: none;

    border-radius: 6px;
    color: @errorBackground;
}

.show-validation .umb-block-grid__entries-validation-message {
    background-color: @errorBackground;
    color: @errorText;
    border-radius: 0;
    border-top: 1px solid rgba(255, 255, 255, .2);
}<|MERGE_RESOLUTION|>--- conflicted
+++ resolved
@@ -640,11 +640,6 @@
         100% { background-color: rgba(@blueMidLight, 0.22); }
     }
 }
-<<<<<<< HEAD
-
-=======
->>>>>>> 86561d2d
-
 
 .umb-block-grid__area {
     position: relative;
