--- conflicted
+++ resolved
@@ -29,24 +29,11 @@
                      alt="{{media.name}}" />
 
                 <!-- FILE -->
-<<<<<<< HEAD
                 <umb-file-icon ng-hide="media.thumbnail" ng-class="{'trashed': media.trashed}"
                                extension="{{media.extension}}"
                                size="s"
                                text="{{media.name}}">
                 </umb-file-icon>
-=======
-                <div ng-class="{'trashed': media.trashed}"
-                     ng-attr-title="{{media.trashed ? (vm.labels.trashed || 'Trashed') + ': ' + media.name : media.name}}"
-                     ng-hide="media.thumbnail"
-                     class="umb-icon-holder">
-                    <span class="file-icon">
-                        <i class="icon {{media.icon}}"></i>
-                        <span ng-if="media.extension">.{{media.extension}}</span>
-                    </span>
-                    <small>{{media.name}}</small>
-                </div>
->>>>>>> ca824b01
 
                 <div class="umb-sortable-thumbnails__actions" data-element="sortable-thumbnail-actions">
                     <a ng-if="allowEditMedia" class="umb-sortable-thumbnails__action" data-element="action-edit" href="" ng-click="vm.editItem(media)">
