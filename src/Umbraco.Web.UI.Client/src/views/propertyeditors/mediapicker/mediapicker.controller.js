--- conflicted
+++ resolved
@@ -232,7 +232,7 @@
             items: "li:not(.add-wrapper)",
             cancel: ".unsortable",
             update: function (e, ui) {
-<<<<<<< HEAD
+                setDirty();
                 $timeout(function() {
                     // TODO: Instead of doing this with a timeout would be better to use a watch like we do in the
                     // content picker. Then we don't have to worry about setting ids, render models, models, we just set one and let the
@@ -241,18 +241,6 @@
                         function (item) {
                             return $scope.model.config.idType === "udi" ? item.udi : item.id;
                         });
-=======
-                setDirty();
-                var r = [];
-                // TODO: Instead of doing this with a half second delay would be better to use a watch like we do in the
-                // content picker. Then we don't have to worry about setting ids, render models, models, we just set one and let the
-                // watch do all the rest.
-                $timeout(function () {
-                    angular.forEach($scope.mediaItems, function (value, key) {
-                        r.push($scope.model.config.idType === "udi" ? value.udi : value.id);
-                    });
-                    $scope.ids = r;
->>>>>>> 5452ebaf
                     sync();
                 });
             }
