<div class="umb-editor umb-datepicker" ng-controller="Umbraco.PropertyEditors.DatepickerController">
    <ng-form name="datePickerForm">
<<<<<<< HEAD
        <div class="input-append date datepicker" ng-class="{'onlytime': onlyTimePicker}" id="datepicker{{model.alias}}">

            <input name="datepicker" data-format="{{model.config.format}}" type="text"
=======
        <div class="input-append date datepicker" style="position: relative;" id="datepicker{{model.alias}}">
            
            <input name="datepicker" data-format="{{model.config.format}}" id="{{model.alias}}" type="text"
>>>>>>> 36255709
                   ng-model="datetimePickerValue"
                   ng-required="model.validation.mandatory"
                   val-server="value"
                   class="datepickerinput" />

            <span class="add-on">
                <i class="icon-{{datetimePickerIcon}}"></i>
            </span>

        </div>

        <span class="help-inline" val-msg-for="datepicker" val-toggle-msg="required">{{errorMsg.required}}</span>
        <span class="help-inline" val-msg-for="datepicker" val-toggle-msg="valServer">{{datePickerForm.datepicker.errorMsg}}</span>
        <span class="help-inline" val-msg-for="datepicker" val-toggle-msg="pickerError">{{errorMsg.invalid}}</span>

        <p ng-show="hasDatetimePickerValue === true || datePickerForm.datepicker.$error.pickerError === true">
            <a href ng-click="clearDate()">
                <i class="icon-delete"></i>
                <small ng-show="!onlyTimePicker">
                    <localize key="content_removeDate">Clear date</localize>
                </small>
                <small ng-show="onlyTimePicker">
                    <localize key="content_removeTime">Clear time</localize>
                </small>
            </a>
        </p>

    </ng-form>
</div>
<|MERGE_RESOLUTION|>--- conflicted
+++ resolved
@@ -1,40 +1,34 @@
-<div class="umb-editor umb-datepicker" ng-controller="Umbraco.PropertyEditors.DatepickerController">
-    <ng-form name="datePickerForm">
-<<<<<<< HEAD
-        <div class="input-append date datepicker" ng-class="{'onlytime': onlyTimePicker}" id="datepicker{{model.alias}}">
-
-            <input name="datepicker" data-format="{{model.config.format}}" type="text"
-=======
-        <div class="input-append date datepicker" style="position: relative;" id="datepicker{{model.alias}}">
-            
-            <input name="datepicker" data-format="{{model.config.format}}" id="{{model.alias}}" type="text"
->>>>>>> 36255709
-                   ng-model="datetimePickerValue"
-                   ng-required="model.validation.mandatory"
-                   val-server="value"
-                   class="datepickerinput" />
-
-            <span class="add-on">
-                <i class="icon-{{datetimePickerIcon}}"></i>
-            </span>
-
-        </div>
-
-        <span class="help-inline" val-msg-for="datepicker" val-toggle-msg="required">{{errorMsg.required}}</span>
-        <span class="help-inline" val-msg-for="datepicker" val-toggle-msg="valServer">{{datePickerForm.datepicker.errorMsg}}</span>
-        <span class="help-inline" val-msg-for="datepicker" val-toggle-msg="pickerError">{{errorMsg.invalid}}</span>
-
-        <p ng-show="hasDatetimePickerValue === true || datePickerForm.datepicker.$error.pickerError === true">
-            <a href ng-click="clearDate()">
-                <i class="icon-delete"></i>
-                <small ng-show="!onlyTimePicker">
-                    <localize key="content_removeDate">Clear date</localize>
-                </small>
-                <small ng-show="onlyTimePicker">
-                    <localize key="content_removeTime">Clear time</localize>
-                </small>
-            </a>
-        </p>
-
-    </ng-form>
-</div>
+<div class="umb-editor umb-datepicker" ng-controller="Umbraco.PropertyEditors.DatepickerController">
+    <ng-form name="datePickerForm">
+        <div class="input-append date datepicker" ng-class="{'onlytime': onlyTimePicker}" id="datepicker{{model.alias}}">
+
+            <input name="datepicker" data-format="{{model.config.format}}" id="{{model.alias}}" type="text"
+                   ng-model="datetimePickerValue"
+                   ng-required="model.validation.mandatory"
+                   val-server="value"
+                   class="datepickerinput" />
+
+            <span class="add-on">
+                <i class="icon-{{datetimePickerIcon}}"></i>
+            </span>
+
+        </div>
+
+        <span class="help-inline" val-msg-for="datepicker" val-toggle-msg="required">{{errorMsg.required}}</span>
+        <span class="help-inline" val-msg-for="datepicker" val-toggle-msg="valServer">{{datePickerForm.datepicker.errorMsg}}</span>
+        <span class="help-inline" val-msg-for="datepicker" val-toggle-msg="pickerError">{{errorMsg.invalid}}</span>
+
+        <p ng-show="hasDatetimePickerValue === true || datePickerForm.datepicker.$error.pickerError === true">
+            <a href ng-click="clearDate()">
+                <i class="icon-delete"></i>
+                <small ng-show="!onlyTimePicker">
+                    <localize key="content_removeDate">Clear date</localize>
+                </small>
+                <small ng-show="onlyTimePicker">
+                    <localize key="content_removeTime">Clear time</localize>
+                </small>
+            </a>
+        </p>
+
+    </ng-form>
+</div>