<div ng-controller="Umbraco.PrevalueEditors.ListViewLayoutsPreValsController as vm">

   <div class="list-view-layouts-container">

       <div class="list-view-layouts" ui-sortable="vm.layoutsSortableOptions" ng-model="model.value">

           <div class="list-view-layout" ng-repeat="layout in model.value">

               <i class="icon-navigation list-view-layout__sort-handle" aria-hidden="true" aria-label="Sort"></i>

               <div>

                   <button ng-if="layout.isSystem !== 1" type="button" ng-click="vm.openIconPicker(layout)" class="list-view-layout__icon" umb-auto-focus>
                       <i class="{{ layout.icon }}" aria-hidden="true"></i>
                   </button>

                   <div ng-if="layout.isSystem === 1" class="list-view-layout__icon">
                       <i class="{{ layout.icon }}" aria-hidden="true"></i>
                   </div>

               </div>

               <div class="list-view-layout__name">
                   <input ng-if="layout.isSystem !== 1" type="text" ng-model="layout.name" placeholder="Name..." class="-full-width-input" focus-when="{{ vm.focusLayoutName }}" />
                   <span ng-if="layout.isSystem === 1" class="list-view-layout__name-text">{{ layout.name }}</span>
                   <span ng-if="layout.isSystem === 1" class="list-view-layout__system">(system layout)</span>
               </div>

<<<<<<< HEAD
         <div>
           <umb-checkbox ng-if="layout.isSystem === 1" model="layout.selected" />
            <div class="list-view-layout__remove" ng-if="layout.isSystem !== 1">
                <umb-confirm-action
                    show="layout.deletePrompt"
                    direction="left"
                    on-delete="vm.showPrompt(layout)"
                    on-confirm="vm.removeLayout($index, layout)"
                    on-cancel="vm.hidePrompt(layout)">
                </umb-confirm-action>
            </div>
         </div>
=======
               <div class="list-view-layout__path">
                   <input ng-if="layout.isSystem !== 1" type="text" ng-model="layout.path" placeholder="Layout path..." class="-full-width-input" />
               </div>
>>>>>>> ad29e628

               <div>
                   <umb-checkbox ng-if="layout.isSystem === 1" model="layout.selected"></umb-checkbox>

                   <div class="list-view-layout__remove" ng-if="layout.isSystem !== 1">
                       <button type="button" class="btn-icon" ng-click="vm.showPrompt(layout)" aria-label="Remove">
                           <i class="icon-trash" aria-hidden="true"></i>
                       </button>
                       <umb-confirm-action ng-if="layout.deletePrompt"
                                           direction="left"
                                           on-confirm="vm.removeLayout($index, layout)"
                                           on-cancel="vm.hidePrompt(layout)">
                       </umb-confirm-action>
                   </div>
               </div>

           </div>

       </div>

      <button type="button" class="list-view-add-layout" ng-click="vm.addLayout()">Add layout</button>

   </div>

</div><|MERGE_RESOLUTION|>--- conflicted
+++ resolved
@@ -26,7 +26,10 @@
                    <span ng-if="layout.isSystem === 1" class="list-view-layout__system">(system layout)</span>
                </div>
 
-<<<<<<< HEAD
+               <div class="list-view-layout__path">
+                   <input ng-if="layout.isSystem !== 1" type="text" ng-model="layout.path" placeholder="Layout path..." class="-full-width-input" />
+               </div>
+
          <div>
            <umb-checkbox ng-if="layout.isSystem === 1" model="layout.selected" />
             <div class="list-view-layout__remove" ng-if="layout.isSystem !== 1">
@@ -39,26 +42,6 @@
                 </umb-confirm-action>
             </div>
          </div>
-=======
-               <div class="list-view-layout__path">
-                   <input ng-if="layout.isSystem !== 1" type="text" ng-model="layout.path" placeholder="Layout path..." class="-full-width-input" />
-               </div>
->>>>>>> ad29e628
-
-               <div>
-                   <umb-checkbox ng-if="layout.isSystem === 1" model="layout.selected"></umb-checkbox>
-
-                   <div class="list-view-layout__remove" ng-if="layout.isSystem !== 1">
-                       <button type="button" class="btn-icon" ng-click="vm.showPrompt(layout)" aria-label="Remove">
-                           <i class="icon-trash" aria-hidden="true"></i>
-                       </button>
-                       <umb-confirm-action ng-if="layout.deletePrompt"
-                                           direction="left"
-                                           on-confirm="vm.removeLayout($index, layout)"
-                                           on-cancel="vm.hidePrompt(layout)">
-                       </umb-confirm-action>
-                   </div>
-               </div>
 
            </div>
 
