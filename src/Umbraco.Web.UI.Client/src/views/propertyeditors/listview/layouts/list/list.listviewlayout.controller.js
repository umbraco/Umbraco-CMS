<<<<<<< HEAD
(function() {
    "use strict";

    function ListViewListLayoutController($scope, listViewHelper, $location, mediaHelper) {

        var vm = this;

        vm.nodeId = $scope.contentId;
        //we pass in a blacklist by adding ! to the file extensions, allowing everything EXCEPT for disallowedUploadFiles
        vm.acceptedFileTypes = !mediaHelper.formatFileTypes(Umbraco.Sys.ServerVariables.umbracoSettings.disallowedUploadFiles);
        vm.maxFileSize = Umbraco.Sys.ServerVariables.umbracoSettings.maxFileSize + "KB";
        vm.activeDrag = false;
        vm.isRecycleBin = $scope.contentId === '-21' || $scope.contentId === '-20';

        vm.selectItem = selectItem;
        vm.clickItem = clickItem;
        vm.selectAll = selectAll;
        vm.isSelectedAll = isSelectedAll;
        vm.isSortDirection = isSortDirection;
        vm.sort = sort;
        vm.dragEnter = dragEnter;
        vm.dragLeave = dragLeave;
  		vm.onFilesQueue = onFilesQueue;
        vm.onUploadComplete = onUploadComplete;

        function selectAll($event) {
            listViewHelper.selectAllItems($scope.items, $scope.selection, $event);
        }

        function isSelectedAll() {
            return listViewHelper.isSelectedAll($scope.items, $scope.selection);
        }

        function selectItem(selectedItem, $index, $event) {
            listViewHelper.selectHandler(selectedItem, $index, $scope.items, $scope.selection, $event);
        }

        function clickItem(item) {
            $location.path($scope.entityType + '/' + $scope.entityType + '/edit/' + item.id);
        }

        function isSortDirection(col, direction) {
            return listViewHelper.setSortingDirection(col, direction, $scope.options);
        }

        function sort(field, allow) {
            if (allow) {
                listViewHelper.setSorting(field, allow, $scope.options);
                $scope.getContent($scope.contentId);
            }
        }

        // Dropzone upload functions
        function dragEnter(el, event) {
           vm.activeDrag = true;
        }

        function dragLeave(el, event) {
           vm.activeDrag = false;
        }

  		function onFilesQueue() {
  			vm.activeDrag = false;
  		}

        function onUploadComplete() {
           $scope.getContent($scope.contentId);
        }

    }

    angular.module("umbraco").controller("Umbraco.PropertyEditors.ListView.ListLayoutController", ListViewListLayoutController);

})();
=======
(function () {
   "use strict";

   function ListViewListLayoutController($scope, listViewHelper, $location, mediaHelper) {

      var vm = this;

      vm.nodeId = $scope.contentId;
      //vm.acceptedFileTypes = mediaHelper.formatFileTypes(Umbraco.Sys.ServerVariables.umbracoSettings.imageFileTypes);
      //instead of passing in a whitelist, we pass in a blacklist by adding ! to the ext
      vm.acceptedFileTypes = mediaHelper.formatFileTypes(Umbraco.Sys.ServerVariables.umbracoSettings.disallowedUploadFiles).replace(/./g, "!.");
      vm.maxFileSize = Umbraco.Sys.ServerVariables.umbracoSettings.maxFileSize + "KB";
      vm.activeDrag = false;
      vm.isRecycleBin = $scope.contentId === '-21' || $scope.contentId === '-20';

      vm.selectItem = selectItem;
      vm.clickItem = clickItem;
      vm.selectAll = selectAll;
      vm.isSelectedAll = isSelectedAll;
      vm.isSortDirection = isSortDirection;
      vm.sort = sort;
      vm.dragEnter = dragEnter;
      vm.dragLeave = dragLeave;
      vm.onFilesQueue = onFilesQueue;
      vm.onUploadComplete = onUploadComplete;

      function selectAll($event) {
         listViewHelper.selectAllItems($scope.items, $scope.selection, $event);
         }

      function isSelectedAll() {
         return listViewHelper.isSelectedAll($scope.items, $scope.selection);
         }

      function selectItem(selectedItem, $index, $event) {
         listViewHelper.selectHandler(selectedItem, $index, $scope.items, $scope.selection, $event);
         }

      function clickItem(item) {
         $location.path($scope.entityType + '/' +$scope.entityType + '/edit/' +item.id);
         }

      function isSortDirection(col, direction) {
         return listViewHelper.setSortingDirection(col, direction, $scope.options);
         }

      function sort(field, allow, isSystem) {
         if (allow) {
            $scope.options.orderBySystemField = isSystem;
            listViewHelper.setSorting(field, allow, $scope.options);
            $scope.getContent($scope.contentId);
            }
            }

               // Dropzone upload functions
      function dragEnter(el, event) {
         vm.activeDrag = true;
   }

      function dragLeave(el, event) {
         vm.activeDrag = false;
      }

      function onFilesQueue() {
         vm.activeDrag = false;
         }

      function onUploadComplete() { 
         $scope.getContent($scope.contentId);
   }

   }

angular.module("umbraco").controller("Umbraco.PropertyEditors.ListView.ListLayoutController", ListViewListLayoutController);

}) ();
>>>>>>> c147db13
<|MERGE_RESOLUTION|>--- conflicted
+++ resolved
@@ -1,79 +1,3 @@
-<<<<<<< HEAD
-(function() {
-    "use strict";
-
-    function ListViewListLayoutController($scope, listViewHelper, $location, mediaHelper) {
-
-        var vm = this;
-
-        vm.nodeId = $scope.contentId;
-        //we pass in a blacklist by adding ! to the file extensions, allowing everything EXCEPT for disallowedUploadFiles
-        vm.acceptedFileTypes = !mediaHelper.formatFileTypes(Umbraco.Sys.ServerVariables.umbracoSettings.disallowedUploadFiles);
-        vm.maxFileSize = Umbraco.Sys.ServerVariables.umbracoSettings.maxFileSize + "KB";
-        vm.activeDrag = false;
-        vm.isRecycleBin = $scope.contentId === '-21' || $scope.contentId === '-20';
-
-        vm.selectItem = selectItem;
-        vm.clickItem = clickItem;
-        vm.selectAll = selectAll;
-        vm.isSelectedAll = isSelectedAll;
-        vm.isSortDirection = isSortDirection;
-        vm.sort = sort;
-        vm.dragEnter = dragEnter;
-        vm.dragLeave = dragLeave;
-  		vm.onFilesQueue = onFilesQueue;
-        vm.onUploadComplete = onUploadComplete;
-
-        function selectAll($event) {
-            listViewHelper.selectAllItems($scope.items, $scope.selection, $event);
-        }
-
-        function isSelectedAll() {
-            return listViewHelper.isSelectedAll($scope.items, $scope.selection);
-        }
-
-        function selectItem(selectedItem, $index, $event) {
-            listViewHelper.selectHandler(selectedItem, $index, $scope.items, $scope.selection, $event);
-        }
-
-        function clickItem(item) {
-            $location.path($scope.entityType + '/' + $scope.entityType + '/edit/' + item.id);
-        }
-
-        function isSortDirection(col, direction) {
-            return listViewHelper.setSortingDirection(col, direction, $scope.options);
-        }
-
-        function sort(field, allow) {
-            if (allow) {
-                listViewHelper.setSorting(field, allow, $scope.options);
-                $scope.getContent($scope.contentId);
-            }
-        }
-
-        // Dropzone upload functions
-        function dragEnter(el, event) {
-           vm.activeDrag = true;
-        }
-
-        function dragLeave(el, event) {
-           vm.activeDrag = false;
-        }
-
-  		function onFilesQueue() {
-  			vm.activeDrag = false;
-  		}
-
-        function onUploadComplete() {
-           $scope.getContent($scope.contentId);
-        }
-
-    }
-
-    angular.module("umbraco").controller("Umbraco.PropertyEditors.ListView.ListLayoutController", ListViewListLayoutController);
-
-})();
-=======
 (function () {
    "use strict";
 
@@ -82,9 +6,8 @@
       var vm = this;
 
       vm.nodeId = $scope.contentId;
-      //vm.acceptedFileTypes = mediaHelper.formatFileTypes(Umbraco.Sys.ServerVariables.umbracoSettings.imageFileTypes);
-      //instead of passing in a whitelist, we pass in a blacklist by adding ! to the ext
-      vm.acceptedFileTypes = mediaHelper.formatFileTypes(Umbraco.Sys.ServerVariables.umbracoSettings.disallowedUploadFiles).replace(/./g, "!.");
+        //we pass in a blacklist by adding ! to the file extensions, allowing everything EXCEPT for disallowedUploadFiles
+        vm.acceptedFileTypes = !mediaHelper.formatFileTypes(Umbraco.Sys.ServerVariables.umbracoSettings.disallowedUploadFiles);
       vm.maxFileSize = Umbraco.Sys.ServerVariables.umbracoSettings.maxFileSize + "KB";
       vm.activeDrag = false;
       vm.isRecycleBin = $scope.contentId === '-21' || $scope.contentId === '-20';
@@ -149,5 +72,4 @@
 
 angular.module("umbraco").controller("Umbraco.PropertyEditors.ListView.ListLayoutController", ListViewListLayoutController);
 
-}) ();
->>>>>>> c147db13
+}) ();