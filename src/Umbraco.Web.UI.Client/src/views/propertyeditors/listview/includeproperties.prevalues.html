﻿<div class="umb-property-editor" ng-controller="Umbraco.PrevalueEditors.IncludePropertiesListViewController">
    <div class="control-group">

        <select ng-model="selectedField" ng-change="changeField()" val-highlight="{{hasError}}">
            <option ng-repeat="field in systemFields" value="_system_{{field.value}}" ng-bind="field.name"></option>
            <option class="select-dash" disabled="disabled">----</option>
            <option ng-repeat="alias in propertyAliases" value="{{alias}}" ng-bind="alias"></option>
        </select>
        <button type="button" class="btn" ng-click="addField()">
            <localize key="general_add">Add</localize>
        </button>
        <span class="help-inline" ng-bind="errorMsg"</span>
    </div>
    <div class="control-group">
        <table ng-show="model.value.length > 0">
            <thead>
                <tr>
                    <td></td>
                    <th>Alias</th>
                    <th>Header</th>
<<<<<<< HEAD
                    <td></td>
=======
                    <th><localize key="template_template">Template</localize></th>
                    <td style="width:100px;"></td>
>>>>>>> debf65a9
                </tr>
            </thead>
            <tbody ui-sortable="sortableOptions" ng-model="model.value">
                <tr ng-repeat="val in model.value">
                    <td>
                        <i class="icon icon-navigation handle"></i>
                    </td>
                    <td>
                       <div class="list-view-layout__name flex-column content-start">
                            <span class="list-view-layout__name-text" ng-if="!val.isSystem" ng-bind="val.alias"></span>
                            <span class="list-view-layout__name-text" ng-if="val.isSystem == 1" ng-bind="val.alias"></span>
                            <span class="list-view-layout__system" ng-show="val.isSystem == 1">(system field)</span> 
                       </div>
                    </td>
                    <td>
                        <ng-form name="headerForm" ng-if="!val.isSystem">
                            <input type="text" name="header" ng-model="val.header" required />
                            <span ng-messages="headerForm.header.$error" show-validation-on-submit>
                                <span class="help-inline" ng-message="required">Required</span>
                            </span>
                        </ng-form>

                        <span ng-if="val.isSystem">
                            <localize key="{{getLocalizedKey(val.alias)}}">{{val.alias}}</localize>
                        </span>
                    </td>
                    <td>
<<<<<<< HEAD
                        <button type="button" class="btn-icon icon-trash" ng-click="removeField(val)" aria-label="Remove"></button>
=======
                        <ng-form name="templateForm" ng-if="!val.isSystem">
                            <input type="text" name="template" ng-model="val.nameTemplate" />
                        </ng-form>
                    </td>
                    <td>
                        <button type="button" class="btn btn-danger" ng-click="removeField(val)">Remove</button>
>>>>>>> debf65a9
                    </td>
                </tr>
            </tbody>

        </table>
    </div>


</div><|MERGE_RESOLUTION|>--- conflicted
+++ resolved
@@ -18,12 +18,8 @@
                     <td></td>
                     <th>Alias</th>
                     <th>Header</th>
-<<<<<<< HEAD
+                    <th><localize key="template_template">Template</localize></th>
                     <td></td>
-=======
-                    <th><localize key="template_template">Template</localize></th>
-                    <td style="width:100px;"></td>
->>>>>>> debf65a9
                 </tr>
             </thead>
             <tbody ui-sortable="sortableOptions" ng-model="model.value">
@@ -51,16 +47,12 @@
                         </span>
                     </td>
                     <td>
-<<<<<<< HEAD
-                        <button type="button" class="btn-icon icon-trash" ng-click="removeField(val)" aria-label="Remove"></button>
-=======
                         <ng-form name="templateForm" ng-if="!val.isSystem">
                             <input type="text" name="template" ng-model="val.nameTemplate" />
                         </ng-form>
                     </td>
                     <td>
-                        <button type="button" class="btn btn-danger" ng-click="removeField(val)">Remove</button>
->>>>>>> debf65a9
+                        <button type="button" class="btn-icon icon-trash" ng-click="removeField(val)" aria-label="Remove"></button>
                     </td>
                 </tr>
             </tbody>
