--- conflicted
+++ resolved
@@ -34,7 +34,6 @@
         const tooltips = $scope.model.config.enableRange ? [true, true] : [true];
         const min = $scope.model.config.minVal ? [$scope.model.config.minVal] : [$scope.model.config.minVal];
         const max = $scope.model.config.maxVal ? [$scope.model.config.maxVal] : [$scope.model.config.maxVal];
-<<<<<<< HEAD
 
         // set model.value to the default value if it's not set (but don't trigger setDirty, just silently update with the default value)
         if (!$scope.model.value) {
@@ -42,13 +41,11 @@
         }
         // convert to array
         $scope.sliderValue = $scope.model.value ? $scope.model.value.split(',') : null;
-
-=======
+        
         // don't render values with decimal places if the step increment in a whole number
         var stepDecimalPlaces = $scope.model.config.step % 1 == 0
             ? 0
             : _.last($scope.model.config.step.toString().replace(",", ".").split(".")).length;
->>>>>>> a822e187
         // setup default
         $scope.sliderOptions = {
             "start": start,
