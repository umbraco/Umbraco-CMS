--- conflicted
+++ resolved
@@ -28,7 +28,7 @@
             }
         });
 
-    function BlockListController($scope, $timeout, editorService, clipboardService, localizationService, overlayService, blockEditorService, udiService, serverValidationManager, angularHelper, eventsService) {
+    function BlockListController($scope, editorService, clipboardService, localizationService, overlayService, blockEditorService, udiService, serverValidationManager, angularHelper) {
 
         var unsubscribe = [];
         var modelObject;
@@ -53,8 +53,6 @@
         };
 
         vm.supportCopy = clipboardService.isSupported();
-        vm.clipboardItems = [];
-        unsubscribe.push(eventsService.on("clipboardService.storageUpdate", updateClipboard));
 
         vm.layout = []; // The layout object specific to this Block Editor, will be a direct reference from Property Model.
         vm.availableBlockTypes = []; // Available block entries of this property editor.
@@ -66,7 +64,6 @@
         });
 
         vm.$onInit = function() {
-
             if (vm.umbProperty && !vm.umbVariantContent) {// if we dont have vm.umbProperty, it means we are in the DocumentTypeEditor.
                 // not found, then fallback to searching the scope chain, this may be needed when DOM inheritance isn't maintained but scope
                 // inheritance is (i.e.infinite editing)
@@ -189,8 +186,6 @@
 
             vm.availableContentTypesAliases = modelObject.getAvailableAliasesForBlockContent();
             vm.availableBlockTypes = modelObject.getAvailableBlocksForBlockPicker();
-
-            updateClipboard(true);
 
             vm.loading = false;
 
@@ -411,38 +406,9 @@
             editorService.open(blockEditorModel);
         }
 
-        vm.requestShowCreate = requestShowCreate;
-        function requestShowCreate(createIndex, mouseEvent) {
-
-            if (vm.blockTypePicker) {
-                return;
-            }
-
-            if (vm.availableBlockTypes.length === 1) {
-                var wasAdded = false;
-                var blockType = vm.availableBlockTypes[0];
-
-                wasAdded = addNewBlock(createIndex, blockType.blockConfigModel.contentElementTypeKey);
-
-                if(wasAdded && !(mouseEvent.ctrlKey || mouseEvent.metaKey)) {
-                    userFlowWhenBlockWasCreated(createIndex);
-                }
-            } else {
-                showCreateDialog(createIndex);
-            }
-
-        }
-        vm.requestShowClipboard = requestShowClipboard;
-        function requestShowClipboard(createIndex, mouseEvent) {
-            showCreateDialog(createIndex, true);
-        }
         vm.showCreateDialog = showCreateDialog;
-<<<<<<< HEAD
-        function showCreateDialog(createIndex, openClipboard) {
-=======
 
         function showCreateDialog(createIndex, $event) {
->>>>>>> 8c20e252
 
             if (vm.blockTypePicker) {
                 return;
@@ -458,7 +424,6 @@
                 $parentForm: vm.propertyForm, // pass in a $parentForm, this maintains the FormController hierarchy with the infinite editing view (if it contains a form)
                 availableItems: vm.availableBlockTypes,
                 title: vm.labels.grid_addElement,
-                openClipboard: openClipboard,
                 orderBy: "$index",
                 view: "views/common/infiniteeditors/blockpicker/blockpicker.html",
                 size: (amountOfAvailableTypes > 8 ? "medium" : "small"),
@@ -479,15 +444,19 @@
                     }
                 },
                 submit: function(blockPickerModel, mouseEvent) {
-                    var wasAdded = false;
+                    var added = false;
                     if (blockPickerModel && blockPickerModel.selectedItem) {
-                        wasAdded = addNewBlock(createIndex, blockPickerModel.selectedItem.blockConfigModel.contentElementTypeKey);
+                        added = addNewBlock(createIndex, blockPickerModel.selectedItem.blockConfigModel.contentElementTypeKey);
                     }
 
                     if(!(mouseEvent.ctrlKey || mouseEvent.metaKey)) {
                         editorService.close();
-                        if (wasAdded) {
-                            userFlowWhenBlockWasCreated(createIndex);
+                        if (added && vm.layout.length > createIndex) {
+                            if (inlineEditing === true) {
+                                activateBlock(vm.layout[createIndex].$block);
+                            } else if (inlineEditing === false && vm.layout[createIndex].$block.hideContentInOverlay !== true) {
+                                editBlock(vm.layout[createIndex].$block, false, createIndex, blockPickerModel.$parentForm, {createFlow: true});
+                            }
                         }
                     }
                 },
@@ -506,28 +475,7 @@
                 clipboardService.clearEntriesOfType(clipboardService.TYPES.BLOCK, vm.availableContentTypesAliases);
             };
 
-            blockPickerModel.clipboardItems = vm.clipboardItems;
-
-            // open block picker overlay
-            editorService.open(blockPickerModel);
-
-        };
-        function userFlowWhenBlockWasCreated(createIndex) {
-            if (vm.layout.length > createIndex) {
-                var blockObject = vm.layout[createIndex].$block;
-                if (inlineEditing === true) {
-                    blockObject.activate();
-                } else if (inlineEditing === false && blockObject.hideContentInOverlay !== true) {
-                    blockObject.edit();
-                }
-            }
-        }
-
-        function updateClipboard(firstTime) {
-
-            var oldAmount = vm.clipboardItems.length;
-
-            vm.clipboardItems = [];
+            blockPickerModel.clipboardItems = [];
 
             var entriesForPaste = clipboardService.retriveEntriesOfType(clipboardService.TYPES.ELEMENT_TYPE, vm.availableContentTypesAliases);
             entriesForPaste.forEach(function (entry) {
@@ -546,7 +494,7 @@
                         pasteEntry.blockConfigModel = modelObject.getBlockConfiguration(scaffold.contentTypeKey);
                     }
                 }
-                vm.clipboardItems.push(pasteEntry);
+                blockPickerModel.clipboardItems.push(pasteEntry);
             });
 
             var entriesForPaste = clipboardService.retriveEntriesOfType(clipboardService.TYPES.BLOCK, vm.availableContentTypesAliases);
@@ -563,37 +511,19 @@
                 if(Array.isArray(entry.data) === false) {
                     pasteEntry.blockConfigModel = modelObject.getBlockConfiguration(entry.data.data.contentTypeKey);
                 }
-                vm.clipboardItems.push(pasteEntry);
-            });
-
-            vm.clipboardItems.sort( (a, b) => {
+                blockPickerModel.clipboardItems.push(pasteEntry);
+            });
+
+            blockPickerModel.clipboardItems.sort( (a, b) => {
                 return b.date - a.date
             });
 
-            if(firstTime !== true && vm.clipboardItems.length > oldAmount) {
-                jumpClipboard();
-            }
-        }
-
-        var jumpClipboardTimeout;
-        function jumpClipboard() {
-
-            if(jumpClipboardTimeout) {
-                return;
-            }
-
-            vm.jumpClipboardButton = true;
-            jumpClipboardTimeout = $timeout(() => {
-                vm.jumpClipboardButton = false;
-                jumpClipboardTimeout = null;
-            }, 2000);
-        }
-
-<<<<<<< HEAD
-        function requestCopyAllBlocks() {
-=======
+            // open block picker overlay
+            editorService.open(blockPickerModel);
+
+        };
+
         var requestCopyAllBlocks = function () {
->>>>>>> 8c20e252
 
             var aliases = [];
 
