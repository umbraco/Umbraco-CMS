/**
 * @ngdoc controller
 * @name Umbraco.Editors.BlockList.BlockConfigurationController
 * @function
 *
 * @description
 * The controller for the content type editor property settings dialog
 */

(function () {
    "use strict";

    function TransferProperties(fromObject, toObject) {
        for (var p in fromObject) {
            toObject[p] = fromObject[p];
        }
    }

    function BlockConfigurationController($scope, elementTypeResource, overlayService, localizationService, editorService, eventsService, udiService) {

        var unsubscribe = [];

        var vm = this;
        vm.openBlock = null;

        function onInit() {

            if (!$scope.model.value) {
                $scope.model.value = [];
            }

            loadElementTypes();
        }

        function loadElementTypes() {
            return elementTypeResource.getAll().then(function (elementTypes) {
                vm.elementTypes = elementTypes;
            });
        }

        function updateUsedElementTypes(event, args) {
            var key = args.documentType.key;
            for (var i = 0; i<vm.elementTypes.length; i++) {
                if (vm.elementTypes[i].key === key) {
                    vm.elementTypes[i] = args.documentType;
                }
            }
        }

        unsubscribe.push(eventsService.on("editors.documentType.saved", updateUsedElementTypes));

        vm.requestRemoveBlockByIndex = function ($event, index) {

            localizationService.localizeMany(["general_delete", "blockEditor_confirmDeleteBlockTypeMessage", "blockEditor_confirmDeleteBlockTypeNotice"]).then(function (data) {
                var contentElementType = vm.getElementTypeByKey($scope.model.value[index].contentElementTypeKey);
                overlayService.confirmDelete({
                    title: data[0],
                    content: localizationService.tokenReplace(data[1], [contentElementType ? contentElementType.name : "(Unavailable ElementType)"]),
                    confirmMessage: data[2],
                    close: function () {
                        overlayService.close();
                    },
                    submit: function () {
                        vm.removeBlockByIndex(index);
                        overlayService.close();
                    }
                });
            });

            $event.stopPropagation();
            $event.preventDefault();
        }

        vm.removeBlockByIndex = function (index) {
            $scope.model.value.splice(index, 1);
        };

        vm.sortableOptions = {
            "ui-floating": true,
            items: "umb-block-card",
            cursor: "grabbing",
            placeholder: 'umb-block-card --sortable-placeholder'
        };

        vm.getAvailableElementTypes = function () {
            return vm.elementTypes.filter(function (type) {
                return !$scope.model.value.find(function (entry) {
                    return type.key === entry.contentElementTypeKey;
                });
            });
        };

        vm.getElementTypeByKey = function(key) {
            if (vm.elementTypes) {
                return vm.elementTypes.find(function (type) {
                    return type.key === key;
                }) || null;
            }
        };

<<<<<<< HEAD
        vm.openAddDialog = function ($event, entry) {

            //we have to add the 'alias' property to the objects, to meet the data requirements of itempicker.
            var selectedItems = Utilities.copy($scope.model.value).forEach((obj) => {
                obj.alias = vm.getElementTypeByKey(obj.contentElementTypeKey).alias;
                return obj;
            });

            var availableItems = vm.getAvailableElementTypes();

            localizationService.localizeMany(["blockEditor_headlineCreateBlock", "blockEditor_labelcreateNewElementType"]).then(function(localized) {

                var elemTypeSelectorOverlay = {
                    view: "itempicker",
                    title: localized[0],
                    availableItems: availableItems,
                    selectedItems: selectedItems,
                    createNewItem: {
                        action: function() {
                            overlayService.close();
                            vm.createElementTypeAndCallback(vm.addBlockFromElementTypeKey);
                        },
                        icon: "icon-add",
                        name: localized[1]
=======
        vm.openAddDialog = function () {

            localizationService.localize("blockEditor_headlineCreateBlock").then(function(localizedTitle) {

                const contentTypePicker = {
                    title: localizedTitle,
                    section: "settings",
                    treeAlias: "documentTypes",
                    entityType: "documentType",
                    isDialog: true,
                    filter: function (node) {
                        if (node.metaData.isElement === true) {
                            var key = udiService.getKey(node.udi);
                            // If a Block with this ElementType as content already exists, we will emit it as a posible option.
                            return $scope.model.value.find(function (entry) {
                                return key === entry.contentElementTypeKey;
                            });
                        }
                        return true;
>>>>>>> a3148593
                    },
                    filterCssClass: "not-allowed",
                    select: function (node) {
                        vm.addBlockFromElementTypeKey(udiService.getKey(node.udi));
                        editorService.close();
                    },
                    close: function () {
                        editorService.close();
                    },
                    extraActions: [
                        {
                            style: "primary",
                            labelKey: "blockEditor_labelcreateNewElementType",
                            action: function () {
                                vm.createElementTypeAndCallback((documentTypeKey) => {
                                    vm.addBlockFromElementTypeKey(documentTypeKey);

                                    // At this point we will close the contentTypePicker.
                                    editorService.close();
                                });
                            }
                        }
                    ]
                };
<<<<<<< HEAD

                overlayService.open(elemTypeSelectorOverlay);
=======
                editorService.treePicker(contentTypePicker);

>>>>>>> a3148593
            });
        };

        vm.createElementTypeAndCallback = function(callback) {
            const editor = {
                create: true,
                infiniteMode: true,
                noTemplate: true,
                isElement: true,
                noTemplate: true,
                submit: function (model) {
                    loadElementTypes().then( function () {
                        callback(model.documentTypeKey);
                    });
                    editorService.close();
                },
                close: function () {
                    editorService.close();
                }
            };
            editorService.documentTypeEditor(editor);
        }

        vm.addBlockFromElementTypeKey = function(key) {

            var blockType = {
                "contentElementTypeKey": key,
                "settingsElementTypeKey": null,
                "labelTemplate": "",
                "view": null,
                "stylesheet": null,
                "editorSize": "medium",
                "iconColor": null,
                "backgroundColor": null,
                "thumbnail": null
            };

            $scope.model.value.push(blockType);

            vm.openBlockOverlay(blockType);

        };

        vm.openBlockOverlay = function (block) {

            var elementType = vm.getElementTypeByKey(block.contentElementTypeKey);

            if(elementType) {
                localizationService.localize("blockEditor_blockConfigurationOverlayTitle", [elementType.name]).then(function (data) {

                    var clonedBlockData = Utilities.copy(block);
                    vm.openBlock = block;

<<<<<<< HEAD
                // open property settings editor
                editorService.open(overlayModel);
            });
=======
                    var overlayModel = {
                        block: clonedBlockData,
                        title: data,
                        view: "views/propertyeditors/blocklist/prevalue/blocklist.blockconfiguration.overlay.html",
                        size: "small",
                        submit: function(overlayModel) {
                            loadElementTypes()// lets load elementType again, to ensure we are up to date.
                            TransferProperties(overlayModel.block, block);// transfer properties back to block object. (Doing this cause we dont know if block object is added to model jet, therefor we cant use index or replace the object.)
                            overlayModel.close();
                        },
                        close: function() {
                            editorService.close();
                            vm.openBlock = null;
                        }
                    };

                    // open property settings editor
                    editorService.open(overlayModel);

                });
            } else {
                alert("Cannot be edited cause ElementType does not exist.");
            }
>>>>>>> a3148593

        };

        $scope.$on('$destroy', function () {
            unsubscribe.forEach(u => { u(); });
        });

        onInit();

    }

    angular.module("umbraco").controller("Umbraco.PropertyEditors.BlockList.BlockConfigurationController", BlockConfigurationController);

})();<|MERGE_RESOLUTION|>--- conflicted
+++ resolved
@@ -33,9 +33,8 @@
         }
 
         function loadElementTypes() {
-            return elementTypeResource.getAll().then(function (elementTypes) {
-                vm.elementTypes = elementTypes;
-            });
+            elementTypeResource.getAll()
+                .then(elementTypes => vm.elementTypes = elementTypes);
         }
 
         function updateUsedElementTypes(event, args) {
@@ -49,7 +48,7 @@
 
         unsubscribe.push(eventsService.on("editors.documentType.saved", updateUsedElementTypes));
 
-        vm.requestRemoveBlockByIndex = function ($event, index) {
+        vm.requestRemoveBlockByIndex = ($event, index) => {
 
             localizationService.localizeMany(["general_delete", "blockEditor_confirmDeleteBlockTypeMessage", "blockEditor_confirmDeleteBlockTypeNotice"]).then(function (data) {
                 var contentElementType = vm.getElementTypeByKey($scope.model.value[index].contentElementTypeKey);
@@ -57,21 +56,21 @@
                     title: data[0],
                     content: localizationService.tokenReplace(data[1], [contentElementType ? contentElementType.name : "(Unavailable ElementType)"]),
                     confirmMessage: data[2],
-                    close: function () {
+                    close: () => {
                         overlayService.close();
                     },
-                    submit: function () {
+                    submit: () => {
                         vm.removeBlockByIndex(index);
                         overlayService.close();
                     }
                 });
             });
 
-            $event.stopPropagation();
+            $event.stopPropagation();            
             $event.preventDefault();
         }
 
-        vm.removeBlockByIndex = function (index) {
+        vm.removeBlockByIndex = index => {
             $scope.model.value.splice(index, 1);
         };
 
@@ -82,51 +81,14 @@
             placeholder: 'umb-block-card --sortable-placeholder'
         };
 
-        vm.getAvailableElementTypes = function () {
-            return vm.elementTypes.filter(function (type) {
-                return !$scope.model.value.find(function (entry) {
-                    return type.key === entry.contentElementTypeKey;
-                });
-            });
-        };
-
-        vm.getElementTypeByKey = function(key) {
+        vm.getElementTypeByKey = key => {
             if (vm.elementTypes) {
-                return vm.elementTypes.find(function (type) {
-                    return type.key === key;
-                }) || null;
-            }
-        };
-
-<<<<<<< HEAD
-        vm.openAddDialog = function ($event, entry) {
-
-            //we have to add the 'alias' property to the objects, to meet the data requirements of itempicker.
-            var selectedItems = Utilities.copy($scope.model.value).forEach((obj) => {
-                obj.alias = vm.getElementTypeByKey(obj.contentElementTypeKey).alias;
-                return obj;
-            });
-
-            var availableItems = vm.getAvailableElementTypes();
-
-            localizationService.localizeMany(["blockEditor_headlineCreateBlock", "blockEditor_labelcreateNewElementType"]).then(function(localized) {
-
-                var elemTypeSelectorOverlay = {
-                    view: "itempicker",
-                    title: localized[0],
-                    availableItems: availableItems,
-                    selectedItems: selectedItems,
-                    createNewItem: {
-                        action: function() {
-                            overlayService.close();
-                            vm.createElementTypeAndCallback(vm.addBlockFromElementTypeKey);
-                        },
-                        icon: "icon-add",
-                        name: localized[1]
-=======
-        vm.openAddDialog = function () {
-
-            localizationService.localize("blockEditor_headlineCreateBlock").then(function(localizedTitle) {
+                return vm.elementTypes.find(type => type.key === key) || null;
+            }
+        };
+
+        vm.openAddDialog = () => {
+            localizationService.localize("blockEditor_headlineCreateBlock").then(localizedTitle => {
 
                 const contentTypePicker = {
                     title: localizedTitle,
@@ -134,31 +96,28 @@
                     treeAlias: "documentTypes",
                     entityType: "documentType",
                     isDialog: true,
-                    filter: function (node) {
+                    filter: node => {
                         if (node.metaData.isElement === true) {
                             var key = udiService.getKey(node.udi);
                             // If a Block with this ElementType as content already exists, we will emit it as a posible option.
-                            return $scope.model.value.find(function (entry) {
-                                return key === entry.contentElementTypeKey;
-                            });
+                            return $scope.model.value.find(entry => key === entry.contentElementTypeKey);
                         }
                         return true;
->>>>>>> a3148593
                     },
                     filterCssClass: "not-allowed",
-                    select: function (node) {
+                    select: node => {
                         vm.addBlockFromElementTypeKey(udiService.getKey(node.udi));
                         editorService.close();
                     },
-                    close: function () {
+                    close: () => {
                         editorService.close();
                     },
                     extraActions: [
                         {
                             style: "primary",
                             labelKey: "blockEditor_labelcreateNewElementType",
-                            action: function () {
-                                vm.createElementTypeAndCallback((documentTypeKey) => {
+                            action: () => {
+                                vm.createElementTypeAndCallback(documentTypeKey => {
                                     vm.addBlockFromElementTypeKey(documentTypeKey);
 
                                     // At this point we will close the contentTypePicker.
@@ -168,13 +127,8 @@
                         }
                     ]
                 };
-<<<<<<< HEAD
-
-                overlayService.open(elemTypeSelectorOverlay);
-=======
                 editorService.treePicker(contentTypePicker);
 
->>>>>>> a3148593
             });
         };
 
@@ -185,20 +139,16 @@
                 noTemplate: true,
                 isElement: true,
                 noTemplate: true,
-                submit: function (model) {
-                    loadElementTypes().then( function () {
-                        callback(model.documentTypeKey);
-                    });
+                submit: model => {
+                    loadElementTypes().then(() => callback(model.documentTypeKey));
                     editorService.close();
                 },
-                close: function () {
-                    editorService.close();
-                }
+                close: () => editorService.close()                
             };
             editorService.documentTypeEditor(editor);
         }
 
-        vm.addBlockFromElementTypeKey = function(key) {
+        vm.addBlockFromElementTypeKey = key => {
 
             var blockType = {
                 "contentElementTypeKey": key,
@@ -215,35 +165,34 @@
             $scope.model.value.push(blockType);
 
             vm.openBlockOverlay(blockType);
-
-        };
-
-        vm.openBlockOverlay = function (block) {
+        };
+
+        vm.openBlockOverlay = ($event, block) => {
+            
+            // bit hacky, but this catches bubbled events triggered
+            // by a keypresson the delete button
+            if ($event.originalEvent.target.classList.contains('__action'))
+                return false;
 
             var elementType = vm.getElementTypeByKey(block.contentElementTypeKey);
 
             if(elementType) {
-                localizationService.localize("blockEditor_blockConfigurationOverlayTitle", [elementType.name]).then(function (data) {
+                localizationService.localize("blockEditor_blockConfigurationOverlayTitle", [elementType.name]).then(data => {
 
                     var clonedBlockData = Utilities.copy(block);
                     vm.openBlock = block;
 
-<<<<<<< HEAD
-                // open property settings editor
-                editorService.open(overlayModel);
-            });
-=======
                     var overlayModel = {
                         block: clonedBlockData,
                         title: data,
                         view: "views/propertyeditors/blocklist/prevalue/blocklist.blockconfiguration.overlay.html",
                         size: "small",
-                        submit: function(overlayModel) {
+                        submit: overlayModel => {
                             loadElementTypes()// lets load elementType again, to ensure we are up to date.
                             TransferProperties(overlayModel.block, block);// transfer properties back to block object. (Doing this cause we dont know if block object is added to model jet, therefor we cant use index or replace the object.)
                             overlayModel.close();
                         },
-                        close: function() {
+                        close: () => {
                             editorService.close();
                             vm.openBlock = null;
                         }
@@ -256,13 +205,11 @@
             } else {
                 alert("Cannot be edited cause ElementType does not exist.");
             }
->>>>>>> a3148593
-
-        };
-
-        $scope.$on('$destroy', function () {
-            unsubscribe.forEach(u => { u(); });
-        });
+
+        };
+
+        $scope.$on('$destroy', () =>
+            unsubscribe.forEach(u => { u(); }));
 
         onInit();
 
