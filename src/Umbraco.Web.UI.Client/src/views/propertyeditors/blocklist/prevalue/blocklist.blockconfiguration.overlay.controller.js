/**
 * @ngdoc controller
 * @name Umbraco.Editors.BlockList.BlockConfigurationOverlayController
 * @function
 *
 * @description
 * The controller for the content type editor property settings dialog
 */

(function () {
    "use strict";

<<<<<<< HEAD
    function BlockConfigurationOverlayController($scope, overlayService, localizationService, editorService, elementTypeResource, eventsService, angularHelper) {
=======
    function BlockConfigurationOverlayController($scope, overlayService, localizationService, editorService, elementTypeResource, eventsService, udiService) {
>>>>>>> f8cff272

        var unsubscribe = [];

        var vm = this;
        vm.block = $scope.model.block;

        vm.colorPickerOptions = {
            type: "color",
            allowEmpty: true,
            showAlpha: true
        };

        loadElementTypes();

        function loadElementTypes() {
            return elementTypeResource.getAll().then(function(elementTypes) {
                vm.elementTypes = elementTypes;

                vm.contentPreview = vm.getElementTypeByKey(vm.block.contentElementTypeKey);
                vm.settingsPreview = vm.getElementTypeByKey(vm.block.settingsElementTypeKey);
            });
        }

        vm.getElementTypeByKey = function(key) {
            return vm.elementTypes.find(function (type) {
                return type.key === key;
            });
        };

        vm.openElementType = function(elementTypeKey) {
            var elementType = vm.getElementTypeByKey(elementTypeKey);
            if (elementType) {
                var elementTypeId = elementType.id;
                const editor = {
                    id: elementTypeId,
                    submit: function (model) {
                        editorService.close();
                    },
                    close: function () {
                        editorService.close();
                    }
                };
                editorService.documentTypeEditor(editor);
            }
        };

        vm.createElementTypeAndCallback = function(callback) {
            const editor = {
                create: true,
                infiniteMode: true,
                isElement: true,
                noTemplate: true,
                submit: function (model) {
                    callback(model.documentTypeKey);
                    editorService.close();
                },
                close: function () {
                    editorService.close();
                }
            };
            editorService.documentTypeEditor(editor);
        };

        vm.addSettingsForBlock = function($event, block) {

            localizationService.localize("blockEditor_headlineAddSettingsElementType").then(function(localizedTitle) {

                const settingsTypePicker = {
                    title: localizedTitle,
                    section: "settings",
                    treeAlias: "documentTypes",
                    entityType: "documentType",
                    isDialog: true,
                    filter: function (node) {
                        if (node.metaData.isElement === true) {
                            return false;
                        }
                        return true;
                    },
                    filterCssClass: "not-allowed",
                    select: function (node) {
                        vm.applySettingsToBlock(block, udiService.getKey(node.udi));
                        editorService.close();
                    },
                    close: function () {
                        editorService.close();
                    },
                    extraActions: [
                        {
                            style: "primary",
                            labelKey: "blockEditor_labelcreateNewElementType",
                            action: function () {
                                vm.createElementTypeAndCallback((key) => {
                                    vm.applySettingsToBlock(block, key);

                                    // At this point we will close the contentTypePicker.
                                    editorService.close();
                                });
                            }
                        }
                    ]
                };
                editorService.treePicker(settingsTypePicker);

            });
        };

        vm.applySettingsToBlock = function(block, key) {
            block.settingsElementTypeKey = key;
            vm.settingsPreview = vm.getElementTypeByKey(vm.block.settingsElementTypeKey);
        };

        vm.requestRemoveSettingsForBlock = function(block) {
            localizationService.localizeMany(["general_remove", "defaultdialogs_confirmremoveusageof"]).then(function (data) {

                var settingsElementType = vm.getElementTypeByKey(block.settingsElementTypeKey);

                overlayService.confirmRemove({
                    title: data[0],
                    content: localizationService.tokenReplace(data[1], [(settingsElementType ? settingsElementType.name : "(Unavailable ElementType)")]),
                    close: function () {
                        overlayService.close();
                    },
                    submit: function () {
                        vm.removeSettingsForBlock(block);
                        overlayService.close();
                    }
                });
            });
        };

        vm.removeSettingsForBlock = function(block) {
            block.settingsElementTypeKey = null;
        };

        function updateUsedElementTypes(event, args) {
            var key = args.documentType.key;
            for (var i = 0; i<vm.elementTypes.length; i++) {
                if (vm.elementTypes[i].key === key) {
                    vm.elementTypes[i] = args.documentType;
                }
            }
            if (vm.contentPreview && vm.contentPreview.key === key) {
                vm.contentPreview = args.documentType;
                $scope.$evalAsync();
            }
            if (vm.settingsPreview && vm.settingsPreview.key === key) {
                vm.settingsPreview = args.documentType;
                $scope.$evalAsync();
            }
        }

        unsubscribe.push(eventsService.on("editors.documentType.saved", updateUsedElementTypes));

        vm.addViewForBlock = function(block) {
            localizationService.localize("blockEditor_headlineAddCustomView").then(function (localizedTitle) {

                const filePicker = {
                    title: localizedTitle,
                    section: "settings",
                    treeAlias: "files",
                    entityType: "file",
                    isDialog: true,
                    filter: function (i) {
                        return !(i.name.indexOf(".html") !== -1);
                    },
                    filterCssClass: "not-allowed",
                    select: function (node) {
                        const filepath = decodeURIComponent(node.id.replace(/\+/g, " "));
                        block.view = "~/" + filepath;
                        editorService.close();
                    },
                    close: function () {
                        editorService.close();
                    }
                };
                editorService.treePicker(filePicker);

            });
        };

        vm.requestRemoveViewForBlock = function(block) {
            localizationService.localizeMany(["general_remove", "defaultdialogs_confirmremoveusageof"]).then(function (data) {
                overlayService.confirmRemove({
                    title: data[0],
                    content: localizationService.tokenReplace(data[1], [block.view]),
                    close: function () {
                        overlayService.close();
                    },
                    submit: function () {
                        vm.removeViewForBlock(block);
                        overlayService.close();
                    }
                });
            });
        };

        vm.removeViewForBlock = function(block) {
            block.view = null;
        };

        vm.addStylesheetForBlock = function(block) {
            localizationService.localize("blockEditor_headlineAddCustomStylesheet").then(function (localizedTitle) {

                const filePicker = {
                    title: localizedTitle,
                    section: "settings",
                    treeAlias: "files",
                    entityType: "file",
                    isDialog: true,
                    filter: function (i) {
                        return !(i.name.indexOf(".css") !== -1);
                    },
                    filterCssClass: "not-allowed",
                    select: function (node) {
                        const filepath = decodeURIComponent(node.id.replace(/\+/g, " "));
                        block.stylesheet = "~/" + filepath;
                        editorService.close();
                    },
                    close: function () {
                        editorService.close();
                    }
                };
                editorService.treePicker(filePicker);

            });
        };

        vm.requestRemoveStylesheetForBlock = function(block) {
            localizationService.localizeMany(["general_remove", "defaultdialogs_confirmremoveusageof"]).then(function (data) {
                overlayService.confirmRemove({
                    title: data[0],
                    content: localizationService.tokenReplace(data[1], [block.stylesheet]),
                    close: function () {
                        overlayService.close();
                    },
                    submit: function () {
                        vm.removeStylesheetForBlock(block);
                        overlayService.close();
                    }
                });
            });
        };

        vm.removeStylesheetForBlock = function(block) {
            block.stylesheet = null;
        };

        vm.addThumbnailForBlock = function(block) {

            localizationService.localize("blockEditor_headlineAddThumbnail").then(function (localizedTitle) {

                const thumbnailPicker = {
                    title: localizedTitle,
                    section: "settings",
                    treeAlias: "files",
                    entityType: "file",
                    isDialog: true,
                    filter: function (i) {
                        return !(i.name.indexOf(".jpg") !== -1 || i.name.indexOf(".jpeg") !== -1 || i.name.indexOf(".png") !== -1 || i.name.indexOf(".svg") !== -1 || i.name.indexOf(".webp") !== -1 || i.name.indexOf(".gif") !== -1);
                    },
                    filterCssClass: "not-allowed",
                    select: function (file) {
                        const id = decodeURIComponent(file.id.replace(/\+/g, " "));
                        block.thumbnail = "~/" + id;
                        editorService.close();
                    },
                    close: function () {
                        editorService.close();
                    }
                };
                editorService.treePicker(thumbnailPicker);

            });
        };

        vm.removeThumbnailForBlock = function(entry) {
            entry.thumbnail = null;
        };

        vm.changeIconColor = function (color) {
            angularHelper.safeApply($scope, function () {
                vm.block.iconColor = color ? color.toString() : null;
            });
        };

        vm.changeBackgroundColor = function (color) {
            angularHelper.safeApply($scope, function () {
                vm.block.backgroundColor = color ? color.toString() : null;
            });
        };

        vm.submit = function() {
            if ($scope.model && $scope.model.submit) {
                $scope.model.submit($scope.model);
            }
        };

        vm.close = function() {
            if ($scope.model && $scope.model.close) {
                $scope.model.close($scope.model);
            }
        };

        $scope.$on('$destroy', function() {
            unsubscribe.forEach(u => { u(); });
        });

    }

    angular.module("umbraco").controller("Umbraco.PropertyEditors.BlockList.BlockConfigurationOverlayController", BlockConfigurationOverlayController);

})();<|MERGE_RESOLUTION|>--- conflicted
+++ resolved
@@ -10,11 +10,7 @@
 (function () {
     "use strict";
 
-<<<<<<< HEAD
-    function BlockConfigurationOverlayController($scope, overlayService, localizationService, editorService, elementTypeResource, eventsService, angularHelper) {
-=======
-    function BlockConfigurationOverlayController($scope, overlayService, localizationService, editorService, elementTypeResource, eventsService, udiService) {
->>>>>>> f8cff272
+    function BlockConfigurationOverlayController($scope, overlayService, localizationService, editorService, elementTypeResource, eventsService, udiService, angularHelper) {
 
         var unsubscribe = [];
 
