--- conflicted
+++ resolved
@@ -48,13 +48,6 @@
     ng-form.ng-invalid-val-server-match-content > .umb-block-list__block > .umb-block-list__block--content > div > & {
         > button {
             color: @formErrorText;
-<<<<<<< HEAD
-            .show-validation-type-warning & {
-                color: @formWarningText;
-            }
-            span.caret {
-                border-top-color: @formErrorText;
-=======
 
             .show-validation-type-warning & {
                 color: @formWarningText;
@@ -63,7 +56,6 @@
             span.caret {
                 border-top-color: @formErrorText;
 
->>>>>>> 32a1870d
                 .show-validation-type-warning & {
                     border-top-color: @formWarningText;
                 }
@@ -90,17 +82,11 @@
                     padding: 2px;
                     line-height: 10px;
                     background-color: @formErrorText;
-<<<<<<< HEAD
-                    .show-validation-type-warning & {
-                        background-color: @formWarningText;
-                    }
-=======
 
                     .show-validation-type-warning & {
                         background-color: @formWarningText;
                     }
 
->>>>>>> 32a1870d
                     font-weight: 900;
                     animation-duration: 1.4s;
                     animation-iteration-count: infinite;
