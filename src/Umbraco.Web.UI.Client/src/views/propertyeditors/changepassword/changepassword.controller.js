--- conflicted
+++ resolved
@@ -37,13 +37,11 @@
       if (!$scope.model.config || $scope.model.config.minPasswordLength === undefined) {
         $scope.model.config.minPasswordLength = 0;
       }
-<<<<<<< HEAD
-      $scope.model.config.maxPasswordLength = 256;
-=======
       if (!$scope.model.config || $scope.model.config.minNonAlphaNumericChars === undefined) {
           $scope.model.config.minNonAlphaNumericChars = 0;
       }
->>>>>>> e0fb606e
+
+      $scope.model.config.maxPasswordLength = 256;
 
       //set the model defaults
       if (!Utilities.isObject($scope.model.value)) {
