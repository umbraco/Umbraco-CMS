--- conflicted
+++ resolved
@@ -82,7 +82,6 @@
 
                                         <div class="control-group">
                                             <ul class="unstyled">
-<<<<<<< HEAD
                                                 <li ng-repeat="row in rows track by $id(row)" class="flex">
                                                     <umb-checkbox model="row.allowed"
                                                                     input-id="rowconfig-{{$index}}"
@@ -101,40 +100,6 @@
                                                         <div>
                                                             {{name}} <small>({{row.areas.length}} cell{{row.areas.length > 1 ? 's' : ''}})</small>
                                                         </div>
-=======
-
-                                                <li ng-repeat="row in rows track by $id(row)">
-
-                                                    <div class="flex">
-
-                                                        <umb-checkbox model="row.allowed"
-                                                                      input-id="rowconfig-{{$index}}"
-                                                                      on-change="selectRow(currentSection, row)">
-                                                        </umb-checkbox>
-
-                                                        <button
-                                                            ng-click="row.allowed = !row.allowed; selectRow(currentSection, row)"
-                                                            class="btn-reset flex flex-auto">
-
-                                                            <span class="preview-rows columns" style="margin-top: auto;">
-                                                                <span class="preview-row">
-                                                                    <span class="preview-col"
-                                                                         ng-class="{last:$last}"
-                                                                         ng-repeat="area in row.areas"
-                                                                         ng-style="{width: percentage(area.grid) + '%'}">
-
-                                                                        <span class="preview-cell"></span>
-                                                                    </span>
-                                                                </span>
-                                                            </span>
-
-                                                            <span>
-                                                                {{row.name}}<br/>
-                                                                <small>{{row.areas.length}} cells</small>
-                                                            </span>
-                                                        </button>
-
->>>>>>> c8d837bb
                                                     </div>
                                                 </li>
                                             </ul>
