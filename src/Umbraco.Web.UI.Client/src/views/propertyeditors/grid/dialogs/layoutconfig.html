<div class="usky-grid usky-grid-configuration" ng-controller="Umbraco.PropertyEditors.GridPrevalueEditor.LayoutConfigController as vm">

    <umb-editor-view>

        <form novalidate name="LayoutConfigForm" val-form-manager>

<<<<<<< HEAD
            <umb-editor-header
                name="model.title"
                name-locked="true"
                hide-alias="true"
                hide-icon="true"
                hide-description="true">
            </umb-editor-header>

            <umb-editor-container>
                <umb-box>
                    <umb-box-content>

                        <div class="umb-forms-settings form-horizontal">

                          <p><localize key="grid_addGridLayoutDetail" /></p>

                          <umb-control-group label="@general_name">
                              <input type="text" ng-model="currentLayout.name" />
                          </umb-control-group>

                          <div class="uSky-templates-template"
                               style="margin: 0; width: 350px; position: relative;">

                              <div class="tb" style="height: 70px; border-width: 2px; padding: 2px">
                                 <div class="tr">

                                      <a class="td uSky-templates-column"
                                         ng-class="{last:$last, selected:section==currentSection}"
                                         ng-repeat="section in currentLayout.sections"
                                         ng-click="configureSection(section, currentLayout)"
                                         ng-style="{width: percentage(section.grid) +'%'}">
                                      </a>

                                      <a class="td uSky-templates-column add" ng-if="availableLayoutSpace > 0"
                                         ng-click="configureSection(undefined, currentLayout)"
                                         ng-style="{width: percentage(availableLayoutSpace) + '%'}">
                                          <i class="icon icon-add"></i>
                                      </a>

                                 </div>
                              </div>
                          </div>

                          <div ng-if="currentSection != null" style="padding-bottom: 50px;">

                              <umb-control-group label="@general_width">
                                 <div class="grid-size-scaler">
                                      <button type="button" class="btn-link" ng-click="scaleDown(currentSection)">
                                          <i class="icon icon-remove" aria-hidden="true"></i>
                                      </button>
                                      <span>{{currentSection.grid}}</span>
                                      <button type="button" class="btn-link" ng-click="scaleUp(currentSection, availableLayoutSpace)">
                                          <i class="icon icon-add" aria-hidden="true"></i>
                                      </button>
                                 </div>
                              </umb-control-group>

		                      <umb-control-group hide-label="true">
			                    <i class="icon-delete red" aria-hidden="true"></i>
	  		                    <button type="button" class="btn btn-small btn-link" ng-click="deleteSection(currentSection, currentLayout)">
			                      <localize key="general_delete" class="ng-isolate-scope ng-scope">Delete</localize>
			                    </button>
	  	                      </umb-control-group>

                              <umb-control-group hide-label="true">

                                <umb-toggle
                                    class="umb-toggle-group-item__toggle"
                                    checked="currentSection.allowAll"
                                    on-click="currentSection.allowAll = !currentSection.allowAll"
                                    show-labels="true"
                                    label-position="right"
                                    label-off="Allow all row configurations"
                                    label-on="Allow all row configurations"
                                    style="margin-left: 18px">
                                </umb-toggle>

                                 <div ng-if="currentSection.allowAll === false">
                                      <hr />

                                      <div class="control-group uSky-templates-rows">
                                          <ul class="unstyled">

                                              <li ng-repeat="row in rows">

                                                  <label style="display: block">
                                                     
                                                     <input type="checkbox"
                                                         checklist-model="currentSection.allowed"
                                                         checklist-value="row.name"
                                                         style="float: left; margin-right: 10px;">

                                                      <div class="preview-rows columns" style="margin-top: 5px; float:left">
                                                          <div class="preview-row">
                                                              <div class="preview-col"
                                                                  ng-class="{last:$last}"
                                                                  ng-repeat="area in row.areas"
                                                                  ng-style="{width: percentage(area.grid) + '%'}">

                                                                  <div class="preview-cell"></div>
                                                              </div>
                                                          </div>
                                                      </div>

                                                      <div>
                                                          {{row.name}}<br />
                                                          <small>{{row.areas.length}} cells</small><br />
                                                      </div>
                                                  </label>

                                                  <br style="clear: both" />
                                              </li>
                                          </ul>
                                      </div>
                                 </div>
                              </umb-control-group>
                          </div>
=======
        <umb-editor-header
            name="model.title"
            name-locked="true"
            hide-alias="true"
            hide-icon="true"
            hide-description="true">
        </umb-editor-header>

        <umb-editor-container>
            <umb-box>
                <umb-box-content>






   <div class="umb-forms-settings form-horizontal">

      <p><localize key="grid_addGridLayoutDetail" /></p>

      <umb-control-group label="@general_name">
          <input type="text" ng-model="currentLayout.name" />
      </umb-control-group>

      <div class="uSky-templates-template"
           style="margin: 0; width: 350px; position: relative;">

          <div class="tb" style="height: 70px; border-width: 2px; padding: 2px">
             <div class="tr">

                  <a class="td uSky-templates-column"
                     ng-class="{last:$last, selected:section==currentSection}"
                     ng-repeat="section in currentLayout.sections"
                     ng-click="configureSection(section, currentLayout)"
                     ng-style="{width: percentage(section.grid) +'%'}">
                  </a>

                  <a class="td uSky-templates-column add" ng-if="availableLayoutSpace > 0"
                     ng-click="configureSection(undefined, currentLayout)"
                     ng-style="{width: percentage(availableLayoutSpace) + '%'}">
                      <i class="icon icon-add"></i>
                  </a>

             </div>
          </div>
      </div>

      <div ng-if="currentSection != null" style="padding-bottom: 50px;">

          <umb-control-group label="@general_width">
             <div class="grid-size-scaler">
                  <a href ng-click="scaleDown(currentSection)">
                      <i class="icon icon-remove"></i>
                  </a>
                      {{currentSection.grid}}
                  <a href ng-click="scaleUp(currentSection, availableLayoutSpace)">
                      <i class="icon icon-add"></i>
                  </a>
             </div>
          </umb-control-group>

		  <umb-control-group hide-label="true">
			<i class="icon-delete red"></i>
	  		<a class="btn btn-small btn-link" href="" ng-click="deleteSection(currentSection, currentLayout)">
			  <localize key="general_delete" class="ng-isolate-scope ng-scope">Delete</localize>
			</a>
	  	</umb-control-group>


          <umb-control-group hide-label="true">

            <umb-toggle
                class="umb-toggle-group-item__toggle"
                checked="currentSection.allowAll"
                on-click="toggleAllowed(currentSection)"
                show-labels="true"
                label-position="right"
                label-off="Allow all row configurations"
                label-on="Allow all row configurations"
                style="margin-left: 18px">
            </umb-toggle>

             <div ng-if="currentSection.allowAll === false">
                  <hr />

                  <div class="control-group uSky-templates-rows">
                      <ul class="unstyled"
                          ui-sortable
                          ng-model="model.value.templates">

                          <li ng-repeat="row in rows track by $id(row)">

                              <div class="flex">

                                  <umb-checkbox model="row.allowed"
                                                input-id="rowconfig-{{$index}}"
                                                on-change="selectRow(currentSection, row)">
                                  </umb-checkbox>

                                  <div ng-click="row.allowed = !row.allowed; selectRow(currentSection, row)" class="flex flex-auto cursor-pointer">

                                      <div class="preview-rows columns" style="margin-top: auto;">
                                          <div class="preview-row">
                                              <div class="preview-col"
                                                   ng-class="{last:$last}"
                                                   ng-repeat="area in row.areas"
                                                   ng-style="{width: percentage(area.grid) + '%'}">

                                                  <div class="preview-cell"></div>
                                              </div>
                                          </div>
                                      </div>

                                      <div>
                                          {{row.name}}<br />
                                          <small>{{row.areas.length}} cells</small>
                                      </div>
                                  </div>

                              </div>

                              <br style="clear: both" />
                          </li>
                      </ul>
                  </div>
             </div>
          </umb-control-group>
      </div>

   </div>


>>>>>>> 99a3dec4

                       </div>

                   </umb-box-content>
               </umb-box>
           </umb-editor-container>

           <umb-editor-footer>
               <umb-editor-footer-content-right>
                   <umb-button
                       type="button"
                       button-style="link"
                       label-key="general_close"
                       shortcut="esc"
                       action="close()">
                   </umb-button>
                    <umb-button
                        type="button"
                        button-style="success"
                        label-key="general_submit"
                        action="submit()">
                    </umb-button>
               </umb-editor-footer-content-right>
           </umb-editor-footer>

        </form>

    </umb-editor-view>

</div><|MERGE_RESOLUTION|>--- conflicted
+++ resolved
@@ -1,10 +1,10 @@
-<div class="usky-grid usky-grid-configuration" ng-controller="Umbraco.PropertyEditors.GridPrevalueEditor.LayoutConfigController as vm">
+<div class="usky-grid usky-grid-configuration"
+     ng-controller="Umbraco.PropertyEditors.GridPrevalueEditor.LayoutConfigController as vm">
 
     <umb-editor-view>
 
         <form novalidate name="LayoutConfigForm" val-form-manager>
 
-<<<<<<< HEAD
             <umb-editor-header
                 name="model.title"
                 name-locked="true"
@@ -19,268 +19,144 @@
 
                         <div class="umb-forms-settings form-horizontal">
 
-                          <p><localize key="grid_addGridLayoutDetail" /></p>
+                            <p>
+                                <localize key="grid_addGridLayoutDetail"/>
+                            </p>
 
-                          <umb-control-group label="@general_name">
-                              <input type="text" ng-model="currentLayout.name" />
-                          </umb-control-group>
+                            <umb-control-group label="@general_name">
+                                <input type="text" ng-model="currentLayout.name"/>
+                            </umb-control-group>
 
-                          <div class="uSky-templates-template"
-                               style="margin: 0; width: 350px; position: relative;">
+                            <div class="uSky-templates-template"
+                                 style="margin: 0; width: 350px; position: relative;">
 
-                              <div class="tb" style="height: 70px; border-width: 2px; padding: 2px">
-                                 <div class="tr">
+                                <div class="tb" style="height: 70px; border-width: 2px; padding: 2px">
+                                    <div class="tr">
 
-                                      <a class="td uSky-templates-column"
-                                         ng-class="{last:$last, selected:section==currentSection}"
-                                         ng-repeat="section in currentLayout.sections"
-                                         ng-click="configureSection(section, currentLayout)"
-                                         ng-style="{width: percentage(section.grid) +'%'}">
-                                      </a>
+                                        <a class="td uSky-templates-column"
+                                           ng-class="{last:$last, selected:section==currentSection}"
+                                           ng-repeat="section in currentLayout.sections"
+                                           ng-click="configureSection(section, currentLayout)"
+                                           ng-style="{width: percentage(section.grid) +'%'}">
+                                        </a>
 
-                                      <a class="td uSky-templates-column add" ng-if="availableLayoutSpace > 0"
-                                         ng-click="configureSection(undefined, currentLayout)"
-                                         ng-style="{width: percentage(availableLayoutSpace) + '%'}">
-                                          <i class="icon icon-add"></i>
-                                      </a>
+                                        <a class="td uSky-templates-column add" ng-if="availableLayoutSpace > 0"
+                                           ng-click="configureSection(undefined, currentLayout)"
+                                           ng-style="{width: percentage(availableLayoutSpace) + '%'}">
+                                            <i class="icon icon-add"></i>
+                                        </a>
 
-                                 </div>
-                              </div>
-                          </div>
+                                    </div>
+                                </div>
+                            </div>
 
-                          <div ng-if="currentSection != null" style="padding-bottom: 50px;">
+                            <div ng-if="currentSection != null" style="padding-bottom: 50px;">
 
-                              <umb-control-group label="@general_width">
-                                 <div class="grid-size-scaler">
-                                      <button type="button" class="btn-link" ng-click="scaleDown(currentSection)">
-                                          <i class="icon icon-remove" aria-hidden="true"></i>
-                                      </button>
-                                      <span>{{currentSection.grid}}</span>
-                                      <button type="button" class="btn-link" ng-click="scaleUp(currentSection, availableLayoutSpace)">
-                                          <i class="icon icon-add" aria-hidden="true"></i>
-                                      </button>
-                                 </div>
-                              </umb-control-group>
+                                <umb-control-group label="@general_width">
+                                    <div class="grid-size-scaler">
+                                        <button type="button" class="btn-link" ng-click="scaleDown(currentSection)">
+                                            <i class="icon icon-remove" aria-hidden="true"></i>
+                                        </button>
+                                        <span>{{currentSection.grid}}</span>
+                                        <button type="button" class="btn-link"
+                                                ng-click="scaleUp(currentSection, availableLayoutSpace)">
+                                            <i class="icon icon-add" aria-hidden="true"></i>
+                                        </button>
+                                    </div>
+                                </umb-control-group>
 
-		                      <umb-control-group hide-label="true">
-			                    <i class="icon-delete red" aria-hidden="true"></i>
-	  		                    <button type="button" class="btn btn-small btn-link" ng-click="deleteSection(currentSection, currentLayout)">
-			                      <localize key="general_delete" class="ng-isolate-scope ng-scope">Delete</localize>
-			                    </button>
-	  	                      </umb-control-group>
+                                <umb-control-group hide-label="true">
+                                    <i class="icon-delete red" aria-hidden="true"></i>
+                                    <button type="button" class="btn btn-small btn-link"
+                                            ng-click="deleteSection(currentSection, currentLayout)">
+                                        <localize key="general_delete" class="ng-isolate-scope ng-scope">Delete
+                                        </localize>
+                                    </button>
+                                </umb-control-group>
 
-                              <umb-control-group hide-label="true">
+                                <umb-control-group hide-label="true">
 
-                                <umb-toggle
-                                    class="umb-toggle-group-item__toggle"
-                                    checked="currentSection.allowAll"
-                                    on-click="currentSection.allowAll = !currentSection.allowAll"
-                                    show-labels="true"
-                                    label-position="right"
-                                    label-off="Allow all row configurations"
-                                    label-on="Allow all row configurations"
-                                    style="margin-left: 18px">
-                                </umb-toggle>
+                                    <umb-toggle
+                                        class="umb-toggle-group-item__toggle"
+                                        checked="currentSection.allowAll"
+                                        on-click="toggleAllowed(currentSection)"
+                                        show-labels="true"
+                                        label-position="right"
+                                        label-off="Allow all row configurations"
+                                        label-on="Allow all row configurations"
+                                        style="margin-left: 18px">
+                                    </umb-toggle>
 
-                                 <div ng-if="currentSection.allowAll === false">
-                                      <hr />
+                                    <div ng-if="currentSection.allowAll === false">
+                                        <hr/>
 
-                                      <div class="control-group uSky-templates-rows">
-                                          <ul class="unstyled">
+                                        <div class="control-group uSky-templates-rows">
+                                            <ul class="unstyled">
 
-                                              <li ng-repeat="row in rows">
+                                                <li ng-repeat="row in rows track by $id(row)">
 
-                                                  <label style="display: block">
-                                                     
-                                                     <input type="checkbox"
-                                                         checklist-model="currentSection.allowed"
-                                                         checklist-value="row.name"
-                                                         style="float: left; margin-right: 10px;">
+                                                    <div class="flex">
 
-                                                      <div class="preview-rows columns" style="margin-top: 5px; float:left">
-                                                          <div class="preview-row">
-                                                              <div class="preview-col"
-                                                                  ng-class="{last:$last}"
-                                                                  ng-repeat="area in row.areas"
-                                                                  ng-style="{width: percentage(area.grid) + '%'}">
+                                                        <umb-checkbox model="row.allowed"
+                                                                      input-id="rowconfig-{{$index}}"
+                                                                      on-change="selectRow(currentSection, row)">
+                                                        </umb-checkbox>
 
-                                                                  <div class="preview-cell"></div>
-                                                              </div>
-                                                          </div>
-                                                      </div>
+                                                        <div
+                                                            ng-click="row.allowed = !row.allowed; selectRow(currentSection, row)"
+                                                            class="flex flex-auto cursor-pointer">
 
-                                                      <div>
-                                                          {{row.name}}<br />
-                                                          <small>{{row.areas.length}} cells</small><br />
-                                                      </div>
-                                                  </label>
+                                                            <div class="preview-rows columns" style="margin-top: auto;">
+                                                                <div class="preview-row">
+                                                                    <div class="preview-col"
+                                                                         ng-class="{last:$last}"
+                                                                         ng-repeat="area in row.areas"
+                                                                         ng-style="{width: percentage(area.grid) + '%'}">
 
-                                                  <br style="clear: both" />
-                                              </li>
-                                          </ul>
-                                      </div>
-                                 </div>
-                              </umb-control-group>
-                          </div>
-=======
-        <umb-editor-header
-            name="model.title"
-            name-locked="true"
-            hide-alias="true"
-            hide-icon="true"
-            hide-description="true">
-        </umb-editor-header>
+                                                                        <div class="preview-cell"></div>
+                                                                    </div>
+                                                                </div>
+                                                            </div>
 
-        <umb-editor-container>
-            <umb-box>
-                <umb-box-content>
+                                                            <div>
+                                                                {{row.name}}<br/>
+                                                                <small>{{row.areas.length}} cells</small>
+                                                            </div>
+                                                        </div>
 
+                                                    </div>
 
+                                                    <br style="clear: both"/>
+                                                </li>
+                                            </ul>
+                                        </div>
+                                    </div>
+                                </umb-control-group>
+                            </div>
 
+                        </div>
 
+                    </umb-box-content>
+                </umb-box>
+            </umb-editor-container>
 
-
-   <div class="umb-forms-settings form-horizontal">
-
-      <p><localize key="grid_addGridLayoutDetail" /></p>
-
-      <umb-control-group label="@general_name">
-          <input type="text" ng-model="currentLayout.name" />
-      </umb-control-group>
-
-      <div class="uSky-templates-template"
-           style="margin: 0; width: 350px; position: relative;">
-
-          <div class="tb" style="height: 70px; border-width: 2px; padding: 2px">
-             <div class="tr">
-
-                  <a class="td uSky-templates-column"
-                     ng-class="{last:$last, selected:section==currentSection}"
-                     ng-repeat="section in currentLayout.sections"
-                     ng-click="configureSection(section, currentLayout)"
-                     ng-style="{width: percentage(section.grid) +'%'}">
-                  </a>
-
-                  <a class="td uSky-templates-column add" ng-if="availableLayoutSpace > 0"
-                     ng-click="configureSection(undefined, currentLayout)"
-                     ng-style="{width: percentage(availableLayoutSpace) + '%'}">
-                      <i class="icon icon-add"></i>
-                  </a>
-
-             </div>
-          </div>
-      </div>
-
-      <div ng-if="currentSection != null" style="padding-bottom: 50px;">
-
-          <umb-control-group label="@general_width">
-             <div class="grid-size-scaler">
-                  <a href ng-click="scaleDown(currentSection)">
-                      <i class="icon icon-remove"></i>
-                  </a>
-                      {{currentSection.grid}}
-                  <a href ng-click="scaleUp(currentSection, availableLayoutSpace)">
-                      <i class="icon icon-add"></i>
-                  </a>
-             </div>
-          </umb-control-group>
-
-		  <umb-control-group hide-label="true">
-			<i class="icon-delete red"></i>
-	  		<a class="btn btn-small btn-link" href="" ng-click="deleteSection(currentSection, currentLayout)">
-			  <localize key="general_delete" class="ng-isolate-scope ng-scope">Delete</localize>
-			</a>
-	  	</umb-control-group>
-
-
-          <umb-control-group hide-label="true">
-
-            <umb-toggle
-                class="umb-toggle-group-item__toggle"
-                checked="currentSection.allowAll"
-                on-click="toggleAllowed(currentSection)"
-                show-labels="true"
-                label-position="right"
-                label-off="Allow all row configurations"
-                label-on="Allow all row configurations"
-                style="margin-left: 18px">
-            </umb-toggle>
-
-             <div ng-if="currentSection.allowAll === false">
-                  <hr />
-
-                  <div class="control-group uSky-templates-rows">
-                      <ul class="unstyled"
-                          ui-sortable
-                          ng-model="model.value.templates">
-
-                          <li ng-repeat="row in rows track by $id(row)">
-
-                              <div class="flex">
-
-                                  <umb-checkbox model="row.allowed"
-                                                input-id="rowconfig-{{$index}}"
-                                                on-change="selectRow(currentSection, row)">
-                                  </umb-checkbox>
-
-                                  <div ng-click="row.allowed = !row.allowed; selectRow(currentSection, row)" class="flex flex-auto cursor-pointer">
-
-                                      <div class="preview-rows columns" style="margin-top: auto;">
-                                          <div class="preview-row">
-                                              <div class="preview-col"
-                                                   ng-class="{last:$last}"
-                                                   ng-repeat="area in row.areas"
-                                                   ng-style="{width: percentage(area.grid) + '%'}">
-
-                                                  <div class="preview-cell"></div>
-                                              </div>
-                                          </div>
-                                      </div>
-
-                                      <div>
-                                          {{row.name}}<br />
-                                          <small>{{row.areas.length}} cells</small>
-                                      </div>
-                                  </div>
-
-                              </div>
-
-                              <br style="clear: both" />
-                          </li>
-                      </ul>
-                  </div>
-             </div>
-          </umb-control-group>
-      </div>
-
-   </div>
-
-
->>>>>>> 99a3dec4
-
-                       </div>
-
-                   </umb-box-content>
-               </umb-box>
-           </umb-editor-container>
-
-           <umb-editor-footer>
-               <umb-editor-footer-content-right>
-                   <umb-button
-                       type="button"
-                       button-style="link"
-                       label-key="general_close"
-                       shortcut="esc"
-                       action="close()">
-                   </umb-button>
+            <umb-editor-footer>
+                <umb-editor-footer-content-right>
+                    <umb-button
+                        type="button"
+                        button-style="link"
+                        label-key="general_close"
+                        shortcut="esc"
+                        action="close()">
+                    </umb-button>
                     <umb-button
                         type="button"
                         button-style="success"
                         label-key="general_submit"
                         action="submit()">
                     </umb-button>
-               </umb-editor-footer-content-right>
-           </umb-editor-footer>
+                </umb-editor-footer-content-right>
+            </umb-editor-footer>
 
         </form>
 
