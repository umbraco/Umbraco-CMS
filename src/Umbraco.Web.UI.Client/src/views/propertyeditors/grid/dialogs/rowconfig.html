<div class="usky-grid usky-grid-configuration" ng-controller="Umbraco.PropertyEditors.GridPrevalueEditor.RowConfigController">

    <div class="umb-form-settings">

        <h5><localize key="grid_addRowConfiguration" /></h5>
        <p><localize key="grid_addRowConfigurationDetail" /></p>

        <div class="alert alert-warn ng-scope" ng-show="nameChanged">
            <p>
                Modifying a row configuration name will result in loss of
                data for any existing content that is based on this configuration.
            </p>
            <p><strong>Modifying only the label will not result in data loss.</strong></p>
        </div>

        <umb-control-group label="@general_name">
            <input type="text" ng-model="currentRow.name" />
        </umb-control-group>

        <umb-control-group label="@general_label">
            <input type="text" ng-model="currentRow.label" placeholder="Overrides name" />
        </umb-control-group>

        <div class="uSky-templates-template"
             style="margin: 0; width: 350px; position: relative;">

            <div class="tb" style="height: auto; border: none !important; background: none">
                <div class="tr">

                    <a class="td uSky-templates-column"
                       ng-class="{last:$last, selected:cell==currentCell}"
                       ng-repeat="cell in currentRow.areas"
                       ng-click="configureCell(cell, currentRow)"
                       ng-style="{width: percentage(cell.grid) + '%'}">
                    </a>

                    <a class="td uSky-templates-column add"
                       ng-click="configureCell(undefined, currentRow)"
                       ng-style="{width: percentage(availableRowSpace) + '%'}">
                        <i class="icon icon-add"></i>
                    </a>
                </div>
            </div>
        </div>

        <div ng-if="currentCell" style="padding-bottom: 50px;">

            <umb-control-group label="@general_width">
                <div class="grid-size-scaler">
                    <a href ng-click="scaleDown(currentCell)">
                        <i class="icon icon-remove"></i>
                    </a>
                    {{currentCell.grid}}
                    <a href ng-click="scaleUp(currentCell, availableRowSpace, true)">
                        <i class="icon icon-add"></i>
                    </a>
                </div>
            </umb-control-group>
<<<<<<< HEAD

=======
>>>>>>> 697dfff2
            <umb-control-group label="@grid_gridCellCssClasses" description="@grid_gridCellCssClassesDescription">
                <input type="text" ng-model="currentCell.gridCellCssClasses" />
            </umb-control-group>

            <umb-control-group label="@grid_maxItems" description="@grid_maxItemsDescription">
                <input type="number" ng-model="currentCell.maxItems" class="umb-editor-tiny" placeholder="Max" min="0" />
            </umb-control-group>

            <umb-control-group hide-label="true">
                <i class="icon-delete red"></i>
                <a class="btn btn-small btn-link" href="" ng-click="deleteArea(currentCell, currentRow)">
                    <localize key="general_delete" class="ng-isolate-scope ng-scope">Delete</localize>
                </a>
            </umb-control-group>

            <umb-control-group hide-label="true">
                <ul class="unstyled">
                    <li>
                        <label>
                            <input type="checkbox"
                                   ng-model="currentCell.allowAll"
                                   ng-checked="currentCell.allowed === undefined"
                                   ng-change="toggleCollection(currentCell.allowed, currentCell.allowAll)" />
                            <localize key="grid_allowAllEditors" />
                        </label>
                    </li>
                </ul>

                <div ng-if="currentCell.allowAll === false">
                    <hr />
                    <ul class="unstyled">
                        <li ng-repeat="editor in editors">
                            <label>
                                <input type="checkbox"
                                       checklist-model="currentCell.allowed"
                                       checklist-value="editor.alias">
                                <i class="icon {{editor.icon}}"></i> {{editor.name}}
                                <small class="input-label--small">({{editor.alias}})</small>
                            </label>
                        </li>
                    </ul>
                </div>
            </umb-control-group>
        </div>

    </div>

</div><|MERGE_RESOLUTION|>--- conflicted
+++ resolved
@@ -56,10 +56,6 @@
                     </a>
                 </div>
             </umb-control-group>
-<<<<<<< HEAD
-
-=======
->>>>>>> 697dfff2
             <umb-control-group label="@grid_gridCellCssClasses" description="@grid_gridCellCssClassesDescription">
                 <input type="text" ng-model="currentCell.gridCellCssClasses" />
             </umb-control-group>
