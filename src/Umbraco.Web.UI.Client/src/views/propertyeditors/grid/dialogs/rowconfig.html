--- conflicted
+++ resolved
@@ -1,47 +1,39 @@
-<div class="usky-grid usky-grid-configuration" ng-controller="Umbraco.PropertyEditors.GridPrevalueEditor.RowConfigController">
+<div class="umb-panel usky-grid usky-grid-configuration" 
+ng-controller="Umbraco.PropertyEditors.GridPrevalueEditor.RowConfigController">
+    <div class="umb-panel-body no-header with-footer">
+        <div class="umb-forms-settings">
 
-   <div class="umb-form-settings">
+            <h5><localize key="grid_addRowConfiguration" /></h5>
+            <p><localize key="grid_addRowConfigurationDetail" /></p>
+            
+            <umb-control-group label="@general_name">
+                <input type="text" ng-model="currentRow.name" />
+            </umb-control-group>
 
-      <h5><localize key="grid_addRowConfiguration" /></h5>
-      <p><localize key="grid_addRowConfigurationDetail" /></p>
+            <div class="uSky-templates-template"
+                 style="margin: 0; width: 350px; position: relative;">
 
-      <div class="alert alert-warn ng-scope" ng-show="nameChanged">
-          <p>Modifying a row configuration name will result in loss of
-          data for any existing content that is based on this configuration.</p>
-          <p><strong>Modifying only the label will not result in data loss.</strong></p>
-      </div>
+                 <div class="tb" style="height: auto; border: none !important; background: none">
+                     <div class="tr">
 
-       <umb-control-group label="@general_name">
-           <input type="text" ng-model="currentRow.name" />
-       </umb-control-group>
-       
-       <umb-control-group label="@general_label">
-           <input type="text" ng-model="currentRow.label" placeholder="Overrides name" />
-       </umb-control-group>
+                         <a class="td uSky-templates-column"
+                             ng-class="{last:$last, selected:cell==currentCell}"
+                             ng-repeat="cell in currentRow.areas"
+                             ng-click="configureCell(cell, currentRow)"
+                             ng-style="{width: percentage(cell.grid) + '%'}">
+                         </a>
 
-      <div class="uSky-templates-template"
-           style="margin: 0; width: 350px; position: relative;">
+                         <a class="td uSky-templates-column add" 
+                             ng-click="configureCell(undefined, currentRow)"
+                             ng-style="{width: percentage(availableRowSpace) + '%'}">
+                             <i class="icon icon-add"></i>
+                         </a>
+                     </div>
+                 </div>
+            </div>
 
-           <div class="tb" style="height: auto; border: none !important; background: none">
-               <div class="tr">
+            <div ng-if="currentCell" style="padding-bottom: 50px;">
 
-<<<<<<< HEAD
-                   <a class="td uSky-templates-column"
-                       ng-class="{last:$last, selected:cell==currentCell}"
-                       ng-repeat="cell in currentRow.areas"
-                       ng-click="configureCell(cell, currentRow)"
-                       ng-style="{width: percentage(cell.grid) + '%'}">
-                   </a>
-
-                   <a class="td uSky-templates-column add"
-                       ng-click="configureCell(undefined, currentRow)"
-                       ng-style="{width: percentage(availableRowSpace) + '%'}">
-                       <i class="icon icon-add"></i>
-                   </a>
-               </div>
-           </div>
-      </div>
-=======
                 <umb-control-group label="@general_width">
                     <div class="grid-size-scaler" >
                         <div class="grid-size-scaler">
@@ -58,63 +50,45 @@
      <umb-control-group label="Additional Grid Css Classes for this cell (Optional)">
                   <input type="text" ng-model="currentCell.gridClasses" />
                 </umb-control-group>
->>>>>>> 90520f50
 
-      <div ng-if="currentCell" style="padding-bottom: 50px;">
+                <umb-control-group hide-label="true">
+                    <ul class="unstyled">
+                        <li>
+                            <label>
+                                <input type="checkbox"
+                                    ng-model="currentCell.allowAll"
+                                    ng-checked="currentCell.allowed === undefined"
+                                    ng-change="toggleCollection(currentCell.allowed, currentCell.allowAll)" />
+                                    <localize key="grid_allowAllEditors"/>
+                            </label>
+                        </li>
+                    </ul>
 
-          <umb-control-group label="@general_width">
-              <div class="grid-size-scaler">
-                  <a href ng-click="scaleDown(currentCell)">
-                      <i class="icon icon-remove"></i>
-                  </a>
-                  {{currentCell.grid}}
-                  <a href ng-click="scaleUp(currentCell, availableRowSpace, true)">
-                      <i class="icon icon-add"></i>
-                  </a>
-              </div>
-          </umb-control-group>
-          
-          <umb-control-group label="@grid_maxItems" description="@grid_maxItemsDescription">
-              <input type="number" ng-model="currentCell.maxItems" class="umb-editor-tiny" placeholder="Max" min="0" />
-          </umb-control-group>
+                    <div ng-if="currentCell.allowAll === false">
+                        <hr />
+                        <ul class="unstyled">
+                            <li ng-repeat="editor in editors">
+                                <label>
+                                    <input type="checkbox"
+                                        checklist-model="currentCell.allowed"
+                                        checklist-value="editor.alias">
+                                         <i class="icon {{editor.icon}}"></i> {{editor.name}}
+                                </label>
+                            </li>
+                        </ul>
+                    </div>
+                </umb-control-group>
+            </div>            
+        </div>
+    </div>
 
-          <umb-control-group hide-label="true">
-	  		  <i class="icon-delete red"></i>
-	  		  <a class="btn btn-small btn-link" href="" ng-click="deleteArea(currentCell, currentRow)">
-	  			  <localize key="general_delete" class="ng-isolate-scope ng-scope">Delete</localize>
-	  		  </a>
-	  	  </umb-control-group>
-
-          <umb-control-group hide-label="true">
-             <ul class="unstyled">
-                  <li>
-                      <label>
-                          <input type="checkbox"
-                              ng-model="currentCell.allowAll"
-                              ng-checked="currentCell.allowed === undefined"
-                              ng-change="toggleCollection(currentCell.allowed, currentCell.allowAll)" />
-                              <localize key="grid_allowAllEditors"/>
-                      </label>
-                  </li>
-             </ul>
-
-             <div ng-if="currentCell.allowAll === false">
-                  <hr />
-                  <ul class="unstyled">
-                      <li ng-repeat="editor in editors">
-                          <label>
-                              <input type="checkbox"
-                                  checklist-model="currentCell.allowed"
-                                  checklist-value="editor.alias">
-                                   <i class="icon {{editor.icon}}"></i> {{editor.name}}
-                                   <small class="input-label--small">({{editor.alias}})</small>
-                          </label>
-                      </li>
-                  </ul>
-             </div>
-          </umb-control-group>
-      </div>
-
-   </div>
-
+    <div class="umb-panel-footer">
+        <div class="umb-el-wrap umb-panel-buttons">
+            <div class="btn-toolbar umb-btn-toolbar pull-right">
+                <a href="" ng-click="close()" class="btn btn-primary">
+                    <localize key="general_ok" class="ng-isolate-scope ng-scope">Done</localize>
+                </a>
+            </div>
+        </div>
+    </div>
 </div>