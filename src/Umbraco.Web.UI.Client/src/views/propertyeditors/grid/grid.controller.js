--- conflicted
+++ resolved
@@ -673,6 +673,7 @@
                 return ((spans / $scope.model.config.items.columns) * 100).toFixed(8);
             };
 
+
             $scope.clearPrompt = function (scopedObject, e) {
                 scopedObject.deletePrompt = false;
                 e.preventDefault();
@@ -692,10 +693,6 @@
             };
 
             $scope.getTemplateName = function (control) {
-<<<<<<< HEAD
-                if (control.editor.nameExp) return control.editor.nameExp(control)
-                return control.editor.name;
-=======
                 var templateName = control.editor.name;
                 if (control.editor.nameExp) {
                     var valueOfTemplate = control.editor.nameExp(control);
@@ -705,7 +702,6 @@
                     }
                 }
                 return templateName;
->>>>>>> 1c70d04c
             }
 
             // *********************************************
