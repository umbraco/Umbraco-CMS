--- conflicted
+++ resolved
@@ -95,11 +95,7 @@
                                    </div>
 
                                     <div class="cell-tools-remove row-tool">
-<<<<<<< HEAD
-                                        <i class="icon-trash" ng-click="togglePrompt(row)" localize="title" title="@delete"></i>
-=======
                                         <button class="icon-trash btn-reset" ng-click="togglePrompt(row)" type="button"></button>
->>>>>>> 75550f08
                                         <umb-confirm-action
                                             ng-if="row.deletePrompt"
                                             direction="left"
@@ -204,11 +200,7 @@
                                                                           </div>
 
                                                                           <div class="umb-control-tool">
-<<<<<<< HEAD
-                                                                              <i class="umb-control-tool-icon icon-trash" ng-click="togglePrompt(control)" localize="title" title="@delete"></i>
-=======
                                                                               <button class="umb-control-tool-icon icon-trash btn-reset" ng-click="togglePrompt(control)" type="button"></button>
->>>>>>> 75550f08
                                                                               <umb-confirm-action ng-if="control.deletePrompt"
                                                                                                   direction="left"
                                                                                                   on-confirm="removeControl(area, $index)"
