<div ng-controller="Umbraco.PropertyEditors.GridController" class="umb-grid umb-property-editor clearfix" id="umb-grid">

    <umb-editor-sub-header ng-if="showReorderButton()" appearance="white">

        <umb-editor-sub-header-content-right>
            <umb-button
                type="button"
                icon="icon-navigation"
                button-style="link"
                label-key="{{reorderKey}}"
                action="toggleSortMode()">
            </umb-button>
        </umb-editor-sub-header-content-right>

    </umb-editor-sub-header>


    <div ng-if="contentReady">

        <!-- Template picker -->

        <div class="templates-preview"
             ng-show="!model.value || model.value == ''">

             <p><strong><localize key="grid_chooseLayout" /></strong></p>

            <div class="preview-rows layout"
                 ng-repeat="template in model.config.items.templates"
                 ng-click="addTemplate(template)">

                <div class="preview-row">

                    <div class="preview-col"
                         ng-repeat="section in template.sections"
                         ng-style="{width: percentage(section.grid) + '%'}">

                        <div class="preview-cell">
                        </div>

                    </div>

                </div>

                <div class="preview-overlay">
                </div>

                <small>{{template.name}}</small>

            </div> <!-- .templates-preview-rows -->

        </div> <!-- .templates-preview -->
        <!-- template picker end -->

        <!-- Grids -->
        <div class="umb-grid-width">
            <div class="tb">

                <!-- for each column in model -->
                <div class="umb-column td"
                     ng-repeat="section in model.value.sections"
                     ng-init="initSection(section)"
                     ng-style="{width: section.$percentage + '%'}">

                    <div ui-sortable="sortableOptionsRow" ng-model="section.rows">

                        <!-- for each row in template section -->
                        <!-- ng-mouseenter="setCurrentRow(row)" -->
                        <!-- ng-mouseleave="disableCurrentRow()"  -->
                        <div class="umb-row"
                             ng-repeat="row in section.rows"
                             ng-click="clickRow($index, section.rows, $event)"
                             ng-class="{
                                     '-has-config': row.hasConfig,
                                     '-active': row === active,
                                     '-active-child': row === currentRowWithActiveChild}"

                             bind-click-on="{{row === active || row === currentRowWithActiveChild}}"
                             data-rowid="{{row.$uniqueId}}">

                            <div class="umb-row-title-bar">

                                <div class=".umb-grid-right">
                                    <div class="umb-row-title">{{row.label || row.name}}</div>

                                    <div class="umb-grid-has-config" ng-if="row.hasConfig && !sortMode">
                                            <localize key="grid_settingsApplied" />
                                    </div>
                                </div>

                               <!-- Row tool -->
                               <div class="umb-tools row-tools" ng-show="(row === active || row === currentRowWithActiveChild) && !sortMode">

                                   <div class="cell-tools-edit row-tool" ng-if="hasSettings">
                                       <umb-icon icon-name="icon-settings" class="icon icon-settings" title="@grid_settings" localize="title" ng-click="editGridItemSettings(row, 'row')"></umb-icon>
                                   </div>

                                    <div class="cell-tools-remove row-tool">
                                        <umb-icon icon-name="icon-trash" class="icon-trash" ng-click="togglePrompt(row)"></umb-icon>
                                        <umb-confirm-action
                                            ng-if="row.deletePrompt"
                                            direction="left"
                                            on-confirm="removeRow(section, $index)"
                                            on-cancel="hidePrompt(row)">
                                        </umb-confirm-action>
                                    </div>

                               </div>


                            </div>

                            <!-- row container -->
                            <div class="{{row.cssClass}} umb-row-inner">

                                <div class="mainTb">
                                    <div class="tb">
                                        <div>

                                            <!-- Areas in row -->
                                            <div class="umb-cell td mainTd"
                                                 ng-repeat="area in row.areas"
                                                 ng-style="{width: area.$percentage + '%'}"
                                                 ng-class="{
                                                    '-has-config': area.hasConfig,
                                                    '-active': area === active,
                                                    '-active-child': area === currentCellWithActiveChild}"
                                                 ng-model="area.controls"
                                                 ng-click="clickCell($index, row.areas, row, $event)"

                                                 bind-click-on="{{area === active}}">

                                                 <!-- Cell -->
                                                 <div class="umb-cell-content"
                                                      ng-class="
                                                        {'-active': area === active,
                                                        '-has-editors': area.controls.length > 0,
                                                        '-collapsed': sortMode}">

                                                      <!-- disable drop overlay -->
                                                      <div class="drop-overlay -disable" ng-if="area.dropNotAllowed">
                                                          <umb-icon icon-name="icon-delete" class="icon icon-delete drop-icon"></umb-icon>
                                                          <localize key="grid_contentNotAllowed" />
                                                      </div>

                                                      <!-- allow drop overlay -->
                                                      <div class="drop-overlay -allow" ng-if="area.dropOnEmpty">
                                                          <umb-icon icon-name="icon-download" class="icon icon-download drop-icon"></umb-icon>
                                                          <localize key="grid_contentAllowed" />
                                                      </div>

                                                      <div class="umb-grid-has-config" ng-if="area.hasConfig && !sortMode">
                                                         <localize key="grid_settingsApplied" />
                                                      </div>

                                                      <div class="cell-tools" ng-if="(area === active || area === currentCellWithActiveChild) && !sortMode">
                                                         <div class="cell-tool" ng-click="editGridItemSettings(area, 'cell')">
                                                            <umb-icon icon-name="icon-settings" class="icon-settings"></umb-icon>
                                                         </div>
                                                      </div>

                                                      <div class="umb-cell-inner" ui-sortable="sortableOptionsCell" umb-grid-hack-scope ng-model="area.controls">

                                                          <!-- Control placeholder -->
                                                          <div class="umb-cell-placeholder" ng-if="area.controls.length === 0" ng-click="openEditorOverlay($event, area, 0, area.$uniqueId);">
                                                               <div class="cell-tools-add -center">
                                                                   <localize ng-if="!sortMode" key="grid_addElement" />
                                                                   <localize ng-if="sortMode" key="grid_dropElement" />
                                                               </div>
                                                          </div>

                                                          <!-- for each control in areas -->
                                                          <div class="umb-control"
                                                              umb-grid-hack-scope
                                                              ng-repeat="control in area.controls"
                                                              ng-click="clickControl($index, area.controls, area, $event)"
                                                              ng-class="{'-active': control === active}"

                                                              bind-click-on="{{control === active}}"
                                                              umb-set-dirty-on-change="{{control.value}}"
                                                              data-itemid="{{control.$uniqueId}}">

                                                              <div class="umb-control-click-overlay" ng-show="control !== active && !sortMode"></div>

                                                              <div class="umb-control-collapsed umb-control-handle" ng-show="sortMode">
                                                                  {{control.editor.name}}
                                                              </div>

                                                              <div class="umb-control-inner" ng-hide="sortMode">

                                                                  <div class="umb-control-bar umb-control-handle">

                                                                      <div class="umb-control-title" ng-if="control === active">
                                                                          {{control.editor.name}}
                                                                      </div>

                                                                      <div class="umb-tools" ng-if="control === active">

                                                                          <div class="umb-control-tool" ng-if="control.editor.config.settings">
                                                                              <umb-icon icon-name="icon-settings" class="umb-control-tool-icon icon-settings" ng-click="editGridItemSettings(control, 'control')"></umb-icon>
                                                                          </div>

<<<<<<< HEAD
                                                                        <div class="umb-control-tool">
                                                                            <umb-icon icon-name="icon-trash" class="umb-control-tool-icon icon-trash"  ng-click="togglePrompt(control)"></umb-icon>
                                                                            <umb-confirm-action
                                                                                ng-if="control.deletePrompt"
                                                                                direction="left"
                                                                                on-confirm="removeControl(area, $index)"
                                                                                on-cancel="hidePrompt(control)">
                                                                            </umb-confirm-action>
                                                                        </div>
=======
                                                                          <div class="umb-control-tool">
                                                                              <i class="umb-control-tool-icon icon-trash" ng-click="togglePrompt(control)"></i>
                                                                              <umb-confirm-action ng-if="control.deletePrompt"
                                                                                                  direction="left"
                                                                                                  on-confirm="removeControl(area, $index)"
                                                                                                  on-cancel="hidePrompt(control)">
                                                                              </umb-confirm-action>
                                                                          </div>
>>>>>>> eb10d71b

                                                                      </div>

                                                                  </div>

                                                                  <!-- Redering the editor for specific control -->
                                                                  <div ng-if="control && control.$editorPath"
                                                                       ng-include="control.$editorPath"
                                                                       class="umb-cell-{{control.editor.view}}">
                                                                  </div>

                                                              </div>
                                                          </div>

                                                      </div>
                                                      <!-- Controls repeat end -->

                                                      <!-- if area is empty tools -->
                                                      <div class="umb-grid-add-more-content" ng-if="area.controls.length > 0 && !sortMode && (area.maxItems == undefined || area.maxItems == '' || area.maxItems == 0 || area.maxItems > area.controls.length)">
                                                          <div class="cell-tools-add -bar newbtn" ng-click="openEditorOverlay($event, area, 0, area.$uniqueId);"><localize key="grid_addElement" /></div>
                                                      </div>

                                                 </div>

                                            </div>
                                            <!-- cells repeat end -->

                                        </div>
                                    </div>
                                </div>
                            </div>
                            <!-- row container end -->

                        </div>
                        <!-- row repeat -->

                    </div>
                    <!-- row sortable end -->
                    <!-- column tools -->

                    <div class="umb-add-row" ng-if="!sortMode">

                       <a href=""
                          class="iconBox"
                          ng-click="toggleAddRow()"
                          ng-if="!showRowConfigurations">

                          <umb-icon icon-name="icon-add" class=" icon icon-add" title="@general_add" localize="title"></umb-icon>

                       </a>

                    </div>

                    <div class="templates-preview" ng-if="showRowConfigurations">

                        <p ng-hide="section.rows.length > 0"><strong><localize key="grid_addRows" /></strong></p>

                        <div class="preview-rows columns"
                             ng-repeat="layout in  section.$allowedLayouts"
                             ng-show="layout.areas.length > 0"
                             ng-click="addRow(section, layout)">

                            <div class="preview-row">

                                <div class="preview-col" ng-style="{width: percentage(area.grid) + '%'}" ng-repeat="area in layout.areas">

                                    <div class="preview-cell">
                                    </div>

                                </div>

                            </div>

                            <div class="preview-overlay">
                            </div>

                            <small>{{layout.label || layout.name}}</small>

                        </div> <!-- .templates-preview-rows -->

                    </div> <!-- .templates-preview -->
                    <!-- column tools end -->

                </div>
                <!-- column repeat end -->
            </div>
        </div>
    </div>

    <umb-overlay
      ng-if="editorOverlay.show"
      model="editorOverlay"
      view="editorOverlay.view"
      position="target">
    </umb-overlay>

    <umb-overlay
      ng-if="gridItemSettingsDialog.show"
      model="gridItemSettingsDialog"
      view="gridItemSettingsDialog.view"
      position="right">
    </umb-overlay>

</div><|MERGE_RESOLUTION|>--- conflicted
+++ resolved
@@ -199,26 +199,14 @@
                                                                               <umb-icon icon-name="icon-settings" class="umb-control-tool-icon icon-settings" ng-click="editGridItemSettings(control, 'control')"></umb-icon>
                                                                           </div>
 
-<<<<<<< HEAD
-                                                                        <div class="umb-control-tool">
-                                                                            <umb-icon icon-name="icon-trash" class="umb-control-tool-icon icon-trash"  ng-click="togglePrompt(control)"></umb-icon>
-                                                                            <umb-confirm-action
-                                                                                ng-if="control.deletePrompt"
-                                                                                direction="left"
-                                                                                on-confirm="removeControl(area, $index)"
-                                                                                on-cancel="hidePrompt(control)">
-                                                                            </umb-confirm-action>
-                                                                        </div>
-=======
                                                                           <div class="umb-control-tool">
-                                                                              <i class="umb-control-tool-icon icon-trash" ng-click="togglePrompt(control)"></i>
+                                                                              <umb-icon icon-name="icon-trash" class="umb-control-tool-icon icon-trash"  ng-click="togglePrompt(control)"></umb-icon>
                                                                               <umb-confirm-action ng-if="control.deletePrompt"
                                                                                                   direction="left"
                                                                                                   on-confirm="removeControl(area, $index)"
                                                                                                   on-cancel="hidePrompt(control)">
                                                                               </umb-confirm-action>
                                                                           </div>
->>>>>>> eb10d71b
 
                                                                       </div>
 
