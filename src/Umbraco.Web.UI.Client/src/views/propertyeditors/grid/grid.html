<div ng-controller="Umbraco.PropertyEditors.GridController" class="umb-grid umb-editor clearfix" id="umb-grid">

    <umb-editor-sub-header>

        <umb-editor-sub-header-content-right>
            <umb-button
                ng-if="showReorderButton()"
                type="button"
                icon="icon-navigation"
                button-style="link"
                label-key="{{reorderKey}}"
                action="toggleSortMode()">
            </umb-button>
        </umb-editor-sub-header-content-right>

    </umb-editor-sub-header>


    <div ng-if="contentReady">

        <!-- Template picker -->

        <div class="templates-preview"
             ng-show="!model.value || model.value == ''">

             <p><strong><localize key="grid_chooseLayout" /></strong></p>

            <div class="preview-rows layout"
                 ng-repeat="template in model.config.items.templates"
                 ng-click="addTemplate(template)">

                <div class="preview-row">

                    <div class="preview-col"
                         ng-repeat="section in template.sections"
                         ng-style="{width: percentage(section.grid) + '%'}">

                        <div class="preview-cell">
                        </div>

                    </div>

                </div>

                <div class="preview-overlay">
                </div>

                <small>{{template.name}}</small>

            </div> <!-- .templates-preview-rows -->

        </div> <!-- .templates-preview -->
        <!-- template picker end -->

        <!-- Grids -->
        <div class="umb-grid-width">
            <div class="tb">

                <!-- for each column in model -->
                <div class="umb-column td"
                     ng-repeat="section in model.value.sections"
                     ng-init="initSection(section)"
                     ng-style="{width: section.$percentage + '%'}">

                    <div ui-sortable="sortableOptionsRow" ng-model="section.rows">

                        <!-- for each row in template section -->
                        <!-- ng-mouseenter="setCurrentRow(row)" -->
                        <!-- ng-mouseleave="disableCurrentRow()"  -->
                        <div class="umb-row"
                             ng-repeat="row in section.rows"
                             ng-click="clickRow($index, section.rows)"
                             ng-class="{
                                     '-has-config': row.hasConfig,
                                     '-active': row.active,
                                     '-active-child': row.hasActiveChild}"
                             on-outside-click="clickOutsideRow($index, section.rows)"
                             bind-click-on="{{row.active}}">

                            <div class="umb-row-title-bar">

                                <div class=".umb-grid-right">
                                    <div class="umb-row-title">{{row.label || row.name}}</div>

                                    <div class="umb-grid-has-config" ng-if="row.hasConfig && !sortMode">
                                            <localize key="grid_settingsApplied" />
                                    </div>
                                </div>

                               <!-- Row tool -->
                               <div class="umb-tools row-tools" ng-show="row.active && !sortMode">

                                   <div class="cell-tools-edit row-tool" ng-if="hasSettings">
                                       <i class="icon icon-settings" title="@grid_settings" localize="title" ng-click="editGridItemSettings(row, 'row')"></i>
                                   </div>

                                    <div class="cell-tools-remove row-tool">
                                        <i class="icon-trash" ng-click="togglePrompt(row)"></i>
                                        <umb-confirm-action
                                            ng-if="row.deletePrompt"
                                            direction="left"
                                            on-confirm="removeRow(section, $index)"
                                            on-cancel="hidePrompt(row)">
                                        </umb-confirm-action>
                                    </div>

                               </div>


                            </div>

                            <!-- row container -->
                            <div class="{{row.cssClass}} umb-row-inner">

                                <div class="mainTb">
                                    <div class="tb">
                                        <div>

                                            <!-- Areas in row -->
                                            <div class="umb-cell td mainTd"
                                                 ng-repeat="area in row.areas"
                                                 ng-style="{width: area.$percentage + '%'}"
                                                 ng-class="{
                                                    '-has-config': area.hasConfig,
                                                    '-active': area.active,
                                                    '-active-child': area.hasActiveChild}"
                                                 ng-model="area.controls"
                                                 ng-click="clickCell($index, row.areas, row)"
                                                 on-outside-click="clickOutsideCell($index, row.areas, row)"
                                                 bind-click-on="{{area.active}}">

                                                 <!-- Cell -->
                                                 <div class="umb-cell-content"
                                                      ng-class="
                                                        {'-active': area.active,
                                                        '-has-editors': area.controls.length > 0,
                                                        '-collapsed': sortMode}">

                                                      <!-- disable drop overlay -->
                                                      <div class="drop-overlay -disable" ng-if="area.dropNotAllowed">
                                                          <i class="icon-delete drop-icon"></i>
                                                          <localize key="grid_contentNotAllowed" />
                                                      </div>

                                                      <!-- allow drop overlay -->
                                                      <div class="drop-overlay -allow" ng-if="area.dropOnEmpty">
                                                          <i class="icon-download drop-icon"></i>
                                                          <localize key="grid_contentAllowed" />
                                                      </div>

                                                      <div class="umb-grid-has-config" ng-if="area.hasConfig && !sortMode">
                                                         <localize key="grid_settingsApplied" />
                                                      </div>

                                                      <div class="cell-tools" ng-if="area.active && !sortMode">
                                                         <div class="cell-tool" ng-click="editGridItemSettings(area, 'cell')">
                                                            <i class="icon-settings"></i>
                                                         </div>
                                                      </div>

                                                      <div class="umb-cell-inner" ui-sortable="sortableOptionsCell" ng-model="area.controls">

                                                          <!-- Control placeholder -->
                                                          <div class="umb-cell-placeholder" ng-if="area.controls.length === 0" ng-click="openEditorOverlay($event, area, 0, area.$uniqueId);">
                                                               <div class="cell-tools-add -center">
                                                                   <localize ng-if="!sortMode" key="grid_addElement" />
                                                                   <localize ng-if="sortMode" key="grid_dropElement" />
                                                               </div>
                                                          </div>

                                                          <!-- for each control in areas -->
                                                          <div class="umb-control"
                                                              ng-repeat="control in area.controls"
                                                              ng-click="clickControl($index, area.controls, area)"
                                                              ng-class="{'-active': control.active}"
                                                              on-outside-click="clickOutsideControl($index, area.controls, area)"
                                                              bind-click-on="{{control.active}}"
                                                              umb-set-dirty-on-change="{{control.value}}">

                                                              <div class="umb-control-click-overlay" ng-show="!control.active && !sortMode"></div>

                                                              <div class="umb-control-collapsed umb-control-handle" ng-show="sortMode">
                                                                  {{control.editor.name}}
                                                              </div>

                                                              <div class="umb-control-inner" ng-hide="sortMode">

                                                                   <div class="umb-control-bar umb-control-handle">

                                                                      <div class="umb-control-title" ng-if="control.active">
                                                                         {{control.editor.name}}
                                                                      </div>

                                                                      <div class="umb-tools" ng-if="control.active">

                                                                          <div class="umb-control-tool" ng-if="control.editor.config.settings">
                                                                              <i class="umb-control-tool-icon icon-settings" ng-click="editGridItemSettings(control, 'control')"></i>
                                                                          </div>

                                                                          <div class="umb-control-tool">
                                                                              <i class="umb-control-tool-icon icon-documents" ng-click="copy(control)"></i>

                                                                              <i class="umb-control-tool-icon icon-trash" ng-click="togglePrompt(control)"></i>
                                                                              <umb-confirm-action
                                                                                  ng-if="control.deletePrompt"
                                                                                  direction="left"
                                                                                  on-confirm="removeControl(area, $index)"
                                                                                  on-cancel="hidePrompt(control)">
                                                                              </umb-confirm-action>
                                                                          </div>

                                                                      </div>

                                                                   </div>

                                                                 <!-- Redering the editor for specific control -->
                                                                 <div ng-if="control && control.$editorPath"
                                                                       ng-include="control.$editorPath"
                                                                       class="umb-cell-{{control.editor.view}}">
                                                                 </div>

                                                              </div>
                                                          </div>

                                                      </div>
                                                      <!-- Controls repeat end -->

                                                      <!-- if area is empty tools -->
<<<<<<< HEAD
                                                      <div class="umb-grid-add-more-content" ng-if="area.controls.length > 0 && !sortMode">
                                                          <div class="cell-tools-add -bar newbtn" ng-click="openEditorOverlay($event, area, 0, area.$uniqueId);"><localize key="grid_addElement"/>
                                                          </div>
                                                      <div class="cell-tools-button btn-group dropup" ng-if="allowedEditorsInClipboard(area).length > 0">
                                                          <button type="button" class="btn umb-button__button" ng-click="paste($event, area, 0)">
                                                              <i class="icon icon-paste-in"></i>
                                                              <localize key="grid_pasteElement" />
                                                        </button>
                                                          <button ng-if="allowedEditorsInClipboard(area).length > 1" type="button" class="btn umb-button__button dropdown-toggle" data-toggle="dropdown" aria-haspopup="true" aria-expanded="false">
                                                              <span class="caret"></span>
                                                          </button>
                                                          <ul ng-if="allowedEditorsInClipboard(area).length > 1" class="dropdown-menu dropdown-menu-right">
                                                              <li ng-repeat="control in allowedEditorsInClipboard(area)">
                                                                  <a ng-click="paste($event, area, 0, control)">
                                                                      <i class="icon {{ control.editor.icon }}"></i>
                                                                      <span ng-bind="control.editor.name"></span>
                                                                  </a>
                                                              </li>
                                                          </ul>
                                                      </div>
                                                          <div><i class="icon icon-paste-in" ng-click="paste($event, area, 0, area.$uniqueId)"></i></div>
=======
                                                      <div class="umb-grid-add-more-content" ng-if="area.controls.length > 0 && !sortMode && (area.maxItems == undefined || area.maxItems == '' || area.maxItems == 0 || area.maxItems > area.controls.length)">
                                                          <div class="cell-tools-add -bar newbtn" ng-click="openEditorOverlay($event, area, 0, area.$uniqueId);"><localize key="grid_addElement" /></div>
>>>>>>> cbd5071e
                                                      </div>

                                                 </div>

                                            </div>
                                            <!-- cells repeat end -->

                                        </div>
                                    </div>
                                </div>
                            </div>
                            <!-- row container end -->

                        </div>
                        <!-- row repeat -->

                    </div>
                    <!-- row sortable end -->
                    <!-- column tools -->

                    <div class="umb-add-row" ng-if="!sortMode">

                       <a href=""
                          class="iconBox"
                          ng-click="toggleAddRow()"
                          ng-if="!showRowConfigurations">

                          <i class=" icon icon-add" title="@general_add" localize="title"></i>

                       </a>

                    </div>

                    <div class="templates-preview" ng-if="showRowConfigurations">

                        <p ng-hide="section.rows.length > 0"><strong><localize key="grid_addRows" /></strong></p>

                        <div class="preview-rows columns"
                             ng-repeat="layout in  section.$allowedLayouts"
                             ng-show="layout.areas.length > 0"
                             ng-click="addRow(section, layout)">

                            <div class="preview-row">

                                <div class="preview-col" ng-style="{width: percentage(area.grid) + '%'}" ng-repeat="area in layout.areas">

                                    <div class="preview-cell">
                                    </div>

                                </div>

                            </div>

                            <div class="preview-overlay">
                            </div>

                            <small>{{layout.label || layout.name}}</small>

                        </div> <!-- .templates-preview-rows -->

                    </div> <!-- .templates-preview -->
                    <!-- column tools end -->

                </div>
                <!-- column repeat end -->
            </div>
        </div>
    </div>

    <umb-overlay
      ng-if="editorOverlay.show"
      model="editorOverlay"
      view="editorOverlay.view"
      position="target">
    </umb-overlay>

    <umb-overlay
      ng-if="gridItemSettingsDialog.show"
      model="gridItemSettingsDialog"
      view="gridItemSettingsDialog.view"
      position="right">
    </umb-overlay>

</div><|MERGE_RESOLUTION|>--- conflicted
+++ resolved
@@ -226,32 +226,25 @@
                                                       <!-- Controls repeat end -->
 
                                                       <!-- if area is empty tools -->
-<<<<<<< HEAD
-                                                      <div class="umb-grid-add-more-content" ng-if="area.controls.length > 0 && !sortMode">
-                                                          <div class="cell-tools-add -bar newbtn" ng-click="openEditorOverlay($event, area, 0, area.$uniqueId);"><localize key="grid_addElement"/>
+                                                     <div class="umb-grid-add-more-content" ng-if="area.controls.length > 0 && !sortMode && (area.maxItems == undefined || area.maxItems == '' || area.maxItems == 0 || area.maxItems > area.controls.length)">
+                                                         <div class="cell-tools-add -bar newbtn" ng-click="openEditorOverlay($event, area, 0, area.$uniqueId);"><localize key="grid_addElement" /></div>
+                                                          <div class="cell-tools-button btn-group dropup" ng-if="allowedEditorsInClipboard(area).length > 0">
+                                                              <button type="button" class="btn umb-button__button" ng-click="paste($event, area, 0)">
+                                                                  <i class="icon icon-paste-in"></i>
+                                                                  <localize key="grid_pasteElement" />
+                                                            </button>
+                                                              <button ng-if="allowedEditorsInClipboard(area).length > 1" type="button" class="btn umb-button__button dropdown-toggle" data-toggle="dropdown" aria-haspopup="true" aria-expanded="false">
+                                                                  <span class="caret"></span>
+                                                              </button>
+                                                              <ul ng-if="allowedEditorsInClipboard(area).length > 1" class="dropdown-menu dropdown-menu-right">
+                                                                  <li ng-repeat="control in allowedEditorsInClipboard(area)">
+                                                                      <a ng-click="paste($event, area, 0, control)">
+                                                                          <i class="icon {{ control.editor.icon }}"></i>
+                                                                          <span ng-bind="control.editor.name"></span>
+                                                                      </a>
+                                                                  </li>
+                                                              </ul>
                                                           </div>
-                                                      <div class="cell-tools-button btn-group dropup" ng-if="allowedEditorsInClipboard(area).length > 0">
-                                                          <button type="button" class="btn umb-button__button" ng-click="paste($event, area, 0)">
-                                                              <i class="icon icon-paste-in"></i>
-                                                              <localize key="grid_pasteElement" />
-                                                        </button>
-                                                          <button ng-if="allowedEditorsInClipboard(area).length > 1" type="button" class="btn umb-button__button dropdown-toggle" data-toggle="dropdown" aria-haspopup="true" aria-expanded="false">
-                                                              <span class="caret"></span>
-                                                          </button>
-                                                          <ul ng-if="allowedEditorsInClipboard(area).length > 1" class="dropdown-menu dropdown-menu-right">
-                                                              <li ng-repeat="control in allowedEditorsInClipboard(area)">
-                                                                  <a ng-click="paste($event, area, 0, control)">
-                                                                      <i class="icon {{ control.editor.icon }}"></i>
-                                                                      <span ng-bind="control.editor.name"></span>
-                                                                  </a>
-                                                              </li>
-                                                          </ul>
-                                                      </div>
-                                                          <div><i class="icon icon-paste-in" ng-click="paste($event, area, 0, area.$uniqueId)"></i></div>
-=======
-                                                      <div class="umb-grid-add-more-content" ng-if="area.controls.length > 0 && !sortMode && (area.maxItems == undefined || area.maxItems == '' || area.maxItems == 0 || area.maxItems > area.controls.length)">
-                                                          <div class="cell-tools-add -bar newbtn" ng-click="openEditorOverlay($event, area, 0, area.$uniqueId);"><localize key="grid_addElement" /></div>
->>>>>>> cbd5071e
                                                       </div>
 
                                                  </div>
