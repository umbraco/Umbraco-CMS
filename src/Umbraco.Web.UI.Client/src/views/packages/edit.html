--- conflicted
+++ resolved
@@ -19,17 +19,10 @@
 
                 <div class="umb-expansion-panel">
 
-<<<<<<< HEAD
-                    <div class="umb-expansion-panel__header" ng-click="vm.propertiesOpen = !vm.propertiesOpen">
-                        <div><localize key="packager_packageProperties">Package Properties</localize></div>
-                        <umb-icon icon="{{vm.propertiesOpen ? 'icon-navigation-up' : 'icon-navigation-down'}}" class="umb-expansion-panel__expand">&nbsp;</umb-icon>
-                    </div>
-=======
                     <button type="button" aria-expanded="{{vm.propertiesOpen}}" class="btn-reset umb-expansion-panel__header" ng-click="vm.propertiesOpen = !vm.propertiesOpen">
                         <span><localize key="packager_packageProperties">Package Properties</localize></span>
                         <umb-icon icon="{{vm.propertiesOpen ? 'icon-navigation-up' : 'icon-navigation-down'}}" class="umb-expansion-panel__expand">&nbsp;</umb-icon>
                     </button>
->>>>>>> cdd6513c
 
                     <div class="umb-expansion-panel__content" ng-show="vm.propertiesOpen">
 
@@ -110,17 +103,10 @@
 
                 <div class="umb-expansion-panel">
 
-<<<<<<< HEAD
-                    <div class="umb-expansion-panel__header" ng-click="vm.contentOpen = !vm.contentOpen">
-                        <div><localize key="packager_packageContent">Package Content</localize></div>
-                        <umb-icon icon="vm.contentOpen ? 'icon-navigation-up' : 'icon-navigation-down'" class="umb-expansion-panel__expand">&nbsp;</umb-icon>
-                    </div>
-=======
                     <button type="button" aria-expanded="{{vm.contentOpen}}" class="btn-reset umb-expansion-panel__header" ng-click="vm.contentOpen = !vm.contentOpen">
                         <span><localize key="packager_packageContent">Package Content</localize></span>
                         <umb-icon icon="{{vm.contentOpen ? 'icon-navigation-up' : 'icon-navigation-down'}}" class="umb-expansion-panel__expand">&nbsp;</umb-icon>
                     </button>
->>>>>>> cdd6513c
 
                     <div class="umb-expansion-panel__content" ng-show="vm.contentOpen">
 
@@ -220,17 +206,10 @@
 
                 <div class="umb-expansion-panel">
 
-<<<<<<< HEAD
-                    <div class="umb-expansion-panel__header" ng-click="vm.filesOpen = !vm.filesOpen">
-                        <div><localize key="packager_packageFiles">Package Files</localize></div>
-                        <umb-icon icon="{{vm.filesOpen ? 'icon-navigation-up' : 'icon-navigation-down'}}" class="umb-expansion-panel__expand">&nbsp;</umb-icon>
-                    </div>
-=======
                     <button type="button" aria-expanded="{{vm.filesOpen}}" class="btn-reset umb-expansion-panel__header" ng-click="vm.filesOpen = !vm.filesOpen">
                         <span><localize key="packager_packageFiles">Package Files</localize></span>
                         <umb-icon icon="{{vm.filesOpen ? 'icon-navigation-up' : 'icon-navigation-down'}}" class="umb-expansion-panel__expand">&nbsp;</umb-icon>
                     </button>
->>>>>>> cdd6513c
 
                     <div class="umb-expansion-panel__content" ng-show="vm.filesOpen">
 
@@ -282,17 +261,10 @@
                 </div>
 
                 <div class="umb-expansion-panel">
-<<<<<<< HEAD
-                    <div class="umb-expansion-panel__header" ng-click="vm.actionsOpen = !vm.actionsOpen">
-                        <div><localize key="packager_packageActions">Package Actions</localize></div>
-                        <umb-icon icon="vm.actionsOpen ? 'icon-navigation-up' : 'icon-navigation-down'" class="umb-expansion-panel__expand">&nbsp;</umb-icon>
-                    </div>
-=======
                     <button type="button" aria-expanded="{{vm.actionsOpen}}" class="btn-reset umb-expansion-panel__header" ng-click="vm.actionsOpen = !vm.actionsOpen">
                         <span><localize key="packager_packageActions">Package Actions</localize></span>
                         <umb-icon icon="{{vm.actionsOpen ? 'icon-navigation-up' : 'icon-navigation-down'}}" class="umb-expansion-panel__expand">&nbsp;</umb-icon>
                     </button>
->>>>>>> cdd6513c
                     <div class="umb-expansion-panel__content" ng-show="vm.actionsOpen">
                         <umb-control-group
                             label="@packager_actions"
