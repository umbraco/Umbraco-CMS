function startUpVideosDashboardController($scope, xmlhelper, $log, $http) {
    $scope.videos = [];
    $scope.init = function(url){
        var proxyUrl = "dashboard/feedproxy.aspx?url=" + url;
        $http.get(proxyUrl).then(function(data){
              var feed = $(data.data);
              $('item', feed).each(function (i, item) {
                  var video = {};
                  video.thumbnail = $(item).find('thumbnail').attr('url');
                  video.title = $("title", item).text();
                  video.link = $("guid", item).text();
                  $scope.videos.push(video);
              });
        });
    };
}

angular.module("umbraco").controller("Umbraco.Dashboard.StartupVideosController", startUpVideosDashboardController);


<<<<<<< HEAD
function startUpDynamicContentController($scope, $timeout, dashboardResource, assetsService, tourService, eventsService) {
=======
function startUpDynamicContentController($timeout, $scope, dashboardResource, assetsService, tourService, eventsService) {
>>>>>>> 8b88bb68
    var vm = this;
    var evts = [];

    vm.loading = true;
    vm.showDefault = false;
    
    vm.startTour = startTour;

    function onInit() {
        // load tours
        tourService.getGroupedTours().then(function(groupedTours) {
            vm.tours = groupedTours;
        });
    }

    function startTour(tour) {
        tourService.startTour(tour);
    }

    // default dashboard content
    vm.defaultDashboard = {
        infoBoxes: [
            {
                title: "Documentation",
                description: "Find the answers to your Umbraco questions",
                url: "https://our.umbraco.org/documentation/?utm_source=core&utm_medium=dashboard&utm_content=text&utm_campaign=documentation/"
            },
            {
                title: "Community",
                description: "Find the answers or ask your Umbraco questions",
                url: "https://our.umbraco.org/?utm_source=core&utm_medium=dashboard&utm_content=text&utm_campaign=our_forum"
            },
            {
                title: "Umbraco.tv",
                description: "Tutorial videos (some are free, some are on subscription)",
                url: "https://umbraco.tv/?utm_source=core&utm_medium=dashboard&utm_content=text&utm_campaign=tutorial_videos"
            },
            {
                title: "Training",
                description: "Real-life training and official Umbraco certifications",
                url: "https://umbraco.com/training/?utm_source=core&utm_medium=dashboard&utm_content=text&utm_campaign=training"
            }
        ],
        articles: [
            {
                title: "Umbraco.TV - Learn from the source!",
                description: "Umbraco.TV will help you go from zero to Umbraco hero at a pace that suits you. Our easy to follow online training videos will give you the fundamental knowledge to start building awesome Umbraco websites.",
                img: "views/dashboard/default/umbracotv.jpg",
                url: "https://umbraco.tv/?utm_source=core&utm_medium=dashboard&utm_content=image&utm_campaign=tv",
                altText: "Umbraco.TV - Hours of Umbraco Video Tutorials",
                buttonText: "Visit Umbraco.TV"
            },
            {
                title: "Our Umbraco - The Friendliest Community",
                description: "Our Umbraco - the official community site is your one stop for everything Umbraco. Whether you need a question answered or looking for cool plugins, the world's best and friendliest community is just a click away.",
                img: "views/dashboard/default/ourumbraco.jpg",
                url: "https://our.umbraco.org/?utm_source=core&utm_medium=dashboard&utm_content=image&utm_campaign=our",
                altText: "Our Umbraco",
                buttonText: "Visit Our Umbraco"
            }
        ]
    };

    evts.push(eventsService.on("appState.tour.complete", function (name, completedTour) {
        $timeout(function(){
            angular.forEach(vm.tours, function (tourGroup) {
                angular.forEach(tourGroup, function (tour) {
                    if(tour.alias === completedTour.alias) {
                        tour.completed = true;
                    }
                });
            });
        });
    }));
    
    //proxy remote css through the local server
    assetsService.loadCss(dashboardResource.getRemoteDashboardCssUrl("content"), $scope);
    dashboardResource.getRemoteDashboardContent("content").then(
        function (data) {

            vm.loading = false;

            //test if we have received valid data
            //we capture it like this, so we avoid UI errors - which automatically triggers ui based on http response code
            if (data && data.sections) {
                vm.dashboard = data;
            } else{
                vm.showDefault = true;
            }

        },

        function (exception) {
            console.error(exception);
            vm.loading = false;
            vm.showDefault = true;
        });

    
    onInit();

}

angular.module("umbraco").controller("Umbraco.Dashboard.StartUpDynamicContentController", startUpDynamicContentController);


function FormsController($scope, $route, $cookieStore, packageResource, localizationService) {
    $scope.installForms = function(){
        $scope.state = localizationService.localize("packager_installStateDownloading");
        packageResource
            .fetch("CD44CF39-3D71-4C19-B6EE-948E1FAF0525")
            .then(function(pack) {
                $scope.state = localizationService.localize("packager_installStateImporting");
                    return packageResource.import(pack);
                },
                $scope.error)
            .then(function(pack) {
                $scope.state = localizationService.localize("packager_installStateInstalling");
                    return packageResource.installFiles(pack);
                },
                $scope.error)
            .then(function(pack) {
                $scope.state = localizationService.localize("packager_installStateRestarting");
                    return packageResource.installData(pack);
                },
                $scope.error)
            .then(function(pack) {
                $scope.state = localizationService.localize("packager_installStateComplete");
                    return packageResource.cleanUp(pack);
                },
                $scope.error)
            .then($scope.complete, $scope.error);
    };

    $scope.complete = function(result){
        var url = window.location.href + "?init=true";
        $cookieStore.put("umbPackageInstallId", result.packageGuid);
        window.location.reload(true);
    };

    $scope.error = function(err){
        $scope.state = undefined;
        $scope.error = err;
        //This will return a rejection meaning that the promise change above will stop
        return $q.reject();
    };


    function Video_player (videoId) {
      // Get dom elements
      this.container      = document.getElementById(videoId);
      this.video          = this.container.getElementsByTagName('video')[0];

      //Create controls
      this.controls = document.createElement('div');
      this.controls.className="video-controls";

      this.seek_bar = document.createElement('input');
      this.seek_bar.className="seek-bar";
      this.seek_bar.type="range";
      this.seek_bar.setAttribute('value', '0');

      this.loader = document.createElement('div');
      this.loader.className="loader";

      this.progress_bar = document.createElement('span');
      this.progress_bar.className="progress-bar";

      // Insert controls
      this.controls.appendChild(this.seek_bar);
      this.container.appendChild(this.controls);
      this.controls.appendChild(this.loader);
      this.loader.appendChild(this.progress_bar);
    }


    Video_player.prototype
      .seeking = function() {
        // get the value of the seekbar (hidden input[type="range"])
        var time = this.video.duration * (this.seek_bar.value / 100);

        // Update video to seekbar value
        this.video.currentTime = time;
      };

    // Stop video when user initiates seeking
    Video_player.prototype
      .start_seek = function() {
        this.video.pause();
      };

    // Start video when user stops seeking
    Video_player.prototype
      .stop_seek = function() {
        this.video.play();
      };

    // Update the progressbar (span.loader) according to video.currentTime
    Video_player.prototype
      .update_progress_bar = function() {
        // Get video progress in %
        var value = (100 / this.video.duration) * this.video.currentTime;

        // Update progressbar
        this.progress_bar.style.width = value + '%';
      };

    // Bind progressbar to mouse when seeking
    Video_player.prototype
      .handle_mouse_move = function(event) {
        // Get position of progressbar relative to browser window
        var pos = this.progress_bar.getBoundingClientRect().left;

        // Make sure event is reckonized cross-browser
        event = event || window.event;

        // Update progressbar
        this.progress_bar.style.width = (event.clientX - pos) + "px";
      };

    // Eventlisteners for seeking
    Video_player.prototype
      .video_event_handler = function(videoPlayer, interval) {
        // Update the progress bar
        var animate_progress_bar = setInterval(function () {
              videoPlayer.update_progress_bar();
            }, interval);

        // Fire when input value changes (user seeking)
        videoPlayer.seek_bar
          .addEventListener("change", function() {
              videoPlayer.seeking();
          });

        // Fire when user clicks on seekbar
        videoPlayer.seek_bar
          .addEventListener("mousedown", function (clickEvent) {
              // Pause video playback
              videoPlayer.start_seek();

              // Stop updating progressbar according to video progress
              clearInterval(animate_progress_bar);

              // Update progressbar to where user clicks
              videoPlayer.handle_mouse_move(clickEvent);

              // Bind progressbar to cursor
              window.onmousemove = function(moveEvent){
                videoPlayer.handle_mouse_move(moveEvent);
              };
          });

        // Fire when user releases seekbar
        videoPlayer.seek_bar
          .addEventListener("mouseup", function () {

              // Unbind progressbar from cursor
              window.onmousemove = null;

              // Start video playback
              videoPlayer.stop_seek();

              // Animate the progressbar
              animate_progress_bar = setInterval(function () {
                  videoPlayer.update_progress_bar();
              }, interval);
          });
      };


    var videoPlayer = new Video_player('video_1');
    videoPlayer.video_event_handler(videoPlayer, 17);
}

angular.module("umbraco").controller("Umbraco.Dashboard.FormsDashboardController", FormsController);

function startupLatestEditsController($scope) {

}
angular.module("umbraco").controller("Umbraco.Dashboard.StartupLatestEditsController", startupLatestEditsController);

function MediaFolderBrowserDashboardController($rootScope, $scope, $location, contentTypeResource, userService) {

    var currentUser = {};

    userService.getCurrentUser().then(function (user) {

        currentUser = user;

        // check if the user has access to the root which they will require to see this dashboard
        if (currentUser.startMediaIds.indexOf(-1) >= 0) {

            //get the system media listview
            contentTypeResource.getPropertyTypeScaffold(-96)
                .then(function(dt) {

                    $scope.fakeProperty = {
                        alias: "contents",
                        config: dt.config,
                        description: "",
                        editor: dt.editor,
                        hideLabel: true,
                        id: 1,
                        label: "Contents:",
                        validation: {
                            mandatory: false,
                            pattern: null
                        },
                        value: "",
                        view: dt.view
                    };

            });

        } else if (currentUser.startMediaIds.length > 0){
            // redirect to start node
            $location.path("/media/media/edit/" + (currentUser.startMediaIds.length === 0 ? -1 : currentUser.startMediaIds[0]));
        }

    });

}
angular.module("umbraco").controller("Umbraco.Dashboard.MediaFolderBrowserDashboardController", MediaFolderBrowserDashboardController);
<|MERGE_RESOLUTION|>--- conflicted
+++ resolved
@@ -1,348 +1,344 @@
-function startUpVideosDashboardController($scope, xmlhelper, $log, $http) {
-    $scope.videos = [];
-    $scope.init = function(url){
-        var proxyUrl = "dashboard/feedproxy.aspx?url=" + url;
-        $http.get(proxyUrl).then(function(data){
-              var feed = $(data.data);
-              $('item', feed).each(function (i, item) {
-                  var video = {};
-                  video.thumbnail = $(item).find('thumbnail').attr('url');
-                  video.title = $("title", item).text();
-                  video.link = $("guid", item).text();
-                  $scope.videos.push(video);
-              });
-        });
-    };
-}
-
-angular.module("umbraco").controller("Umbraco.Dashboard.StartupVideosController", startUpVideosDashboardController);
-
-
-<<<<<<< HEAD
-function startUpDynamicContentController($scope, $timeout, dashboardResource, assetsService, tourService, eventsService) {
-=======
-function startUpDynamicContentController($timeout, $scope, dashboardResource, assetsService, tourService, eventsService) {
->>>>>>> 8b88bb68
-    var vm = this;
-    var evts = [];
-
-    vm.loading = true;
-    vm.showDefault = false;
-    
-    vm.startTour = startTour;
-
-    function onInit() {
-        // load tours
-        tourService.getGroupedTours().then(function(groupedTours) {
-            vm.tours = groupedTours;
-        });
-    }
-
-    function startTour(tour) {
-        tourService.startTour(tour);
-    }
-
-    // default dashboard content
-    vm.defaultDashboard = {
-        infoBoxes: [
-            {
-                title: "Documentation",
-                description: "Find the answers to your Umbraco questions",
-                url: "https://our.umbraco.org/documentation/?utm_source=core&utm_medium=dashboard&utm_content=text&utm_campaign=documentation/"
-            },
-            {
-                title: "Community",
-                description: "Find the answers or ask your Umbraco questions",
-                url: "https://our.umbraco.org/?utm_source=core&utm_medium=dashboard&utm_content=text&utm_campaign=our_forum"
-            },
-            {
-                title: "Umbraco.tv",
-                description: "Tutorial videos (some are free, some are on subscription)",
-                url: "https://umbraco.tv/?utm_source=core&utm_medium=dashboard&utm_content=text&utm_campaign=tutorial_videos"
-            },
-            {
-                title: "Training",
-                description: "Real-life training and official Umbraco certifications",
-                url: "https://umbraco.com/training/?utm_source=core&utm_medium=dashboard&utm_content=text&utm_campaign=training"
-            }
-        ],
-        articles: [
-            {
-                title: "Umbraco.TV - Learn from the source!",
-                description: "Umbraco.TV will help you go from zero to Umbraco hero at a pace that suits you. Our easy to follow online training videos will give you the fundamental knowledge to start building awesome Umbraco websites.",
-                img: "views/dashboard/default/umbracotv.jpg",
-                url: "https://umbraco.tv/?utm_source=core&utm_medium=dashboard&utm_content=image&utm_campaign=tv",
-                altText: "Umbraco.TV - Hours of Umbraco Video Tutorials",
-                buttonText: "Visit Umbraco.TV"
-            },
-            {
-                title: "Our Umbraco - The Friendliest Community",
-                description: "Our Umbraco - the official community site is your one stop for everything Umbraco. Whether you need a question answered or looking for cool plugins, the world's best and friendliest community is just a click away.",
-                img: "views/dashboard/default/ourumbraco.jpg",
-                url: "https://our.umbraco.org/?utm_source=core&utm_medium=dashboard&utm_content=image&utm_campaign=our",
-                altText: "Our Umbraco",
-                buttonText: "Visit Our Umbraco"
-            }
-        ]
-    };
-
-    evts.push(eventsService.on("appState.tour.complete", function (name, completedTour) {
-        $timeout(function(){
-            angular.forEach(vm.tours, function (tourGroup) {
-                angular.forEach(tourGroup, function (tour) {
-                    if(tour.alias === completedTour.alias) {
-                        tour.completed = true;
-                    }
-                });
-            });
-        });
-    }));
-    
-    //proxy remote css through the local server
-    assetsService.loadCss(dashboardResource.getRemoteDashboardCssUrl("content"), $scope);
-    dashboardResource.getRemoteDashboardContent("content").then(
-        function (data) {
-
-            vm.loading = false;
-
-            //test if we have received valid data
-            //we capture it like this, so we avoid UI errors - which automatically triggers ui based on http response code
-            if (data && data.sections) {
-                vm.dashboard = data;
-            } else{
-                vm.showDefault = true;
-            }
-
-        },
-
-        function (exception) {
-            console.error(exception);
-            vm.loading = false;
-            vm.showDefault = true;
-        });
-
-    
-    onInit();
-
-}
-
-angular.module("umbraco").controller("Umbraco.Dashboard.StartUpDynamicContentController", startUpDynamicContentController);
-
-
-function FormsController($scope, $route, $cookieStore, packageResource, localizationService) {
-    $scope.installForms = function(){
-        $scope.state = localizationService.localize("packager_installStateDownloading");
-        packageResource
-            .fetch("CD44CF39-3D71-4C19-B6EE-948E1FAF0525")
-            .then(function(pack) {
-                $scope.state = localizationService.localize("packager_installStateImporting");
-                    return packageResource.import(pack);
-                },
-                $scope.error)
-            .then(function(pack) {
-                $scope.state = localizationService.localize("packager_installStateInstalling");
-                    return packageResource.installFiles(pack);
-                },
-                $scope.error)
-            .then(function(pack) {
-                $scope.state = localizationService.localize("packager_installStateRestarting");
-                    return packageResource.installData(pack);
-                },
-                $scope.error)
-            .then(function(pack) {
-                $scope.state = localizationService.localize("packager_installStateComplete");
-                    return packageResource.cleanUp(pack);
-                },
-                $scope.error)
-            .then($scope.complete, $scope.error);
-    };
-
-    $scope.complete = function(result){
-        var url = window.location.href + "?init=true";
-        $cookieStore.put("umbPackageInstallId", result.packageGuid);
-        window.location.reload(true);
-    };
-
-    $scope.error = function(err){
-        $scope.state = undefined;
-        $scope.error = err;
-        //This will return a rejection meaning that the promise change above will stop
-        return $q.reject();
-    };
-
-
-    function Video_player (videoId) {
-      // Get dom elements
-      this.container      = document.getElementById(videoId);
-      this.video          = this.container.getElementsByTagName('video')[0];
-
-      //Create controls
-      this.controls = document.createElement('div');
-      this.controls.className="video-controls";
-
-      this.seek_bar = document.createElement('input');
-      this.seek_bar.className="seek-bar";
-      this.seek_bar.type="range";
-      this.seek_bar.setAttribute('value', '0');
-
-      this.loader = document.createElement('div');
-      this.loader.className="loader";
-
-      this.progress_bar = document.createElement('span');
-      this.progress_bar.className="progress-bar";
-
-      // Insert controls
-      this.controls.appendChild(this.seek_bar);
-      this.container.appendChild(this.controls);
-      this.controls.appendChild(this.loader);
-      this.loader.appendChild(this.progress_bar);
-    }
-
-
-    Video_player.prototype
-      .seeking = function() {
-        // get the value of the seekbar (hidden input[type="range"])
-        var time = this.video.duration * (this.seek_bar.value / 100);
-
-        // Update video to seekbar value
-        this.video.currentTime = time;
-      };
-
-    // Stop video when user initiates seeking
-    Video_player.prototype
-      .start_seek = function() {
-        this.video.pause();
-      };
-
-    // Start video when user stops seeking
-    Video_player.prototype
-      .stop_seek = function() {
-        this.video.play();
-      };
-
-    // Update the progressbar (span.loader) according to video.currentTime
-    Video_player.prototype
-      .update_progress_bar = function() {
-        // Get video progress in %
-        var value = (100 / this.video.duration) * this.video.currentTime;
-
-        // Update progressbar
-        this.progress_bar.style.width = value + '%';
-      };
-
-    // Bind progressbar to mouse when seeking
-    Video_player.prototype
-      .handle_mouse_move = function(event) {
-        // Get position of progressbar relative to browser window
-        var pos = this.progress_bar.getBoundingClientRect().left;
-
-        // Make sure event is reckonized cross-browser
-        event = event || window.event;
-
-        // Update progressbar
-        this.progress_bar.style.width = (event.clientX - pos) + "px";
-      };
-
-    // Eventlisteners for seeking
-    Video_player.prototype
-      .video_event_handler = function(videoPlayer, interval) {
-        // Update the progress bar
-        var animate_progress_bar = setInterval(function () {
-              videoPlayer.update_progress_bar();
-            }, interval);
-
-        // Fire when input value changes (user seeking)
-        videoPlayer.seek_bar
-          .addEventListener("change", function() {
-              videoPlayer.seeking();
-          });
-
-        // Fire when user clicks on seekbar
-        videoPlayer.seek_bar
-          .addEventListener("mousedown", function (clickEvent) {
-              // Pause video playback
-              videoPlayer.start_seek();
-
-              // Stop updating progressbar according to video progress
-              clearInterval(animate_progress_bar);
-
-              // Update progressbar to where user clicks
-              videoPlayer.handle_mouse_move(clickEvent);
-
-              // Bind progressbar to cursor
-              window.onmousemove = function(moveEvent){
-                videoPlayer.handle_mouse_move(moveEvent);
-              };
-          });
-
-        // Fire when user releases seekbar
-        videoPlayer.seek_bar
-          .addEventListener("mouseup", function () {
-
-              // Unbind progressbar from cursor
-              window.onmousemove = null;
-
-              // Start video playback
-              videoPlayer.stop_seek();
-
-              // Animate the progressbar
-              animate_progress_bar = setInterval(function () {
-                  videoPlayer.update_progress_bar();
-              }, interval);
-          });
-      };
-
-
-    var videoPlayer = new Video_player('video_1');
-    videoPlayer.video_event_handler(videoPlayer, 17);
-}
-
-angular.module("umbraco").controller("Umbraco.Dashboard.FormsDashboardController", FormsController);
-
-function startupLatestEditsController($scope) {
-
-}
-angular.module("umbraco").controller("Umbraco.Dashboard.StartupLatestEditsController", startupLatestEditsController);
-
-function MediaFolderBrowserDashboardController($rootScope, $scope, $location, contentTypeResource, userService) {
-
-    var currentUser = {};
-
-    userService.getCurrentUser().then(function (user) {
-
-        currentUser = user;
-
-        // check if the user has access to the root which they will require to see this dashboard
-        if (currentUser.startMediaIds.indexOf(-1) >= 0) {
-
-            //get the system media listview
-            contentTypeResource.getPropertyTypeScaffold(-96)
-                .then(function(dt) {
-
-                    $scope.fakeProperty = {
-                        alias: "contents",
-                        config: dt.config,
-                        description: "",
-                        editor: dt.editor,
-                        hideLabel: true,
-                        id: 1,
-                        label: "Contents:",
-                        validation: {
-                            mandatory: false,
-                            pattern: null
-                        },
-                        value: "",
-                        view: dt.view
-                    };
-
-            });
-
-        } else if (currentUser.startMediaIds.length > 0){
-            // redirect to start node
-            $location.path("/media/media/edit/" + (currentUser.startMediaIds.length === 0 ? -1 : currentUser.startMediaIds[0]));
-        }
-
-    });
-
-}
-angular.module("umbraco").controller("Umbraco.Dashboard.MediaFolderBrowserDashboardController", MediaFolderBrowserDashboardController);
+function startUpVideosDashboardController($scope, xmlhelper, $log, $http) {
+    $scope.videos = [];
+    $scope.init = function(url){
+        var proxyUrl = "dashboard/feedproxy.aspx?url=" + url;
+        $http.get(proxyUrl).then(function(data){
+              var feed = $(data.data);
+              $('item', feed).each(function (i, item) {
+                  var video = {};
+                  video.thumbnail = $(item).find('thumbnail').attr('url');
+                  video.title = $("title", item).text();
+                  video.link = $("guid", item).text();
+                  $scope.videos.push(video);
+              });
+        });
+    };
+}
+
+angular.module("umbraco").controller("Umbraco.Dashboard.StartupVideosController", startUpVideosDashboardController);
+
+
+function startUpDynamicContentController($timeout, $scope, dashboardResource, assetsService, tourService, eventsService) {
+    var vm = this;
+    var evts = [];
+
+    vm.loading = true;
+    vm.showDefault = false;
+    
+    vm.startTour = startTour;
+
+    function onInit() {
+        // load tours
+        tourService.getGroupedTours().then(function(groupedTours) {
+            vm.tours = groupedTours;
+        });
+    }
+
+    function startTour(tour) {
+        tourService.startTour(tour);
+    }
+
+    // default dashboard content
+    vm.defaultDashboard = {
+        infoBoxes: [
+            {
+                title: "Documentation",
+                description: "Find the answers to your Umbraco questions",
+                url: "https://our.umbraco.org/documentation/?utm_source=core&utm_medium=dashboard&utm_content=text&utm_campaign=documentation/"
+            },
+            {
+                title: "Community",
+                description: "Find the answers or ask your Umbraco questions",
+                url: "https://our.umbraco.org/?utm_source=core&utm_medium=dashboard&utm_content=text&utm_campaign=our_forum"
+            },
+            {
+                title: "Umbraco.tv",
+                description: "Tutorial videos (some are free, some are on subscription)",
+                url: "https://umbraco.tv/?utm_source=core&utm_medium=dashboard&utm_content=text&utm_campaign=tutorial_videos"
+            },
+            {
+                title: "Training",
+                description: "Real-life training and official Umbraco certifications",
+                url: "https://umbraco.com/training/?utm_source=core&utm_medium=dashboard&utm_content=text&utm_campaign=training"
+            }
+        ],
+        articles: [
+            {
+                title: "Umbraco.TV - Learn from the source!",
+                description: "Umbraco.TV will help you go from zero to Umbraco hero at a pace that suits you. Our easy to follow online training videos will give you the fundamental knowledge to start building awesome Umbraco websites.",
+                img: "views/dashboard/default/umbracotv.jpg",
+                url: "https://umbraco.tv/?utm_source=core&utm_medium=dashboard&utm_content=image&utm_campaign=tv",
+                altText: "Umbraco.TV - Hours of Umbraco Video Tutorials",
+                buttonText: "Visit Umbraco.TV"
+            },
+            {
+                title: "Our Umbraco - The Friendliest Community",
+                description: "Our Umbraco - the official community site is your one stop for everything Umbraco. Whether you need a question answered or looking for cool plugins, the world's best and friendliest community is just a click away.",
+                img: "views/dashboard/default/ourumbraco.jpg",
+                url: "https://our.umbraco.org/?utm_source=core&utm_medium=dashboard&utm_content=image&utm_campaign=our",
+                altText: "Our Umbraco",
+                buttonText: "Visit Our Umbraco"
+            }
+        ]
+    };
+
+    evts.push(eventsService.on("appState.tour.complete", function (name, completedTour) {
+        $timeout(function(){
+            angular.forEach(vm.tours, function (tourGroup) {
+                angular.forEach(tourGroup, function (tour) {
+                    if(tour.alias === completedTour.alias) {
+                        tour.completed = true;
+                    }
+                });
+            });
+        });
+    }));
+    
+    //proxy remote css through the local server
+    assetsService.loadCss(dashboardResource.getRemoteDashboardCssUrl("content"), $scope);
+    dashboardResource.getRemoteDashboardContent("content").then(
+        function (data) {
+
+            vm.loading = false;
+
+            //test if we have received valid data
+            //we capture it like this, so we avoid UI errors - which automatically triggers ui based on http response code
+            if (data && data.sections) {
+                vm.dashboard = data;
+            } else{
+                vm.showDefault = true;
+            }
+
+        },
+
+        function (exception) {
+            console.error(exception);
+            vm.loading = false;
+            vm.showDefault = true;
+        });
+
+    
+    onInit();
+
+}
+
+angular.module("umbraco").controller("Umbraco.Dashboard.StartUpDynamicContentController", startUpDynamicContentController);
+
+
+function FormsController($scope, $route, $cookieStore, packageResource, localizationService) {
+    $scope.installForms = function(){
+        $scope.state = localizationService.localize("packager_installStateDownloading");
+        packageResource
+            .fetch("CD44CF39-3D71-4C19-B6EE-948E1FAF0525")
+            .then(function(pack) {
+                $scope.state = localizationService.localize("packager_installStateImporting");
+                    return packageResource.import(pack);
+                },
+                $scope.error)
+            .then(function(pack) {
+                $scope.state = localizationService.localize("packager_installStateInstalling");
+                    return packageResource.installFiles(pack);
+                },
+                $scope.error)
+            .then(function(pack) {
+                $scope.state = localizationService.localize("packager_installStateRestarting");
+                    return packageResource.installData(pack);
+                },
+                $scope.error)
+            .then(function(pack) {
+                $scope.state = localizationService.localize("packager_installStateComplete");
+                    return packageResource.cleanUp(pack);
+                },
+                $scope.error)
+            .then($scope.complete, $scope.error);
+    };
+
+    $scope.complete = function(result){
+        var url = window.location.href + "?init=true";
+        $cookieStore.put("umbPackageInstallId", result.packageGuid);
+        window.location.reload(true);
+    };
+
+    $scope.error = function(err){
+        $scope.state = undefined;
+        $scope.error = err;
+        //This will return a rejection meaning that the promise change above will stop
+        return $q.reject();
+    };
+
+
+    function Video_player (videoId) {
+      // Get dom elements
+      this.container      = document.getElementById(videoId);
+      this.video          = this.container.getElementsByTagName('video')[0];
+
+      //Create controls
+      this.controls = document.createElement('div');
+      this.controls.className="video-controls";
+
+      this.seek_bar = document.createElement('input');
+      this.seek_bar.className="seek-bar";
+      this.seek_bar.type="range";
+      this.seek_bar.setAttribute('value', '0');
+
+      this.loader = document.createElement('div');
+      this.loader.className="loader";
+
+      this.progress_bar = document.createElement('span');
+      this.progress_bar.className="progress-bar";
+
+      // Insert controls
+      this.controls.appendChild(this.seek_bar);
+      this.container.appendChild(this.controls);
+      this.controls.appendChild(this.loader);
+      this.loader.appendChild(this.progress_bar);
+    }
+
+
+    Video_player.prototype
+      .seeking = function() {
+        // get the value of the seekbar (hidden input[type="range"])
+        var time = this.video.duration * (this.seek_bar.value / 100);
+
+        // Update video to seekbar value
+        this.video.currentTime = time;
+      };
+
+    // Stop video when user initiates seeking
+    Video_player.prototype
+      .start_seek = function() {
+        this.video.pause();
+      };
+
+    // Start video when user stops seeking
+    Video_player.prototype
+      .stop_seek = function() {
+        this.video.play();
+      };
+
+    // Update the progressbar (span.loader) according to video.currentTime
+    Video_player.prototype
+      .update_progress_bar = function() {
+        // Get video progress in %
+        var value = (100 / this.video.duration) * this.video.currentTime;
+
+        // Update progressbar
+        this.progress_bar.style.width = value + '%';
+      };
+
+    // Bind progressbar to mouse when seeking
+    Video_player.prototype
+      .handle_mouse_move = function(event) {
+        // Get position of progressbar relative to browser window
+        var pos = this.progress_bar.getBoundingClientRect().left;
+
+        // Make sure event is reckonized cross-browser
+        event = event || window.event;
+
+        // Update progressbar
+        this.progress_bar.style.width = (event.clientX - pos) + "px";
+      };
+
+    // Eventlisteners for seeking
+    Video_player.prototype
+      .video_event_handler = function(videoPlayer, interval) {
+        // Update the progress bar
+        var animate_progress_bar = setInterval(function () {
+              videoPlayer.update_progress_bar();
+            }, interval);
+
+        // Fire when input value changes (user seeking)
+        videoPlayer.seek_bar
+          .addEventListener("change", function() {
+              videoPlayer.seeking();
+          });
+
+        // Fire when user clicks on seekbar
+        videoPlayer.seek_bar
+          .addEventListener("mousedown", function (clickEvent) {
+              // Pause video playback
+              videoPlayer.start_seek();
+
+              // Stop updating progressbar according to video progress
+              clearInterval(animate_progress_bar);
+
+              // Update progressbar to where user clicks
+              videoPlayer.handle_mouse_move(clickEvent);
+
+              // Bind progressbar to cursor
+              window.onmousemove = function(moveEvent){
+                videoPlayer.handle_mouse_move(moveEvent);
+              };
+          });
+
+        // Fire when user releases seekbar
+        videoPlayer.seek_bar
+          .addEventListener("mouseup", function () {
+
+              // Unbind progressbar from cursor
+              window.onmousemove = null;
+
+              // Start video playback
+              videoPlayer.stop_seek();
+
+              // Animate the progressbar
+              animate_progress_bar = setInterval(function () {
+                  videoPlayer.update_progress_bar();
+              }, interval);
+          });
+      };
+
+
+    var videoPlayer = new Video_player('video_1');
+    videoPlayer.video_event_handler(videoPlayer, 17);
+}
+
+angular.module("umbraco").controller("Umbraco.Dashboard.FormsDashboardController", FormsController);
+
+function startupLatestEditsController($scope) {
+
+}
+angular.module("umbraco").controller("Umbraco.Dashboard.StartupLatestEditsController", startupLatestEditsController);
+
+function MediaFolderBrowserDashboardController($rootScope, $scope, $location, contentTypeResource, userService) {
+
+    var currentUser = {};
+
+    userService.getCurrentUser().then(function (user) {
+
+        currentUser = user;
+
+        // check if the user has access to the root which they will require to see this dashboard
+        if (currentUser.startMediaIds.indexOf(-1) >= 0) {
+
+            //get the system media listview
+            contentTypeResource.getPropertyTypeScaffold(-96)
+                .then(function(dt) {
+
+                    $scope.fakeProperty = {
+                        alias: "contents",
+                        config: dt.config,
+                        description: "",
+                        editor: dt.editor,
+                        hideLabel: true,
+                        id: 1,
+                        label: "Contents:",
+                        validation: {
+                            mandatory: false,
+                            pattern: null
+                        },
+                        value: "",
+                        view: dt.view
+                    };
+
+            });
+
+        } else if (currentUser.startMediaIds.length > 0){
+            // redirect to start node
+            $location.path("/media/media/edit/" + (currentUser.startMediaIds.length === 0 ? -1 : currentUser.startMediaIds[0]));
+        }
+
+    });
+
+}
+angular.module("umbraco").controller("Umbraco.Dashboard.MediaFolderBrowserDashboardController", MediaFolderBrowserDashboardController);