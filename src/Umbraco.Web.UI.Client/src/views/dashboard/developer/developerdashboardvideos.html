--- conflicted
+++ resolved
@@ -1,34 +1,15 @@
 <h3>Hours of Umbraco training videos are only a click away</h3>
-<<<<<<< HEAD
 <p>Want to master Umbraco? Spend a couple of minutes learning some best practices by watching one of these videos about using Umbraco, then visit <a class="btn-link -underline" href="http://umbraco.tv" target="_blank">umbraco.tv</a> for even more Umbraco videos.</p>
 
 <div ng-init="init('http://umbraco.tv/videos/developer/chapterrss?sort=no')"
      ng-controller="Umbraco.Dashboard.StartupVideosController">
 
     <div class="umb-getstartedcards">
-        <div class="umb-getstartedcard" ng-repeat="video in videos" ng-click="openVideo(video.link)">
+        <a class="umb-getstartedcard" ng-repeat="video in videos" href="{{video.link}}" title="{{video.title}}">
             <img ng-src="{{video.thumbnail}}" alt="{{video.title}}">
-            <div class="body">
+            <div class="umb-getstartedbody">
                 <p>{{video.title}}</p>
             </div>
-
-        </div>
-
+        </a>
     </div>
-=======
-<p>Want to master Umbraco? Spend a couple of minutes learning some best practices by watching one of these videos about using Umbraco, then visit <a class="btn-link -underline"  href="http://umbraco.tv" target="_blank">umbraco.tv</a> for even more Umbraco videos.</p>
-
-<div class="row-fluid"
-	ng-init="init('http://umbraco.tv/videos/developer/chapterrss?sort=no')"
-	ng-controller="Umbraco.Dashboard.StartupVideosController">
-
-    <ul class="umb-getstarted">
-            <li ng-repeat="video in videos" ng-click="openVideo(video.link)">
-                <div class="umb-getstarted-content">
-                <img ng-src="{{video.thumbnail}}" alt="{{video.title}}">
-                <p>{{video.title}}</p>
-                </div>
-            </li>
-        </ul>
->>>>>>> 22d31d76
 </div>