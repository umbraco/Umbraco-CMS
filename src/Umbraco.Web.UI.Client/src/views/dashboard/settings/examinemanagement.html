--- conflicted
+++ resolved
@@ -1,18 +1,5 @@
 <div id="examineManagement" class="examine-management" ng-controller="Umbraco.Dashboard.ExamineManagementController as vm">
 
-<<<<<<< HEAD
-    <div ng-if="vm.viewState === 'list'">
-        <umb-box>
-            <umb-box-content>
-                <h3 class="bold">
-                    <localize key="dashboardTabs_settingsExamine">Examine Management</localize>
-                </h3>
-            </umb-box-content>
-        </umb-box>
-    </div>
-
-=======
->>>>>>> 88e57277
     <div ng-show="vm.loading">
         <umb-load-indicator></umb-load-indicator>
     </div>
