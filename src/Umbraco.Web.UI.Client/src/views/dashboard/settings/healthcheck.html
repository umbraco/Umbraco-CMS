--- conflicted
+++ resolved
@@ -4,31 +4,11 @@
 
         <umb-box>
             <umb-box-content>
-<<<<<<< HEAD
-                <div class="flex justify-between items-center">
-                    <h3 class="bold">
-                        <localize key="healthcheck_healthCheckHeadline">Health Check</localize>
-                    </h3>
-                    <umb-button
-                        type="button"
-                        button-style="success"
-                        label="Check All Groups"
-                        label-key="healthcheck_checkAllGroups"
-                        action="vm.checkAllGroups(vm.groups)">
-                    </umb-button>
-                </div>
-
                 <div class="umb-healthcheck-help-text">
                     <localize key="healthcheck_helpText">
-                            <p>The health checker evaluates various areas of your site for best practice settings, configuration, potential problems, etc. You can easily fix problems by pressing a button.
-                                You can add your own health checks, have a look at <a href="https://our.umbraco.com/documentation/Extending/Healthcheck/" target="_blank" class="btn-link -underline">the documentation for more information</a> about custom health checks.</p>
+                        <p>The health checker evaluates various areas of your site for best practice settings, configuration, potential problems, etc. You can easily fix problems by pressing a button.
+                            You can add your own health checks, have a look at <a href="https://our.umbraco.com/documentation/Extending/Healthcheck/" target="_blank" class="btn-link -underline">the documentation for more information</a> about custom health checks.</p>
                     </localize>
-=======
-                <div class="umb-healthcheck-help-text">
-                    <p>
-                        The health checker evaluates various areas of your site for best practice settings, configuration, potential problems, etc. You can easily fix problems by pressing a button.
-                        You can add your own health checks, have a look at <a href="https://our.umbraco.com/documentation/Extending/Healthcheck/" target="_blank" class="btn-link -underline">the documentation for more information</a> about custom health checks.
-                    </p>
                 </div>
                 <div class="umb-panel-group__details-status-actions">
                         <umb-button type="button"
@@ -36,7 +16,6 @@
                                     label="Check All Groups"
                                     action="vm.checkAllGroups(vm.groups)">
                         </umb-button>                    
->>>>>>> a19cb25f
                 </div>
             </umb-box-content>
         </umb-box>
@@ -106,17 +85,12 @@
             <div class="umb-panel-group__details-group">
                 <div class="umb-panel-group__details-group-title">
                     <div class="umb-panel-group__details-group-name">{{ vm.selectedGroup.name }}</div>
-<<<<<<< HEAD
                     <umb-button
                         type="button"
+                        button-style="success"
                         action="vm.checkAllInGroup(vm.selectedGroup, vm.selectedGroup.checks)"
                         label="Check group"
                         label-key="healthcheck_checkGroup">
-=======
-                    <umb-button type="button" button-style="success"
-                                action="vm.checkAllInGroup(vm.selectedGroup, vm.selectedGroup.checks)"
-                                label="Check group">
->>>>>>> a19cb25f
                     </umb-button>
                 </div>
 
