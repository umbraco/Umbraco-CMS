--- conflicted
+++ resolved
@@ -47,12 +47,7 @@
             parameter.key = newParameter.key;
             parameter.label = newParameter.label;
             parameter.editor = newParameter.editor;
-<<<<<<< HEAD
-            parameter.editor = newParameter.editor;
             setDirty();
-=======
-            $scope.model.setDirty();
->>>>>>> 36d7c261
         });
     }
 
