--- conflicted
+++ resolved
@@ -14,13 +14,10 @@
                 <localize key="defaultdialogs_confirmdelete">Are you sure you want to delete</localize> <strong>{{currentNode.name}}</strong>?
             </p>
 
-<<<<<<< HEAD
-=======
             <div class="umb-alert umb-alert--warning" ng-show="currentNode.trashed">
                 <localize key="defaultdialogs_recycleBinWarning">When items are deleted from the recycle bin, they will be gone forever</localize>.
             </div>
 
->>>>>>> 978ab88b
             <umb-confirm on-confirm="performDelete" on-cancel="close" confirm-button-style="danger"></umb-confirm>
         </div>
 
