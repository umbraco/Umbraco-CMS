--- conflicted
+++ resolved
@@ -38,12 +38,8 @@
                 <tbody>
                     <tr ng-repeat="language in vm.languages track by language.id" ng-click="vm.editLanguage(language)" style="cursor: pointer;">
                         <td>
-<<<<<<< HEAD
                             <umb-icon icon="icon-globe" class="language-icon"></umb-icon>
                             <span>{{ language.name }}</span>
-=======
-                            {{ language.name }}
->>>>>>> 661e6046
                         </td>
                         <td>
                             {{ language.culture }}
