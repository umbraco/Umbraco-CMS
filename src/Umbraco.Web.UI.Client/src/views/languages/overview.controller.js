(function () {
    "use strict";

<<<<<<< HEAD
    function LanguagesOverviewController($q, $timeout, $location, $routeParams, navigationService, localizationService, languageResource, eventsService, overlayService) {
=======
    function LanguagesOverviewController($location, $timeout, navigationService, localizationService, languageResource, eventsService, overlayService,$scope) {

>>>>>>> 9c973454
        var vm = this;

        vm.page = {};
        vm.languages = [];
        vm.labels = {};

        vm.addLanguage = addLanguage;
        vm.editLanguage = editLanguage;
        vm.deleteLanguage = deleteLanguage;
        vm.getLanguageById = function(id) {
            for (var i = 0; i < vm.languages.length; i++) {
                if (vm.languages[i].id === id) {
                    return vm.languages[i];
                }
            }

            return null;
        };

        function init() {
            vm.loading = true;

<<<<<<< HEAD
            var promises = [];

            // Localize labels
            promises.push(localizationService.localize("treeHeaders_languages").then(function (value) {
                vm.page.name = value;
            }));
=======
            // localize labels
            var labelKeys = [
                "treeHeaders_languages",
                "general_mandatory",
                "general_default",
                "languages_fallsbackToLabel"
            ];

            localizationService.localizeMany(labelKeys).then(function (values) {
                vm.labels.languages = values[0];
                vm.labels.mandatory = values[1];
                vm.labels.general = values[2];
                vm.labels.fallsbackTo = values[3];
                // set page name
                vm.page.name = vm.labels.languages;
                $scope.$emit("$changeTitle", vm.labels.languages);
            });
>>>>>>> 9c973454

            // Load all languages
            promises.push(languageResource.getAll().then(function (languages) {
                vm.languages = languages;
            }));

            $q.all(promises).then(function () {
                vm.loading = false;
            });

            // Activate tree node
            $timeout(function () {
                navigationService.syncTree({ tree: $routeParams.tree, path: [-1], activate: true });
            });
        }

        function addLanguage() {
            $location.search('create', null);
            $location.path("/settings/languages/edit/-1").search("create", "true");
        }

        function editLanguage(language) {
            $location.search('create', null);
            $location.path("/settings/languages/edit/" + language.id);
        }

        function deleteLanguage(language, event) {
            const dialog = {
                view: "views/languages/overlays/delete.html",
                language: language,
                submitButtonLabelKey: "contentTypeEditor_yesDelete",
                submitButtonStyle: "danger",
                submit: function (model) {
                    performDelete(model.language);
                    overlayService.close();
                },
                close: function () {
                    overlayService.close();
                }
            };

            localizationService.localize("general_delete").then(value => {
                dialog.title = value;
                overlayService.open(dialog);
            });

            event.preventDefault();
            event.stopPropagation();
        }

        function performDelete(language) {
            language.deleteButtonState = "busy";

            languageResource.deleteById(language.id).then(function () {
                // Emit event when language is deleted
                eventsService.emit("editors.languages.languageDeleted", {
                    language: language
                });

                // Remove from list
                var index = vm.languages.indexOf(language);
                vm.languages.splice(index, 1);
            }, function () {
                language.deleteButtonState = "error";
            });
        }

        init();
    }

    angular.module("umbraco").controller("Umbraco.Editors.Languages.OverviewController", LanguagesOverviewController);
})();<|MERGE_RESOLUTION|>--- conflicted
+++ resolved
@@ -1,12 +1,7 @@
 (function () {
     "use strict";
 
-<<<<<<< HEAD
-    function LanguagesOverviewController($q, $timeout, $location, $routeParams, navigationService, localizationService, languageResource, eventsService, overlayService) {
-=======
-    function LanguagesOverviewController($location, $timeout, navigationService, localizationService, languageResource, eventsService, overlayService,$scope) {
-
->>>>>>> 9c973454
+    function LanguagesOverviewController($q, $timeout, $location, $routeParams, navigationService, localizationService, languageResource, eventsService, overlayService, $scope) {
         var vm = this;
 
         vm.page = {};
@@ -29,32 +24,13 @@
         function init() {
             vm.loading = true;
 
-<<<<<<< HEAD
             var promises = [];
 
             // Localize labels
             promises.push(localizationService.localize("treeHeaders_languages").then(function (value) {
                 vm.page.name = value;
+                $scope.$emit("$changeTitle", value);
             }));
-=======
-            // localize labels
-            var labelKeys = [
-                "treeHeaders_languages",
-                "general_mandatory",
-                "general_default",
-                "languages_fallsbackToLabel"
-            ];
-
-            localizationService.localizeMany(labelKeys).then(function (values) {
-                vm.labels.languages = values[0];
-                vm.labels.mandatory = values[1];
-                vm.labels.general = values[2];
-                vm.labels.fallsbackTo = values[3];
-                // set page name
-                vm.page.name = vm.labels.languages;
-                $scope.$emit("$changeTitle", vm.labels.languages);
-            });
->>>>>>> 9c973454
 
             // Load all languages
             promises.push(languageResource.getAll().then(function (languages) {
