--- conflicted
+++ resolved
@@ -1,9 +1,6 @@
 <div class="umb-dialog" ng-controller="Umbraco.Editors.PartialViews.DeleteController">
     <div class="umb-dialog-body umb-pane">
 
-<<<<<<< HEAD
-        <p class="abstract">
-=======
         <div ng-show="error">
             <div class="alert alert-error">
                 <div><strong>{{error.errorMsg}}</strong></div>
@@ -11,8 +8,7 @@
             </div>
         </div>
 
-        <p class="umb-abstract">
->>>>>>> 93ba6941
+        <p class="abstract">
         	<localize key="defaultdialogs_confirmdelete">Are you sure you want to delete</localize> <strong>{{currentNode.name}}</strong> ?
         </p>
 
