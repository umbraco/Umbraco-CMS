angular.module("umbraco").controller("Umbraco.Editors.Content.CopyController",
	function ($scope, eventsService, contentResource, navigationService, appState, treeService, localizationService) {

	    var dialogOptions = $scope.dialogOptions;
	    var searchText = "Search...";
	    localizationService.localize("general_search").then(function (value) {
	        searchText = value + "...";
	    });

<<<<<<< HEAD
	    $scope.relateToOriginal = true;
=======
	    $scope.recursive = true;
	    $scope.relateToOriginal = false;
>>>>>>> 62015825
	    $scope.dialogTreeEventHandler = $({});
	    $scope.busy = false;
	    $scope.searchInfo = {
	        searchFromId: null,
	        searchFromName: null,
	        showSearch: false,
	        results: [],
	        selectedSearchResults: []
	    }

	    var node = dialogOptions.currentNode;

	    function nodeSelectHandler(ev, args) {
	        args.event.preventDefault();
	        args.event.stopPropagation();

	        if (args.node.metaData.listViewNode) {
	            //check if list view 'search' node was selected

	            $scope.searchInfo.showSearch = true;
	            $scope.searchInfo.searchFromId = args.node.metaData.listViewNode.id;
	            $scope.searchInfo.searchFromName = args.node.metaData.listViewNode.name;
	        }
	        else {
	            eventsService.emit("editors.content.copyController.select", args);

	            if ($scope.target) {
	                //un-select if there's a current one selected
	                $scope.target.selected = false;
	            }

	            $scope.target = args.node;
	            $scope.target.selected = true;
	        }

	    }

	    function nodeExpandedHandler(ev, args) {
	        if (angular.isArray(args.children)) {

	            //iterate children
	            _.each(args.children, function (child) {
	                //check if any of the items are list views, if so we need to add a custom
	                // child: A node to activate the search
	                if (child.metaData.isContainer) {
	                    child.hasChildren = true;
	                    child.children = [
	                        {
	                            level: child.level + 1,
	                            hasChildren: false,
	                            name: searchText,
	                            metaData: {
	                                listViewNode: child,
	                            },
	                            cssClass: "icon umb-tree-icon sprTree icon-search",
	                            cssClasses: ["not-published"]
	                        }
	                    ];
	                }
	            });
	        }
	    }

	    $scope.hideSearch = function () {
	        $scope.searchInfo.showSearch = false;
	        $scope.searchInfo.searchFromId = null;
	        $scope.searchInfo.searchFromName = null;
	        $scope.searchInfo.results = [];
	    }

	    // method to select a search result
	    $scope.selectResult = function (evt, result) {
	        result.selected = result.selected === true ? false : true;
	        nodeSelectHandler(evt, { event: evt, node: result });
	    };

	    //callback when there are search results
	    $scope.onSearchResults = function (results) {
	        $scope.searchInfo.results = results;
	        $scope.searchInfo.showSearch = true;
	    };

	    $scope.copy = function () {

	        $scope.busy = true;
	        $scope.error = false;

	        contentResource.copy({ parentId: $scope.target.id, id: node.id, relateToOriginal: $scope.relateToOriginal, recursive: $scope.recursive })
                .then(function (path) {
                    $scope.error = false;
                    $scope.success = true;
                    $scope.busy = false;

                    //get the currently edited node (if any)
                    var activeNode = appState.getTreeState("selectedNode");

                    //we need to do a double sync here: first sync to the copied content - but don't activate the node,
                    //then sync to the currenlty edited content (note: this might not be the content that was copied!!)

                    navigationService.syncTree({ tree: "content", path: path, forceReload: true, activate: false }).then(function (args) {
                        if (activeNode) {
                            var activeNodePath = treeService.getPath(activeNode).join();
                            //sync to this node now - depending on what was copied this might already be synced but might not be
                            navigationService.syncTree({ tree: "content", path: activeNodePath, forceReload: false, activate: true });
                        }
                    });

                }, function (err) {
                    $scope.success = false;
                    $scope.error = err;
                    $scope.busy = false;
                });
	    };

	    $scope.dialogTreeEventHandler.bind("treeNodeSelect", nodeSelectHandler);
	    $scope.dialogTreeEventHandler.bind("treeNodeExpanded", nodeExpandedHandler);

	    $scope.$on('$destroy', function () {
	        $scope.dialogTreeEventHandler.unbind("treeNodeSelect", nodeSelectHandler);
	        $scope.dialogTreeEventHandler.unbind("treeNodeExpanded", nodeExpandedHandler);
	    });
	});<|MERGE_RESOLUTION|>--- conflicted
+++ resolved
@@ -7,12 +7,8 @@
 	        searchText = value + "...";
 	    });
 
-<<<<<<< HEAD
+	    $scope.recursive = true;
 	    $scope.relateToOriginal = true;
-=======
-	    $scope.recursive = true;
-	    $scope.relateToOriginal = false;
->>>>>>> 62015825
 	    $scope.dialogTreeEventHandler = $({});
 	    $scope.busy = false;
 	    $scope.searchInfo = {
