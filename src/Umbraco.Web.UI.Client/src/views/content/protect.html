<div ng-controller="Umbraco.Editors.Content.ProtectController as vm">
    <form name="vm.protectForm" novalidate>
        <div class="umb-dialog-body form-horizontal" ng-cloak>
            <umb-pane ng-hide="vm.success">

                <div ng-show="vm.error">
                    <div class="alert alert-error">
                        <div><strong>{{vm.error.errorMsg}}</strong></div>
                        <div>{{vm.error.data.message}}</div>
                    </div>
                </div>

                <umb-load-indicator ng-show="vm.loading">
                </umb-load-indicator>

                <div ng-show="!vm.step && !vm.loading">
                    <p class="abstract" ng-hide="success">
                        <localize key="publicAccess_paHowWould" tokens="[currentNode.name]">Choose how to restrict access to this page</localize>
                    </p>

                    <div class="pa-select-type">

                        <umb-radiobutton input-id="protectionTypeMember"
                                         name="protectionType"
                                         value="member"
                                         model="vm.type"
                                         text="">
                        </umb-radiobutton>

                        <label for="protectionTypeMember" class="flex flex-column flex-auto">
                            <strong class="pa-access-header bold"><localize key="publicAccess_paMembers">Specific members protection</localize></strong>
                            <span class=""><localize key="publicAccess_paMembersHelp">If you want to grant access to specific members</localize></span>
                        </label>
                    </div>

                    <div class="pa-select-type">
<<<<<<< HEAD
                        <umb-radiobutton input-id="protectionTypeGroup" name="protectionType" value="role" model="vm.type" />
=======

                        <umb-radiobutton input-id="protectionTypeGroup"
                                         name="protectionType"
                                         value="group"
                                         model="vm.type">
                        </umb-radiobutton>
>>>>>>> dae94bd9

                        <label for="protectionTypeGroup" class="flex flex-column flex-auto">
                            <strong class="pa-access-header bold"><localize key="publicAccess_paGroups">Group based protection</localize></strong>
                            <span><localize key="publicAccess_paGroupsHelp">If you want to grant access to all members of specific member groups</localize></span>
                        </label>
                    </div>
                </div>

                <div ng-show="vm.step && !vm.loading && !vm.removing">
                    <div ng-if="vm.step === 'member'">
                        <p><localize key="publicAccess_paSelectMembers" tokens="[currentNode.name]">Select the members that should have access to this page</localize></p>
                        <div>
                            <umb-node-preview ng-repeat="member in vm.members | orderBy:'name'"
                                              icon="'icon-user'"
                                              name="member.name"
                                              allow-remove="true"
                                              on-remove="vm.removeMember(member)">
                            </umb-node-preview>
                            <button type="button" ng-click="vm.pickMember()" class="umb-node-preview-add">
                                <localize key="general_add">Add</localize>
                            </button>
                        </div>
                    </div>

                    <div ng-show="vm.step === 'role' && !vm.hasRoles">
                        <p><localize key="publicAccess_paGroupsNoGroups">You need to create a member group before you can use group based authentication</localize></p>
                    </div>

                    <div ng-show="vm.step === 'role' && vm.hasRoles">
                        <p><localize key="publicAccess_paSelectGroups" tokens="[currentNode.name]">Select the groups that should have access to this page</localize></p>
                        <div>
                            <umb-node-preview ng-repeat="role in vm.roles | orderBy:'name'"
                                              icon="'icon-users'"
                                              name="role.name"
                                              allow-remove="true"
                                              on-remove="vm.removeRole(role)">
                            </umb-node-preview>
<<<<<<< HEAD
                            <a href ng-click="vm.pickRole()" class="umb-node-preview-add" prevent-default>
=======
                            <button type="button" ng-click="vm.pickGroup()" class="umb-node-preview-add">
>>>>>>> dae94bd9
                                <localize key="general_add">Add</localize>
                            </button>
                        </div>
                    </div>

                    <div ng-show="vm.step === 'member' || vm.hasRoles">
                        <p class="mt4"><localize key="publicAccess_paSelectPages">Select the pages that contain login form and error messages</localize></p>
                        <div>
                            <div class="control-group umb-control-group -no-border">
                                <div class="umb-el-wrap">
                                    <label>
                                        <strong><localize key="publicAccess_paLoginPage">Login Page</localize></strong>
                                        <small><localize key="publicAccess_paLoginPageHelp">Choose the page that contains the login form</localize></small>
                                    </label>
                                    <umb-node-preview ng-show="vm.loginPage"
                                                      icon="vm.loginPage.icon"
                                                      name="vm.loginPage.name"
                                                      allow-remove="true"
                                                      on-remove="vm.loginPage = null">
                                    </umb-node-preview>
                                    <button type="button" ng-show="!vm.loginPage" ng-click="vm.pickLoginPage()" class="umb-node-preview-add">
                                        <localize key="general_add">Add</localize>
                                    </button>
                                </div>
                            </div>
                            <div class="control-group umb-control-group">
                                <div class="umb-el-wrap">
                                    <label>
                                        <strong><localize key="publicAccess_paErrorPage">Error Page</localize></strong>
                                        <small><localize key="publicAccess_paErrorPageHelp">Used when people are logged on, but do not have access</localize></small>
                                    </label>
                                    <umb-node-preview ng-show="vm.errorPage"
                                                      icon="vm.errorPage.icon"
                                                      name="vm.errorPage.name"
                                                      allow-remove="true"
                                                      on-remove="vm.errorPage = null">
                                    </umb-node-preview>
                                    <button type="button" ng-show="!vm.errorPage" ng-click="vm.pickErrorPage()" class="umb-node-preview-add">
                                        <localize key="general_add">Add</localize>
                                    </button>
                                </div>
                            </div>
                        </div>
                    </div>
                </div>

                <div ng-show="vm.removing">
                    <p><localize key="publicAccess_paRemoveProtectionConfirm" tokens="[currentNode.name]">Are you sure you want to remove the protection from this page?</localize></p>
                </div>

            </umb-pane>

            <umb-pane ng-show="vm.success">
                <div class="alert alert-success" ng-bind-html="vm.success.message"></div>
                <umb-button type="button"
                            action="vm.close()"
                            button-style="success"
                            label-key="general_ok">
                </umb-button>
            </umb-pane>
        </div>

        <div class="umb-dialog-footer umb-btn-toolbar" ng-hide="vm.loading || vm.success">
            <umb-button ng-hide="vm.removing"
                        type="button"
                        button-style="link"
                        action="vm.close()"
                        label-key="general_close">
            </umb-button>

            <umb-button ng-hide="vm.step  || vm.removing"
                        type="button"
                        action="vm.next()"
                        button-style="action"
                        label-key="general_next"
                        disabled="vm.loading || !vm.type">
            </umb-button>

            <umb-button ng-show="vm.canRemove && !vm.removing"
                        type="button"
                        action="vm.removeProtection()"
                        button-style="warning"
                        label-key="publicAccess_paRemoveProtection"
                        disabled="vm.buttonState === 'busy'">
            </umb-button>

            <umb-button ng-show="vm.step && !vm.removing"
                        type="button"
                        action="vm.save()"
                        state="vm.buttonState"
                        button-style="success"
                        label-key="buttons_save"
                        disabled="vm.buttonState === 'busy' || !vm.isValid()">
            </umb-button>

            <umb-button ng-show="vm.removing"
                        type="button"
                        button-style="link"
                        action="vm.close()"
                        label-key="buttons_confirmActionCancel">
            </umb-button>

            <umb-button ng-show="vm.removing"
                        type="button"
                        action="vm.removeProtectionConfirm()"
                        state="vm.buttonState"
                        button-style="success"
                        label-key="buttons_confirmActionConfirm"
                        disabled="vm.buttonState === 'busy'">
            </umb-button>
        </div>
    </form>
</div><|MERGE_RESOLUTION|>--- conflicted
+++ resolved
@@ -34,16 +34,12 @@
                     </div>
 
                     <div class="pa-select-type">
-<<<<<<< HEAD
-                        <umb-radiobutton input-id="protectionTypeGroup" name="protectionType" value="role" model="vm.type" />
-=======
 
                         <umb-radiobutton input-id="protectionTypeGroup"
                                          name="protectionType"
-                                         value="group"
+                                         value="role"
                                          model="vm.type">
                         </umb-radiobutton>
->>>>>>> dae94bd9
 
                         <label for="protectionTypeGroup" class="flex flex-column flex-auto">
                             <strong class="pa-access-header bold"><localize key="publicAccess_paGroups">Group based protection</localize></strong>
@@ -81,11 +77,7 @@
                                               allow-remove="true"
                                               on-remove="vm.removeRole(role)">
                             </umb-node-preview>
-<<<<<<< HEAD
-                            <a href ng-click="vm.pickRole()" class="umb-node-preview-add" prevent-default>
-=======
-                            <button type="button" ng-click="vm.pickGroup()" class="umb-node-preview-add">
->>>>>>> dae94bd9
+                            <button type="button" ng-click="vm.pickRole()" class="umb-node-preview-add">
                                 <localize key="general_add">Add</localize>
                             </button>
                         </div>
