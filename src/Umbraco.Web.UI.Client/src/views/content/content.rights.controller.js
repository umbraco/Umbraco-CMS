(function () {
    "use strict";

    function ContentRightsController($scope, $timeout, contentResource, localizationService, angularHelper, navigationService, overlayService) {

        var vm = this;
        var currentForm;

        vm.availableUserGroups = [];
        vm.selectedUserGroups = [];
        vm.removedUserGroups = [];
        vm.viewState = "manageGroups";
        vm.labels = {};
<<<<<<< HEAD
=======
        vm.initialState = {};
>>>>>>> a3b721bb

        vm.setViewSate = setViewSate;
        vm.editPermissions = editPermissions;
        vm.setPermissions = setPermissions;
        vm.save = save;
        vm.removePermissions = removePermissions;
        vm.cancelManagePermissions = cancelManagePermissions;
        vm.closeDialog = closeDialog;
        vm.discardChanges = discardChanges;

        function onInit() {
            vm.loading = true;
            contentResource.getDetailedPermissions($scope.currentNode.id).then(function (userGroups) {
                initData(userGroups);
                vm.loading = false;
                currentForm = angularHelper.getCurrentForm($scope);
            });

        }

        /**
        * This will initialize the data and set the correct selectedUserGroups based on the default permissions and explicit permissions assigned
        * @param {any} userGroups
        */
        function initData(userGroups) {
          //reset this
          vm.selectedUserGroups = [];
          vm.availableUserGroups = userGroups;
          vm.availableUserGroups.forEach(function (group) {
            if (group.permissions) {
              //if there's explicit permissions assigned than it's selected
              assignGroupPermissions(group);
            }
          });
          vm.initialState = angular.copy(userGroups);
        }

        function resetData() {
            vm.selectedUserGroups = [];
            vm.availableUserGroups = angular.copy(vm.initialState);
            vm.availableUserGroups.forEach(function (group) {
                if (group.permissions) {
                    //if there's explicit permissions assigned than it's selected
                    group.selected = false;
                    assignGroupPermissions(group);
                }
            });
            currentForm = angularHelper.getCurrentForm($scope);

        }

        function setViewSate(state) {
            vm.viewState = state;
        }

        function editPermissions(group) {
          vm.selectedUserGroup = group;
          if (!vm.selectedUserGroup.permissions) {
            //if no permissions are explicitly set this means we need to show the defaults
            vm.selectedUserGroup.permissions = vm.selectedUserGroup.defaultPermissions;
          }
          localizationService.localize("defaultdialogs_permissionsSetForGroup", [$scope.currentNode.name, vm.selectedUserGroup.name]).then(function (value) {
            vm.labels.permissionsSetForGroup = value;
          });
          setViewSate("managePermissions");
          // hide dropdown
          vm.groupsDropdownOpen = false;
        }

        function assignGroupPermissions(group) {
          // clear allowed permissions before we make the list so we don't have duplicates
          group.allowedPermissions = [];

          // get list of checked permissions
          Object.values(group.permissions).forEach(function (permissionGroup) {
            permissionGroup.forEach(function (permission) {
              if (permission.checked) {
                //the `allowedPermissions` is what will get sent up to the server for saving
                group.allowedPermissions.push(permission);
              }
            });
          });

          if (!group.selected) {
            // set to selected so we can remove from the dropdown easily
            group.selected = true;
            vm.selectedUserGroups.push(group);
            //remove from the removed groups if it's been re-added
            vm.removedUserGroups = _.reject(vm.removedUserGroups, function (g) {
              return g.id == group.id;
            });
          }
        }

        function setPermissions(group) {
            assignGroupPermissions(group);
            setViewSate("manageGroups");
            $scope.dialog.confirmDiscardChanges = true;
        }

        /**
         * This essentially resets the permissions for a group for this content item, it will remove it from the selected list
         * @param {any} index
         */
        function removePermissions(index) {
            // remove as selected so we can select it from the dropdown again
            var group = vm.selectedUserGroups[index];
            group.selected = false;
            //reset assigned permissions - so it will default back to default permissions
            group.permissions = [];
            group.allowedPermissions = [];
            vm.selectedUserGroups.splice(index, 1);
            //track it in the removed so this gets pushed to the server
            vm.removedUserGroups.push(group);
        }

        function cancelManagePermissions() {
            setViewSate("manageGroups");
            resetData();
        }

        function formatSaveModel(permissionsSave, selectedUserGroups, removedUserGroups) {
          selectedUserGroups.forEach(function (g) {
            permissionsSave[g.id] = [];
            g.allowedPermissions.forEach(function (p) {
              permissionsSave[g.id].push(p.permissionCode);
            });
          });
          removedUserGroups.forEach(function (g) {
            permissionsSave[g.id] = null;
          });
        }

        function save() {

            vm.saveState = "busy";
            vm.saveError = false;
            vm.saveSuccces = false;

            //this is a dictionary that we need to populate
            var permissionsSave = {};
            //format the selectedUserGroups, then the removedUserGroups since we want to pass data from both collections up
            formatSaveModel(permissionsSave, vm.selectedUserGroups,  vm.removedUserGroups);

            var saveModel = {
                contentId: $scope.currentNode.id,
                permissions: permissionsSave
            };

            contentResource.savePermissions(saveModel).then(function (userGroups) {

                //re-assign model from server since it could have changed
                initData(userGroups);
                
                // clear dirty state on the form so we don't see the discard changes notification
                // we use a timeout here because in some cases the initData reformats the userGroups model and triggers a change after the form state was changed
                $timeout(function() {
                  if(currentForm) {
                    currentForm.$dirty = false;
                  }
                });
                $scope.dialog.confirmDiscardChanges = false;
                vm.saveState = "success";
                vm.saveSuccces = true;

            }, function(error){
                vm.saveState = "error";
                vm.saveError = error;
            });
        }

        function closeDialog() {
          // check if form has been changed. If it has show discard changes notification
          if (currentForm && currentForm.$dirty) {
              localizationService.localizeMany(["prompt_unsavedChanges", "prompt_unsavedChangesWarning", "prompt_discardChanges", "prompt_stay"]).then(
                  function(values) {
                      var overlay = {
                          "view": "default",
                          "title": values[0],
                          "content": values[1],
                          "disableBackdropClick": true,
                          "disableEscKey": true,
                          "submitButtonLabel": values[2],
                          "closeButtonLabel": values[3],
                          submit: function () {
                              overlayService.close();
                              navigationService.hideDialog();
                          },
                          close: function () {
                              overlayService.close();
                          }
                      };

                      overlayService.open(overlay);
                  }
              );
          } else {
            navigationService.hideDialog();
          }
        }

        function discardChanges() {
          navigationService.hideDialog();
        }

        onInit();

    }

    angular.module("umbraco").controller("Umbraco.Editors.Content.RightsController", ContentRightsController);

})();<|MERGE_RESOLUTION|>--- conflicted
+++ resolved
@@ -11,11 +11,7 @@
         vm.removedUserGroups = [];
         vm.viewState = "manageGroups";
         vm.labels = {};
-<<<<<<< HEAD
-=======
         vm.initialState = {};
->>>>>>> a3b721bb
-
         vm.setViewSate = setViewSate;
         vm.editPermissions = editPermissions;
         vm.setPermissions = setPermissions;
@@ -168,7 +164,7 @@
 
                 //re-assign model from server since it could have changed
                 initData(userGroups);
-                
+
                 // clear dirty state on the form so we don't see the discard changes notification
                 // we use a timeout here because in some cases the initData reformats the userGroups model and triggers a change after the form state was changed
                 $timeout(function() {
