--- conflicted
+++ resolved
@@ -45,11 +45,9 @@
                         <tbody>
                             <tr ng-repeat="domain in vm.domains">
                                 <td>
-<<<<<<< HEAD
-                                    <input type="text" ng-model="domain.name" name="domain_name_{{$index}}" required />
-=======
-                                    <input style="width: 100%; margin-bottom: 0;" type="text" ng-model="domain.name" name="domain_name_{{$index}}" required umb-auto-focus />
->>>>>>> 05943275
+
+                                    <input type="text" ng-model="domain.name" name="domain_name_{{$index}}" required umb-auto-focus />
+
                                     <span ng-if="vm.domainForm.$submitted" ng-messages="vm.domainForm['domain_name_' + $index].$error">
                                         <span class="help-inline" ng-message="required"><localize key="validation_invalidEmpty"></localize></span>
                                     </span>
