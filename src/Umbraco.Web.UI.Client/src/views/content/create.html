<div ng-controller="Umbraco.Editors.Content.CreateController">

    <div class="umb-dialog-body with-footer" ng-cloak>

        <div class="umb-pane">
            <h5 ng-show="selectContentType"><localize key="create_createUnder">Create a page under</localize> {{currentNode.name}}</h5>
            <h5 ng-show="selectBlueprint"><localize key="blueprints_selectBlueprint">Select a blueprint</localize></h5>

            <div ng-if="allowedTypes && allowedTypes.length === 0">
                <p class="abstract" ng-if="!hasSettingsAccess"><localize key="create_noDocumentTypesWithNoSettingsAccess"/></p>
                <div ng-if="hasSettingsAccess">
                    <p class="abstract"><localize key="create_noDocumentTypes" /></p>
                    <button class="btn umb-outline" href="#settings/documentTypes/edit/{{contentTypeId}}?view=permissions" ng-click="close()">
                        <localize key="create_noDocumentTypesEditPermissions"/>
                    </button>
                </div>
            </div>

            <ul class="umb-actions umb-actions-child" ng-if="selectContentType && allowedTypes.length > 0" >

<<<<<<< HEAD
                <li class="umb-action" data-element="action-create-{{docType.alias}}" ng-repeat="docType in allowedTypes">
                    <a class="umb-action-link" ng-click="createOrSelectBlueprintIfAny(docType)">
=======
                <li class="umb-action" data-element="action-create-{{docType.alias}}" ng-repeat="docType in allowedTypes | orderBy:'name':false">
                    <button class="umb-action-link umb-outline btn-reset" ng-click="createOrSelectBlueprintIfAny(docType)" umb-auto-focus ng-if="$index === 0">
>>>>>>> fd8ca35e
                        <i class="large icon {{docType.icon}}"></i>
                        <span class="menu-label">
                            {{docType.name}}
                            <small>
                                {{docType.description}}
                            </small>
                        </span>
                    </button>
                    <button class="umb-action-link umb-outline btn-reset" ng-click="createOrSelectBlueprintIfAny(docType)" ng-if="$index !== 0">
                            <i class="large icon {{docType.icon}}"></i>
                            <span class="menu-label">
                                {{docType.name}}
                                <small>
                                    {{docType.description}}
                                </small>
                            </span>
                        </button>
                </li>

            </ul>
            <ul class="umb-actions umb-actions-child" ng-if="selectBlueprint">

                <li class="umb-action" ng-repeat="blueprint in selectableBlueprints | orderBy:'name':false">
                    <button class="umb-action-link umb-outline btn-reset" ng-click="createFromBlueprint(blueprint.id)">
                        <i class="large icon {{docType.icon}}"></i>
                        <span class="menu-label">
                            {{blueprint.name}}
                        </span>
                    </button>
                </li>

                <li class="umb-action sep" ng-show="allowBlank">
                    <button class="umb-action-link umb-outline btn-reset" ng-click="createBlank(docType)">
                        <i class="large icon {{docType.icon}}"></i>
                        <span class="menu-label">
                            <localize key="blueprints_blankBlueprint">Blank</localize>
                        </span>
                    </button>
                </li>

            </ul>

        </div>
    </div>

    <div class="umb-dialog-footer btn-toolbar umb-btn-toolbar">
        <button class="btn btn-info umb-outline" ng-click="closeDialog(true)">
            <localize key="buttons_somethingElse">All Actions</localize>
        </button>
    </div>

</div><|MERGE_RESOLUTION|>--- conflicted
+++ resolved
@@ -18,13 +18,8 @@
 
             <ul class="umb-actions umb-actions-child" ng-if="selectContentType && allowedTypes.length > 0" >
 
-<<<<<<< HEAD
-                <li class="umb-action" data-element="action-create-{{docType.alias}}" ng-repeat="docType in allowedTypes">
-                    <a class="umb-action-link" ng-click="createOrSelectBlueprintIfAny(docType)">
-=======
                 <li class="umb-action" data-element="action-create-{{docType.alias}}" ng-repeat="docType in allowedTypes | orderBy:'name':false">
                     <button class="umb-action-link umb-outline btn-reset" ng-click="createOrSelectBlueprintIfAny(docType)" umb-auto-focus ng-if="$index === 0">
->>>>>>> fd8ca35e
                         <i class="large icon {{docType.icon}}"></i>
                         <span class="menu-label">
                             {{docType.name}}
