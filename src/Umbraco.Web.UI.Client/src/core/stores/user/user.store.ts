--- conflicted
+++ resolved
@@ -1,16 +1,12 @@
 import { BehaviorSubject, map, Observable } from 'rxjs';
-<<<<<<< HEAD
-import type { UserDetails } from '../../models';
-=======
-import type { UserDetails, UserEntity } from '../../models';
-import { UmbEntityStore } from '../entity.store';
->>>>>>> 62f59e69
 import { UmbDataStoreBase } from '../store';
+import type { UserDetails } from '@umbraco-cms/models';
+
 
 /**
  * @export
  * @class UmbUserStore
- * @extends {UmbDataStoreBase<UserEntity>}
+ * @extends {UmbDataStoreBase<UserDetails>}
  * @description - Data Store for Users
  */
 export class UmbUserStore extends UmbDataStoreBase<UserDetails> {
@@ -55,7 +51,7 @@
 		fetch(`/umbraco/backoffice/users/getByKeys?${params}`)
 			.then((res) => res.json())
 			.then((data) => {
-				this.update(data);
+				this.updateItems(data);
 			});
 
 		return this.items.pipe(
@@ -71,7 +67,7 @@
 		fetch(`/umbraco/backoffice/users/getByName?${params}`)
 			.then((res) => res.json())
 			.then((data) => {
-				this.update(data);
+				this.updateItems(data);
 			});
 
 		return this.items.pipe(
@@ -125,8 +121,7 @@
 				}
 			});
 
-			this.update(storedUsers);
-			this._entityStore.update(storedUsers);
+			this.updateItems(storedUsers);
 		} catch (error) {
 			console.error('Add user group failed', error);
 		}
@@ -149,8 +144,8 @@
 				user.userGroups = user.userGroups.filter((group) => group !== userGroup);
 			});
 
-			this.update(storedUsers);
-			this._entityStore.update(storedUsers);
+			this.updateItems(storedUsers);
+			
 		} catch (error) {
 			console.error('Remove user group failed', error);
 		}
