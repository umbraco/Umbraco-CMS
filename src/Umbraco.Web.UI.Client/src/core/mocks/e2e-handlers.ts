<<<<<<< HEAD
import { handlers as dataTypeHandlers } from './domains/data-type';
import { handlers as documentTypeHandlers } from './domains/document-type.handlers';
import { handlers as installHandlers } from './domains/install.handlers';
import * as manifestsHandlers from './domains/manifests.handlers';
import { handlers as publishedStatusHandlers } from './domains/published-status.handlers';
import * as serverHandlers from './domains/server.handlers';
import { handlers as upgradeHandlers } from './domains/upgrade.handlers';
import { handlers as userHandlers } from './domains/user.handlers';
import { handlers as telemetryHandlers } from './domains/telemetry.handlers';
import { handlers as examineManagementHandlers } from './domains/examine-management.handlers';
import { handlers as modelsBuilderHandlers } from './domains/modelsbuilder.handlers';
import { handlers as profileHandlers } from './domains/performance-profiling.handlers';
import { handlers as healthCheckHandlers } from './domains/health-check.handlers';
import { handlers as languageHandlers } from './domains/language.handlers';
import { handlers as redirectManagementHandlers } from './domains/redirect-management.handlers';
import { handlers as packageHandlers } from './domains/package.handlers';
import { handlers as configHandlers } from './domains/config.handlers';
=======
import { handlers as dataTypeHandlers } from './handlers/data-type';
import { handlers as documentTypeHandlers } from './handlers/document-type.handlers';
import { handlers as installHandlers } from './handlers/install.handlers';
import * as manifestsHandlers from './handlers/manifests.handlers';
import { handlers as publishedStatusHandlers } from './handlers/published-status.handlers';
import * as serverHandlers from './handlers/server.handlers';
import { handlers as upgradeHandlers } from './handlers/upgrade.handlers';
import { handlers as userHandlers } from './handlers/user.handlers';
import { handlers as telemetryHandlers } from './handlers/telemetry.handlers';
import { handlers as examineManagementHandlers } from './handlers/examine-management.handlers';
import { handlers as modelsBuilderHandlers } from './handlers/modelsbuilder.handlers';
import { handlers as profileHandlers } from './handlers/performance-profiling.handlers';
import { handlers as healthCheckHandlers } from './handlers/health-check.handlers';
import { handlers as languageHandlers } from './handlers/language.handlers';
import { handlers as redirectManagementHandlers } from './handlers/redirect-management.handlers';
import { handlers as packageHandlers } from './handlers/package.handlers';
>>>>>>> a41c1e23

export const handlers = [
	serverHandlers.serverRunningHandler,
	serverHandlers.serverVersionHandler,
	manifestsHandlers.manifestEmptyHandler,
	...installHandlers,
	...upgradeHandlers,
	...userHandlers,
	...dataTypeHandlers,
	...documentTypeHandlers,
	...telemetryHandlers,
	...publishedStatusHandlers,
	...examineManagementHandlers,
	...modelsBuilderHandlers,
	...profileHandlers,
	...healthCheckHandlers,
	...languageHandlers,
	...redirectManagementHandlers,
	...packageHandlers,
	...configHandlers,
];<|MERGE_RESOLUTION|>--- conflicted
+++ resolved
@@ -1,22 +1,3 @@
-<<<<<<< HEAD
-import { handlers as dataTypeHandlers } from './domains/data-type';
-import { handlers as documentTypeHandlers } from './domains/document-type.handlers';
-import { handlers as installHandlers } from './domains/install.handlers';
-import * as manifestsHandlers from './domains/manifests.handlers';
-import { handlers as publishedStatusHandlers } from './domains/published-status.handlers';
-import * as serverHandlers from './domains/server.handlers';
-import { handlers as upgradeHandlers } from './domains/upgrade.handlers';
-import { handlers as userHandlers } from './domains/user.handlers';
-import { handlers as telemetryHandlers } from './domains/telemetry.handlers';
-import { handlers as examineManagementHandlers } from './domains/examine-management.handlers';
-import { handlers as modelsBuilderHandlers } from './domains/modelsbuilder.handlers';
-import { handlers as profileHandlers } from './domains/performance-profiling.handlers';
-import { handlers as healthCheckHandlers } from './domains/health-check.handlers';
-import { handlers as languageHandlers } from './domains/language.handlers';
-import { handlers as redirectManagementHandlers } from './domains/redirect-management.handlers';
-import { handlers as packageHandlers } from './domains/package.handlers';
-import { handlers as configHandlers } from './domains/config.handlers';
-=======
 import { handlers as dataTypeHandlers } from './handlers/data-type';
 import { handlers as documentTypeHandlers } from './handlers/document-type.handlers';
 import { handlers as installHandlers } from './handlers/install.handlers';
@@ -33,7 +14,7 @@
 import { handlers as languageHandlers } from './handlers/language.handlers';
 import { handlers as redirectManagementHandlers } from './handlers/redirect-management.handlers';
 import { handlers as packageHandlers } from './handlers/package.handlers';
->>>>>>> a41c1e23
+import { handlers as configHandlers } from './handlers/config.handlers';
 
 export const handlers = [
 	serverHandlers.serverRunningHandler,
