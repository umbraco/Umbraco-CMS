--- conflicted
+++ resolved
@@ -9,13 +9,9 @@
 import { handlers as userHandlers } from './domains/user.handlers';
 import { handlers as telemetryHandlers } from './domains/telemetry.handlers';
 import { handlers as treeHandlers } from './domains/entity.handlers';
-
 import { handlers as examineManagementHandlers } from './domains/examine-management.handlers';
-<<<<<<< HEAD
 import { handlers as modelsBuilderHandlers } from './domains/modelsbuilder.handlers';
-=======
 import { handlers as profileHandlers } from './domains/performance-profiling.handlers';
->>>>>>> d450f0d9
 
 export const handlers = [
 	serverHandlers.serverRunningHandler,
@@ -32,9 +28,6 @@
 	...publishedStatusHandlers,
 	...treeHandlers,
 	...examineManagementHandlers,
-<<<<<<< HEAD
 	...modelsBuilderHandlers,
-=======
 	...profileHandlers,
->>>>>>> d450f0d9
 ];