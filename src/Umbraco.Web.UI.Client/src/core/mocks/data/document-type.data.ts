import { UmbEntityData } from './entity.data';
import { createDocumentTypeTreeItem } from './utils';
import {
	DocumentTypeTreeItemResponseModel,
	DocumentTypeResponseModel,
	ContentTypeCompositionTypeModel,
} from '@umbraco-cms/backoffice/backend-api';

export const data: Array<DocumentTypeResponseModel> = [
	{
		allowedTemplateIds: [],
		defaultTemplateId: null,
		id: 'all-property-editors-document-type-id',
		alias: 'blogPost',
		name: 'Blog Post',
		description: null,
		icon: 'umb:item-arrangement',
		allowedAsRoot: true,
		variesByCulture: true,
		variesBySegment: false,
		isElement: false,
		properties: [
			{
<<<<<<< HEAD
				key: '2`',
				containerKey: 'all-properties-group-key',
				alias: 'richTextEditor',
				name: 'Rich Text editor',
				description: '',
				dataTypeKey: 'dt-richTextEditor',
				variesByCulture: false,
				variesBySegment: false,
				validation: {
					mandatory: true,
					mandatoryMessage: null,
					regEx: null,
					regExMessage: null,
				},
				appearance: {
					labelOnTop: false,
				},
			},			{
				key: '2',
				containerKey: 'all-properties-group-key',
=======
				id: '2',
				containerId: 'all-properties-group-id',
>>>>>>> 72abe48d
				alias: 'colorPicker',
				name: 'Color Picker',
				description: '',
				dataTypeId: 'dt-colorPicker',
				variesByCulture: false,
				variesBySegment: false,
				validation: {
					mandatory: true,
					mandatoryMessage: null,
					regEx: null,
					regExMessage: null,
				},
				appearance: {
					labelOnTop: false,
				},
			},
			{
				id: '3',
				containerId: 'all-properties-group-key',
				alias: 'contentPicker',
				name: 'Content Picker',
				description: '',
				dataTypeId: 'dt-contentPicker',
				variesByCulture: false,
				variesBySegment: false,
				validation: {
					mandatory: true,
					mandatoryMessage: null,
					regEx: null,
					regExMessage: null,
				},
				appearance: {
					labelOnTop: false,
				},
			},
			{
				id: '4',
				containerId: 'all-properties-group-key',
				alias: 'eyeDropper',
				name: 'Eye Dropper',
				description: '',
				dataTypeId: 'dt-eyeDropper',
				variesByCulture: false,
				variesBySegment: false,
				validation: {
					mandatory: true,
					mandatoryMessage: null,
					regEx: null,
					regExMessage: null,
				},
				appearance: {
					labelOnTop: false,
				},
			},
			{
				id: '5',
				containerId: 'all-properties-group-key',
				alias: 'multiUrlPicker',
				name: 'Multi URL Picker',
				description: '',
				dataTypeId: 'dt-multiUrlPicker',
				variesByCulture: true,
				variesBySegment: false,
				validation: {
					mandatory: true,
					mandatoryMessage: null,
					regEx: null,
					regExMessage: null,
				},
				appearance: {
					labelOnTop: false,
				},
			},
			{
				id: '6',
				containerId: 'all-properties-group-key',
				alias: 'multiNodeTreePicker',
				name: 'Multi Node Tree Picker',
				description: '',
				dataTypeId: 'dt-multiNodeTreePicker',
				variesByCulture: false,
				variesBySegment: false,
				validation: {
					mandatory: true,
					mandatoryMessage: null,
					regEx: null,
					regExMessage: null,
				},
				appearance: {
					labelOnTop: false,
				},
			},
			{
				id: '7',
				containerId: 'all-properties-group-key',
				alias: 'datePicker',
				name: 'Date Picker',
				description: '',
				dataTypeId: 'dt-datePicker',
				variesByCulture: false,
				variesBySegment: false,
				validation: {
					mandatory: true,
					mandatoryMessage: null,
					regEx: null,
					regExMessage: null,
				},
				appearance: {
					labelOnTop: false,
				},
			},
			{
				id: '8',
				containerId: 'all-properties-group-key',
				alias: 'email',
				name: 'Email',
				description: '',
				dataTypeId: 'dt-email',
				variesByCulture: false,
				variesBySegment: false,
				validation: {
					mandatory: true,
					mandatoryMessage: null,
					regEx: null,
					regExMessage: null,
				},
				appearance: {
					labelOnTop: false,
				},
			},
			{
				id: '9',
				containerId: 'all-properties-group-key',
				alias: 'textBox',
				name: 'Text Box',
				description: '',
				dataTypeId: 'dt-textBox',
				variesByCulture: false,
				variesBySegment: false,
				validation: {
					mandatory: true,
					mandatoryMessage: null,
					regEx: null,
					regExMessage: null,
				},
				appearance: {
					labelOnTop: false,
				},
			},
			{
				id: '19',
				containerId: 'all-properties-group-key',
				alias: 'dropdown',
				name: 'Dropdown',
				description: '',
				dataTypeId: 'dt-dropdown',
				variesByCulture: false,
				variesBySegment: false,
				validation: {
					mandatory: true,
					mandatoryMessage: null,
					regEx: null,
					regExMessage: null,
				},
				appearance: {
					labelOnTop: false,
				},
			},
			{
				id: '11',
				containerId: 'all-properties-group-key',
				alias: 'textArea',
				name: 'Text Area',
				description: '',
				dataTypeId: 'dt-textArea',
				variesByCulture: false,
				variesBySegment: false,
				validation: {
					mandatory: true,
					mandatoryMessage: null,
					regEx: null,
					regExMessage: null,
				},
				appearance: {
					labelOnTop: false,
				},
			},
			{
				id: '12',
				containerId: 'all-properties-group-key',
				alias: 'slider',
				name: 'Slider',
				description: '',
				dataTypeId: 'dt-slider',
				variesByCulture: false,
				variesBySegment: false,
				validation: {
					mandatory: true,
					mandatoryMessage: null,
					regEx: null,
					regExMessage: null,
				},
				appearance: {
					labelOnTop: false,
				},
			},
			{
				id: '13',
				containerId: 'all-properties-group-key',
				alias: 'toggle',
				name: 'Toggle',
				description: '',
				dataTypeId: 'dt-toggle',
				variesByCulture: false,
				variesBySegment: false,
				validation: {
					mandatory: true,
					mandatoryMessage: null,
					regEx: null,
					regExMessage: null,
				},
				appearance: {
					labelOnTop: false,
				},
			},
			{
				id: '14',
				containerId: 'all-properties-group-key',
				alias: 'tags',
				name: 'Tags',
				description: '',
				dataTypeId: 'dt-tags',
				variesByCulture: false,
				variesBySegment: false,
				validation: {
					mandatory: true,
					mandatoryMessage: null,
					regEx: null,
					regExMessage: null,
				},
				appearance: {
					labelOnTop: false,
				},
			},
			{
				id: '15',
				containerId: 'all-properties-group-key',
				alias: 'markdownEditor',
				name: 'MarkdownEditor',
				description: '',
				dataTypeId: 'dt-markdownEditor',
				variesByCulture: false,
				variesBySegment: false,
				validation: {
					mandatory: true,
					mandatoryMessage: null,
					regEx: null,
					regExMessage: null,
				},
				appearance: {
					labelOnTop: false,
				},
			},
			{
				id: '16',
				containerId: 'all-properties-group-key',
				alias: 'radioButtonList',
				name: 'Radio Button List',
				description: '',
				dataTypeId: 'dt-radioButtonList',
				variesByCulture: false,
				variesBySegment: false,
				validation: {
					mandatory: true,
					mandatoryMessage: null,
					regEx: null,
					regExMessage: null,
				},
				appearance: {
					labelOnTop: false,
				},
			},
			{
				id: '17',
				containerId: 'all-properties-group-key',
				alias: 'checkboxList',
				name: 'Checkbox List',
				description: '',
				dataTypeId: 'dt-checkboxList',
				variesByCulture: false,
				variesBySegment: false,
				validation: {
					mandatory: true,
					mandatoryMessage: null,
					regEx: null,
					regExMessage: null,
				},
				appearance: {
					labelOnTop: false,
				},
			},
			{
				id: '18',
				containerId: 'all-properties-group-key',
				alias: 'blockList',
				name: 'Block List',
				description: '',
				dataTypeId: 'dt-blockList',
				variesByCulture: false,
				variesBySegment: false,
				validation: {
					mandatory: true,
					mandatoryMessage: null,
					regEx: null,
					regExMessage: null,
				},
				appearance: {
					labelOnTop: false,
				},
			},
			{
				id: '19',
				containerId: 'all-properties-group-key',
				alias: 'mediaPicker',
				name: 'Media Picker',
				description: '',
				dataTypeId: 'dt-mediaPicker',
				variesByCulture: false,
				variesBySegment: false,
				validation: {
					mandatory: true,
					mandatoryMessage: null,
					regEx: null,
					regExMessage: null,
				},
				appearance: {
					labelOnTop: false,
				},
			},
			{
				id: '20',
				containerId: 'all-properties-group-key',
				alias: 'imageCropper',
				name: 'Image Cropper',
				description: '',
				dataTypeId: 'dt-imageCropper',
				variesByCulture: false,
				variesBySegment: false,
				validation: {
					mandatory: true,
					mandatoryMessage: null,
					regEx: null,
					regExMessage: null,
				},
				appearance: {
					labelOnTop: false,
				},
			},
			{
				id: '21',
				containerId: 'all-properties-group-key',
				alias: 'uploadField',
				name: 'Upload Field',
				description: '',
				dataTypeId: 'dt-uploadField',
				variesByCulture: false,
				variesBySegment: false,
				validation: {
					mandatory: true,
					mandatoryMessage: null,
					regEx: null,
					regExMessage: null,
				},
				appearance: {
					labelOnTop: false,
				},
			},
			{
				id: '22',
				containerId: 'all-properties-group-key',
				alias: 'blockGrid',
				name: 'Block Grid',
				description: '',
				dataTypeId: 'dt-blockGrid',
				variesByCulture: false,
				variesBySegment: false,
				validation: {
					mandatory: true,
					mandatoryMessage: null,
					regEx: null,
					regExMessage: null,
				},
				appearance: {
					labelOnTop: false,
				},
			},
			{
				id: '23',
				containerId: 'all-properties-group-key',
				alias: 'blockGrid',
				name: 'Icon Picker',
				description: '',
				dataTypeId: 'dt-iconPicker',
				variesByCulture: false,
				variesBySegment: false,
				validation: {
					mandatory: true,
					mandatoryMessage: null,
					regEx: null,
					regExMessage: null,
				},
				appearance: {
					labelOnTop: false,
				},
			},
			{
				id: '24',
				containerId: 'all-properties-group-key',
				alias: 'numberRange',
				name: 'Number Range',
				description: '',
				dataTypeId: 'dt-numberRange',
				variesByCulture: false,
				variesBySegment: false,
				validation: {
					mandatory: true,
					mandatoryMessage: null,
					regEx: null,
					regExMessage: null,
				},
				appearance: {
					labelOnTop: false,
				},
			},
			{
				id: '25',
				containerId: 'all-properties-group-key',
				alias: 'orderDirection',
				name: 'Order Direction',
				description: '',
				dataTypeId: 'dt-orderDirection',
				variesByCulture: false,
				variesBySegment: false,
				validation: {
					mandatory: true,
					mandatoryMessage: null,
					regEx: null,
					regExMessage: null,
				},
				appearance: {
					labelOnTop: false,
				},
			},
			{
				id: '26',
				containerId: 'all-properties-group-key',
				alias: 'overlaySize',
				name: 'Overlay Size',
				description: '',
				dataTypeId: 'dt-overlaySize',
				variesByCulture: false,
				variesBySegment: false,
				validation: {
					mandatory: true,
					mandatoryMessage: null,
					regEx: null,
					regExMessage: null,
				},
				appearance: {
					labelOnTop: false,
				},
			},
			{
				id: '27',
				containerId: 'all-properties-group-key',
				alias: 'label',
				name: 'Label',
				description: '',
				dataTypeId: 'dt-label',
				variesByCulture: false,
				variesBySegment: false,
				validation: {
					mandatory: true,
					mandatoryMessage: null,
					regEx: null,
					regExMessage: null,
				},
				appearance: {
					labelOnTop: false,
				},
			},
			{
				id: '28',
				containerId: 'all-properties-group-key',
				alias: 'integer',
				name: 'Integer',
				description: '',
				dataTypeId: 'dt-integer',
				variesByCulture: false,
				variesBySegment: false,
				validation: {
					mandatory: true,
					mandatoryMessage: null,
					regEx: null,
					regExMessage: null,
				},
				appearance: {
					labelOnTop: false,
				},
			},
			{
				id: '29',
				containerId: 'all-properties-group-key',
				alias: 'decimal',
				name: 'Decimal',
				description: '',
				dataTypeId: 'dt-decimal',
				variesByCulture: false,
				variesBySegment: false,
				validation: {
					mandatory: true,
					mandatoryMessage: null,
					regEx: null,
					regExMessage: null,
				},
				appearance: {
					labelOnTop: false,
				},
			},
			{
				id: '30',
				containerId: 'all-properties-group-key',
				alias: 'memberPicker',
				name: 'Member Picker',
				description: '',
				dataTypeId: 'dt-memberPicker',
				variesByCulture: false,
				variesBySegment: false,
				validation: {
					mandatory: true,
					mandatoryMessage: null,
					regEx: null,
					regExMessage: null,
				},
				appearance: {
					labelOnTop: false,
				},
			},
			{
				id: '31',
				containerId: 'all-properties-group-key',
				alias: 'memberGroupPicker',
				name: 'Member Group Picker',
				description: '',
				dataTypeId: 'dt-memberGroupPicker',
				variesByCulture: false,
				variesBySegment: false,
				validation: {
					mandatory: true,
					mandatoryMessage: null,
					regEx: null,
					regExMessage: null,
				},
				appearance: {
					labelOnTop: false,
				},
			},
			{
				id: '32',
				containerId: 'all-properties-group-key',
				alias: 'userPicker',
				name: 'User Picker',
				description: '',
				dataTypeId: 'dt-userPicker',
				variesByCulture: false,
				variesBySegment: false,
				validation: {
					mandatory: true,
					mandatoryMessage: null,
					regEx: null,
					regExMessage: null,
				},
				appearance: {
					labelOnTop: false,
				},
			},
		],
		containers: [
			{
				id: 'all-properties-group-key',
				parentId: null,
				name: 'Content',
				type: 'Group',
				sortOrder: 0,
			},
		],
		allowedContentTypes: [],
		compositions: [],
		cleanup: {
			preventCleanup: false,
			keepAllVersionsNewerThanDays: null,
			keepLatestVersionPerDayForDays: null,
		},
	},

	{
		allowedTemplateIds: [],
		defaultTemplateId: null,
		id: '29643452-cff9-47f2-98cd-7de4b6807681',
		alias: 'blogPost',
		name: 'Blog Post',
		description: null,
		icon: 'umb:item-arrangement',
		allowedAsRoot: true,
		variesByCulture: true,
		variesBySegment: false,
		isElement: false,
		properties: [
			{
				id: '5b4ca208-134e-4865-b423-06e5e97adf3c',
				containerId: 'c3cd2f12-b7c4-4206-8d8b-27c061589f75',
				alias: 'blogPostText',
				name: 'Blog Post Text',
				description: null,
				dataTypeId: '0cc0eba1-9960-42c9-bf9b-60e150b429ae',
				variesByCulture: false,
				variesBySegment: false,
				validation: {
					mandatory: true,
					mandatoryMessage: null,
					regEx: null,
					regExMessage: null,
				},
				appearance: {
					labelOnTop: false,
				},
			},
			{
				id: 'ef7096b6-7c9e-49ba-8d49-395111e65ea2',
				containerId: '227d6ed2-e118-4494-b8f2-deb69854a56a',
				alias: 'blogTextStringUnderMasterTab',
				name: 'Blog text string under master tab',
				description: null,
				dataTypeId: '0cc0eba1-9960-42c9-bf9b-60e150b429ae',
				variesByCulture: true,
				variesBySegment: false,
				validation: {
					mandatory: false,
					mandatoryMessage: null,
					regEx: null,
					regExMessage: null,
				},
				appearance: {
					labelOnTop: false,
				},
			},
			{
				id: 'e010c429-b298-499a-9bfe-79687af8972a',
				containerId: '22177c49-ecba-4f2e-b7fa-3f2c04d02cfb',
				alias: 'blogTextStringUnderGroupUnderMasterTab',
				name: 'Blog text string under group under master tab',
				description: null,
				dataTypeId: '0cc0eba1-9960-42c9-bf9b-60e150b429ae',
				variesByCulture: true,
				variesBySegment: false,
				validation: {
					mandatory: false,
					mandatoryMessage: null,
					regEx: null,
					regExMessage: null,
				},
				appearance: {
					labelOnTop: false,
				},
			},
			{
				id: '1a22749a-c7d2-44bb-b36b-c977c2ced6ef',
				containerId: '2c943997-b685-432d-a6c5-601d8e7a298a',
				alias: 'localBlogTabString',
				name: 'Local Blog Tab String',
				description: null,
				dataTypeId: '0cc0eba1-9960-42c9-bf9b-60e150b429ae',
				variesByCulture: false,
				variesBySegment: false,
				validation: {
					mandatory: true,
					mandatoryMessage: null,
					regEx: '^[0-9]*$',
					regExMessage: null,
				},
				appearance: {
					labelOnTop: true,
				},
			},
			{
				id: '22',
				containerId: '2c943997-b685-432d-a6c5-601d8e7a298a',
				alias: 'blockGrid',
				name: 'Block Grid',
				description: '',
				dataTypeId: 'dt-blockGrid',
				variesByCulture: false,
				variesBySegment: false,
				validation: {
					mandatory: true,
					mandatoryMessage: null,
					regEx: null,
					regExMessage: null,
				},
				appearance: {
					labelOnTop: false,
				},
			},
		],
		containers: [
			{
				id: 'c3cd2f12-b7c4-4206-8d8b-27c061589f75',
				parentId: null,
				name: 'Content-group',
				type: 'Group',
				sortOrder: 0,
			},
			{
				id: '227d6ed2-e118-4494-b8f2-deb69854a56a',
				parentId: null,
				name: 'Master Tab',
				type: 'Tab',
				sortOrder: 0,
			},
			{
				id: '22177c49-ecba-4f2e-b7fa-3f2c04d02cfb',
				parentId: '227d6ed2-e118-4494-b8f2-deb69854a56a',
				name: 'Blog Group under master tab',
				type: 'Group',
				sortOrder: 0,
			},
			{
				id: '2c943997-b685-432d-a6c5-601d8e7a298a',
				parentId: null,
				name: 'Local blog tab',
				type: 'Tab',
				sortOrder: 1,
			},
		],
		allowedContentTypes: [
			{
				id: '29643452-cff9-47f2-98cd-7de4b6807681',
				sortOrder: 0,
			},
		],
		compositions: [
			{
				id: '5035d7d9-0a63-415c-9e75-ee2cf931db92',
				compositionType: ContentTypeCompositionTypeModel.INHERITANCE,
			},
			{
				id: '8f68ba66-6fb2-4778-83b8-6ab4ca3a7c5d',
				compositionType: ContentTypeCompositionTypeModel.COMPOSITION,
			},
		],
		cleanup: {
			preventCleanup: false,
			keepAllVersionsNewerThanDays: null,
			keepLatestVersionPerDayForDays: null,
		},
	},
	{
		allowedTemplateIds: ['916cfecc-3295-490c-a16d-c41fa9f72980'],
		defaultTemplateId: '916cfecc-3295-490c-a16d-c41fa9f72980',
		id: '5035d7d9-0a63-415c-9e75-ee2cf931db92',
		alias: 'masterPage',
		name: 'Master Page',
		description: null,
		icon: 'umb:document',
		allowedAsRoot: false,
		variesByCulture: false,
		variesBySegment: false,
		isElement: false,
		properties: [
			{
				id: '5e5f7456-c751-4846-9f2b-47965cc96ec6',
				containerId: '6f281e5a-0242-4649-bd9e-d6bf87f92b41',
				alias: 'masterText',
				name: 'Master text',
				description: null,
				dataTypeId: '0cc0eba1-9960-42c9-bf9b-60e150b429ae',
				variesByCulture: false,
				variesBySegment: false,
				validation: {
					mandatory: false,
					mandatoryMessage: null,
					regEx: null,
					regExMessage: null,
				},
				appearance: {
					labelOnTop: false,
				},
			},
		],
		containers: [
			{
				id: '6f281e5a-0242-4649-bd9e-d6bf87f92b41',
				parentId: null,
				name: 'Master Tab',
				type: 'Tab',
				sortOrder: 0,
			},
		],
		allowedContentTypes: [],
		compositions: [],
		cleanup: {
			preventCleanup: false,
			keepAllVersionsNewerThanDays: null,
			keepLatestVersionPerDayForDays: null,
		},
	},
	{
		allowedTemplateIds: [],
		defaultTemplateId: null,
		id: '8f68ba66-6fb2-4778-83b8-6ab4ca3a7c5d',
		alias: 'baseElementType',
		name: 'Base Element Type',
		description: null,
		icon: 'umb:science',
		allowedAsRoot: false,
		variesByCulture: false,
		variesBySegment: false,
		isElement: true,
		properties: [
			{
				id: 'b92de6ac-1a22-4a45-a481-b6cae1cccbbf',
				containerId: '1e845ca8-1e3e-4b03-be1d-0b4149ce2129',
				alias: 'pageTitle',
				name: 'Page title',
				description: null,
				dataTypeId: '0cc0eba1-9960-42c9-bf9b-60e150b429ae',
				variesByCulture: false,
				variesBySegment: false,
				validation: {
					mandatory: false,
					mandatoryMessage: null,
					regEx: null,
					regExMessage: null,
				},
				appearance: {
					labelOnTop: false,
				},
			},
		],
		containers: [
			{
				id: '1e845ca8-1e3e-4b03-be1d-0b4149ce2129',
				parentId: null,
				name: 'Content-group',
				type: 'Group',
				sortOrder: 0,
			},
		],
		allowedContentTypes: [],
		compositions: [],
		cleanup: {
			preventCleanup: false,
			keepAllVersionsNewerThanDays: null,
			keepLatestVersionPerDayForDays: null,
		},
	},
	{
		allowedTemplateIds: [
			'2bf464b6-3aca-4388-b043-4eb439cc2643',
			'9a84c0b3-03b4-4dd4-84ac-706740ac0f71',
			'9a84c0b3-03b4-4dd4-84ac-706740ac0f72',
		],
		defaultTemplateId: '2bf464b6-3aca-4388-b043-4eb439cc2643',
		id: 'simple-document-type-key',
		alias: 'simpleDocumentType',
		name: 'Simple Document Type',
		description: null,
		icon: 'umb:document',
		allowedAsRoot: true,
		variesByCulture: false,
		variesBySegment: false,
		isElement: false,
		properties: [
			{
				id: '1680d4d2-cda8-4ac2-affd-a69fc10382b1',
				containerId: '341b8521-fd43-4333-ae7a-a10cbbc6f4b0',
				alias: 'prop1',
				name: 'Prop 1',
				description: null,
				dataTypeId: '0cc0eba1-9960-42c9-bf9b-60e150b429ae',
				variesByCulture: false,
				variesBySegment: false,
				validation: {
					mandatory: false,
					mandatoryMessage: null,
					regEx: null,
					regExMessage: null,
				},
				appearance: {
					labelOnTop: false,
				},
			},
		],
		containers: [
			{
				id: '341b8521-fd43-4333-ae7a-a10cbbc6f4b0',
				parentId: null,
				name: 'Content',
				type: 'Group',
				sortOrder: 0,
			},
		],
		allowedContentTypes: [
			{ id: 'simple-document-type-key', sortOrder: 0 },
			{ id: 'simple-document-type-2-key', sortOrder: 0 },
		],
		compositions: [],
		cleanup: {
			preventCleanup: false,
			keepAllVersionsNewerThanDays: null,
			keepLatestVersionPerDayForDays: null,
		},
	},
	{
		allowedTemplateIds: [],
		defaultTemplateId: null,
		id: 'simple-document-type-2-key',
		alias: 'simpleDocumentType2',
		name: 'Simple Document Type 2',
		description: null,
		icon: 'umb:document',
		allowedAsRoot: true,
		variesByCulture: false,
		variesBySegment: false,
		isElement: false,
		properties: [
			{
				id: '82d4b050-b128-42fe-ac8e-d5586e533592',
				containerId: 'b275052a-1868-4901-bc8c-2b35b78a9ab2',
				alias: 'prop1',
				name: 'Prop 1',
				description: null,
				dataTypeId: '0cc0eba1-9960-42c9-bf9b-60e150b429ae',
				variesByCulture: false,
				variesBySegment: false,
				validation: {
					mandatory: false,
					mandatoryMessage: null,
					regEx: null,
					regExMessage: null,
				},
				appearance: {
					labelOnTop: false,
				},
			},
			{
				id: 'beadc69a-d669-4d01-9919-98bafba31e57',
				containerId: 'b275052a-1868-4901-bc8c-2b35b78a9ab2',
				alias: 'prop2',
				name: 'Prop 2',
				description: null,
				dataTypeId: '0cc0eba1-9960-42c9-bf9b-60e150b429ae',
				variesByCulture: false,
				variesBySegment: false,
				validation: {
					mandatory: false,
					mandatoryMessage: null,
					regEx: null,
					regExMessage: null,
				},
				appearance: {
					labelOnTop: false,
				},
			},
		],
		containers: [
			{
				id: 'b275052a-1868-4901-bc8c-2b35b78a9ab2',
				parentId: null,
				name: 'Content',
				type: 'Group',
				sortOrder: 0,
			},
		],
		allowedContentTypes: [{ id: 'simple-document-type-key', sortOrder: 0 }],
		compositions: [],
		cleanup: {
			preventCleanup: false,
			keepAllVersionsNewerThanDays: null,
			keepLatestVersionPerDayForDays: null,
		},
	},
];

export const treeData: Array<DocumentTypeTreeItemResponseModel> = [
	{
		$type: 'DocumentTypeTreeItemViewModel',
		name: 'All property editors document type',
		type: 'document-type',
		hasChildren: false,
		id: 'all-property-editors-document-type-id',
		isContainer: false,
		parentId: null,
		icon: '',
	},
	{
		$type: 'DocumentTypeTreeItemViewModel',
		name: 'Page Document Type',
		type: 'document-type',
		hasChildren: false,
		id: '29643452-cff9-47f2-98cd-7de4b6807681',
		isContainer: false,
		parentId: null,
		icon: 'umb:document',
	},
	{
		$type: 'DocumentTypeTreeItemViewModel',
		name: 'Page Document Type Compositional',
		type: 'document-type',
		hasChildren: false,
		id: '5035d7d9-0a63-415c-9e75-ee2cf931db92',
		isContainer: false,
		parentId: null,
		icon: 'umb:document',
	},
	{
		$type: 'DocumentTypeTreeItemViewModel',
		name: 'Page Document Type Inherited',
		type: 'document-type',
		hasChildren: false,
		id: '8f68ba66-6fb2-4778-83b8-6ab4ca3a7c5d',
		isContainer: false,
		parentId: null,
		icon: 'umb:document',
	},
	{
		$type: 'DocumentTypeTreeItemViewModel',
		name: 'Simple Document Type',
		type: 'document-type',
		hasChildren: false,
		id: 'simple-document-type-key',
		isContainer: false,
		parentId: null,
		icon: 'umb:document',
	},
	{
		$type: 'DocumentTypeTreeItemViewModel',
		name: 'Simple Document Type 2',
		type: 'document-type',
		hasChildren: false,
		id: 'simple-document-type-2-key',
		isContainer: false,
		parentId: null,
		icon: 'umb:document',
	},
];

// Temp mocked database
// TODO: all properties are optional in the server schema. I don't think this is correct.
// eslint-disable-next-line @typescript-eslint/ban-ts-comment
// @ts-ignore
class UmbDocumentTypeData extends UmbEntityData<DocumentTypeResponseModel> {
	private treeData = treeData;

	constructor() {
		super(data);
	}

	getTreeRoot(): Array<DocumentTypeTreeItemResponseModel> {
		const rootItems = this.treeData.filter((item) => item.parentId === null);
		return rootItems.map((item) => createDocumentTypeTreeItem(item));
	}

	getTreeItemChildren(id: string): Array<DocumentTypeTreeItemResponseModel> {
		const childItems = this.treeData.filter((item) => item.parentId === id);
		return childItems.map((item) => createDocumentTypeTreeItem(item));
	}

	getTreeItem(ids: Array<string>): Array<DocumentTypeTreeItemResponseModel> {
		const items = this.treeData.filter((item) => ids.includes(item.id ?? ''));
		return items.map((item) => createDocumentTypeTreeItem(item));
	}

	getAllowedTypesOf(id: string): Array<DocumentTypeTreeItemResponseModel> {
		const documentType = this.getById(id);
		const allowedTypeKeys = documentType?.allowedContentTypes?.map((documentType) => documentType.id) ?? [];
		const items = this.treeData.filter((item) => allowedTypeKeys.includes(item.id ?? ''));
		return items.map((item) => createDocumentTypeTreeItem(item));
	}
}

export const umbDocumentTypeData = new UmbDocumentTypeData();<|MERGE_RESOLUTION|>--- conflicted
+++ resolved
@@ -21,13 +21,12 @@
 		isElement: false,
 		properties: [
 			{
-<<<<<<< HEAD
-				key: '2`',
-				containerKey: 'all-properties-group-key',
+				id: '1',
+				containerId: 'all-properties-group-key',
 				alias: 'richTextEditor',
 				name: 'Rich Text editor',
 				description: '',
-				dataTypeKey: 'dt-richTextEditor',
+				dataTypeId: 'dt-richTextEditor',
 				variesByCulture: false,
 				variesBySegment: false,
 				validation: {
@@ -40,12 +39,8 @@
 					labelOnTop: false,
 				},
 			},			{
-				key: '2',
-				containerKey: 'all-properties-group-key',
-=======
 				id: '2',
 				containerId: 'all-properties-group-id',
->>>>>>> 72abe48d
 				alias: 'colorPicker',
 				name: 'Color Picker',
 				description: '',
