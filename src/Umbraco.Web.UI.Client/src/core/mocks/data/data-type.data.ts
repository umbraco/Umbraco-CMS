import { UmbEntityData } from './entity.data';
import { createFolderTreeItem } from './utils';
import { FolderTreeItem } from '@umbraco-cms/backend-api';
import type { DataTypeDetails } from '@umbraco-cms/models';

export const data: Array<DataTypeDetails> = [
	{
		name: 'Text',
		type: 'data-type',
		icon: 'umb:autofill',
		hasChildren: false,
		key: 'dt-textBox',
		isContainer: false,
		parentKey: null,
		isFolder: false,
		propertyEditorModelAlias: 'Umbraco.TextBox',
		propertyEditorUIAlias: 'Umb.PropertyEditorUI.TextBox',
		data: [
			{
				alias: 'maxChars',
				value: 10,
			},
		],
	},
	{
		name: 'Textarea',
		type: 'data-type',
		icon: 'umb:autofill',
		hasChildren: false,
		key: 'dt-textArea',
		isContainer: false,
		parentKey: null,
		isFolder: false,
		propertyEditorModelAlias: 'Umbraco.TextArea',
		propertyEditorUIAlias: 'Umb.PropertyEditorUI.TextArea',
		data: [
			{
				alias: 'maxChars',
				value: 500,
			},
			{
				alias: 'rows',
				value: 25,
			},
		],
	},
	{
		name: 'My JS Property Editor',
		type: 'data-type',
		icon: 'umb:autofill',
		hasChildren: false,
		key: 'dt-custom',
		isContainer: false,
		parentKey: null,
		isFolder: false,
		propertyEditorModelAlias: 'Umbraco.JSON',
		propertyEditorUIAlias: 'My.PropertyEditorUI.Custom',
		data: [],
	},
	{
		name: 'Color Picker',
		type: 'data-type',
		icon: 'umb:autofill',
		hasChildren: false,
		key: 'dt-colorPicker',
		isContainer: false,
		parentKey: null,
		isFolder: false,
		propertyEditorModelAlias: 'Umbraco.ColorPicker',
		propertyEditorUIAlias: 'Umb.PropertyEditorUI.ColorPicker',
		data: [],
	},
	{
		name: 'Content Picker',
		type: 'data-type',
		icon: 'umb:autofill',
		hasChildren: false,
		key: 'dt-contentPicker',
		isContainer: false,
		parentKey: null,
		isFolder: false,
		propertyEditorModelAlias: 'Umbraco.ContentPicker',
		propertyEditorUIAlias: 'Umb.PropertyEditorUI.ContentPicker',
		data: [],
	},
	{
		name: 'Eye Dropper',
		type: 'data-type',
		icon: 'umb:autofill',
		hasChildren: false,
		key: 'dt-eyeDropper',
		isContainer: false,
		parentKey: null,
		isFolder: false,
		propertyEditorModelAlias: 'Umbraco.ColorPicker.EyeDropper',
		propertyEditorUIAlias: 'Umb.PropertyEditorUI.EyeDropper',
		data: [],
	},
	{
		name: 'Multi URL Picker',
		type: 'data-type',
		icon: 'umb:autofill',
		hasChildren: false,
		key: 'dt-multiUrlPicker',
		isContainer: false,
		parentKey: null,
		isFolder: false,
		propertyEditorModelAlias: 'Umbraco.MultiUrlPicker',
		propertyEditorUIAlias: 'Umb.PropertyEditorUI.MultiUrlPicker',
		data: [],
	},
	{
		name: 'Multi Node Tree Picker',
		type: 'data-type',
		icon: 'umb:autofill',
		hasChildren: false,
		key: 'dt-multiNodeTreePicker',
		isContainer: false,
		parentKey: null,
		isFolder: false,
		propertyEditorModelAlias: 'Umbraco.MultiNodeTreePicker',
		propertyEditorUIAlias: 'Umb.PropertyEditorUI.TreePicker',
		data: [],
	},
	{
		name: 'Date Picker',
		type: 'data-type',
		icon: 'umb:autofill',
		hasChildren: false,
		key: 'dt-datePicker',
		isContainer: false,
		parentKey: null,
		isFolder: false,
		propertyEditorModelAlias: 'Umbraco.DateTime',
		propertyEditorUIAlias: 'Umb.PropertyEditorUI.DatePicker',
		data: [],
	},
	{
		name: 'Email',
		type: 'data-type',
		icon: 'umb:autofill',
		hasChildren: false,
		key: 'dt-email',
		isContainer: false,
		parentKey: null,
		isFolder: false,
		propertyEditorModelAlias: 'Umbraco.EmailAddress',
		propertyEditorUIAlias: 'Umb.PropertyEditorUI.Email',
		data: [],
	},
	{
		name: 'Multiple Text String',
		type: 'data-type',
		icon: 'umb:autofill',
		hasChildren: false,
		key: 'dt-multipleTextString',
		isContainer: false,
		parentKey: null,
		isFolder: false,
		propertyEditorModelAlias: 'Umbraco.MultipleTextString',
		propertyEditorUIAlias: 'Umb.PropertyEditorUI.MultipleTextString',
		data: [],
	},
	{
		name: 'Dropdown',
		type: 'data-type',
		icon: 'umb:autofill',
		hasChildren: false,
		key: 'dt-dropdown',
		isContainer: false,
		parentKey: null,
		isFolder: false,
		propertyEditorModelAlias: 'Umbraco.DropDown.Flexible',
		propertyEditorUIAlias: 'Umb.PropertyEditorUI.Dropdown',
		data: [],
	},
<<<<<<< HEAD
=======
	{
		name: 'Text Area',
		type: 'data-type',
		icon: 'umb:autofill',
		hasChildren: false,
		key: 'dt-textArea',
		isContainer: false,
		parentKey: null,
		isFolder: false,
		propertyEditorModelAlias: 'Umbraco.TextArea',
		propertyEditorUIAlias: 'Umb.PropertyEditorUI.TextArea',
		data: [],
	},
	{
		name: 'Slider',
		type: 'data-type',
		icon: 'umb:autofill',
		hasChildren: false,
		key: 'dt-slider',
		isContainer: false,
		parentKey: null,
		isFolder: false,
		propertyEditorModelAlias: 'Umbraco.Slider',
		propertyEditorUIAlias: 'Umb.PropertyEditorUI.Slider',
		data: [],
	},
	{
		name: 'Toggle',
		type: 'data-type',
		icon: 'umb:autofill',
		hasChildren: false,
		key: 'dt-toggle',
		isContainer: false,
		parentKey: null,
		isFolder: false,
		propertyEditorModelAlias: 'Umbraco.TrueFalse',
		propertyEditorUIAlias: 'Umb.PropertyEditorUI.Toggle',
		data: [],
	},
	{
		name: 'Tags',
		type: 'data-type',
		icon: 'umb:autofill',
		hasChildren: false,
		key: 'dt-tags',
		isContainer: false,
		parentKey: null,
		isFolder: false,
		propertyEditorModelAlias: 'Umbraco.Tags',
		propertyEditorUIAlias: 'Umb.PropertyEditorUI.Tags',
		data: [],
	},
	{
		name: 'Markdown Editor',
		type: 'data-type',
		icon: 'umb:autofill',
		hasChildren: false,
		key: 'dt-markdownEditor',
		isContainer: false,
		parentKey: null,
		isFolder: false,
		propertyEditorModelAlias: 'Umbraco.MarkdownEditor',
		propertyEditorUIAlias: 'Umb.PropertyEditorUI.MarkdownEditor',
		data: [],
	},
	{
		name: 'Radio Button List',
		type: 'data-type',
		icon: 'umb:autofill',
		hasChildren: false,
		key: 'dt-radioButtonList',
		isContainer: false,
		parentKey: null,
		isFolder: false,
		propertyEditorModelAlias: 'Umbraco.RadioButtonList',
		propertyEditorUIAlias: 'Umb.PropertyEditorUI.RadioButtonList',
		data: [],
	},
	{
		name: 'Checkbox List',
		type: 'data-type',
		icon: 'umb:autofill',
		hasChildren: false,
		key: 'dt-checkboxList',
		isContainer: false,
		parentKey: null,
		isFolder: false,
		propertyEditorModelAlias: 'Umbraco.CheckboxList',
		propertyEditorUIAlias: 'Umb.PropertyEditorUI.CheckboxList',
		data: [],
	},
	{
		name: 'Block List',
		type: 'data-type',
		icon: 'umb:autofill',
		hasChildren: false,
		key: 'dt-blockList',
		isContainer: false,
		parentKey: null,
		isFolder: false,
		propertyEditorModelAlias: 'Umbraco.BlockList',
		propertyEditorUIAlias: 'Umb.PropertyEditorUI.BlockList',
		data: [],
	},
	{
		name: 'Media Picker',
		type: 'data-type',
		icon: 'umb:autofill',
		hasChildren: false,
		key: 'dt-mediaPicker',
		isContainer: false,
		parentKey: null,
		isFolder: false,
		propertyEditorModelAlias: 'Umbraco.MediaPicker3',
		propertyEditorUIAlias: 'Umb.PropertyEditorUI.MediaPicker',
		data: [],
	},
	{
		name: 'Image Cropper',
		type: 'data-type',
		icon: 'umb:autofill',
		hasChildren: false,
		key: 'dt-imageCropper',
		isContainer: false,
		parentKey: null,
		isFolder: false,
		propertyEditorModelAlias: 'Umbraco.ImageCropper',
		propertyEditorUIAlias: 'Umb.PropertyEditorUI.ImageCropper',
		data: [],
	},
	{
		name: 'Upload Field',
		type: 'data-type',
		icon: 'umb:autofill',
		hasChildren: false,
		key: 'dt-uploadField',
		isContainer: false,
		parentKey: null,
		isFolder: false,
		propertyEditorModelAlias: 'Umbraco.UploadField',
		propertyEditorUIAlias: 'Umb.PropertyEditorUI.UploadField',
		data: [],
	},
	{
		name: 'Block Grid',
		type: 'data-type',
		icon: 'umb:autofill',
		hasChildren: false,
		key: 'dt-blockGrid',
		isContainer: false,
		parentKey: null,
		isFolder: false,
		propertyEditorModelAlias: 'Umbraco.BlockGrid',
		propertyEditorUIAlias: 'Umb.PropertyEditorUI.BlockGrid',
		data: [],
	},
>>>>>>> 9d060bff
];

// Temp mocked database
// TODO: all properties are optional in the server schema. I don't think this is correct.
// eslint-disable-next-line @typescript-eslint/ban-ts-comment
// @ts-ignore
class UmbDataTypeData extends UmbEntityData<DataTypeDetails> {
	constructor() {
		super(data);
	}

	getTreeRoot(): Array<FolderTreeItem> {
		const rootItems = this.data.filter((item) => item.parentKey === null);
		return rootItems.map((item) => createFolderTreeItem(item));
	}

	getTreeItemChildren(key: string): Array<FolderTreeItem> {
		const childItems = this.data.filter((item) => item.parentKey === key);
		return childItems.map((item) => createFolderTreeItem(item));
	}

	getTreeItem(keys: Array<string>): Array<FolderTreeItem> {
		const items = this.data.filter((item) => keys.includes(item.key ?? ''));
		return items.map((item) => createFolderTreeItem(item));
	}
}

export const umbDataTypeData = new UmbDataTypeData();<|MERGE_RESOLUTION|>--- conflicted
+++ resolved
@@ -174,21 +174,6 @@
 		propertyEditorUIAlias: 'Umb.PropertyEditorUI.Dropdown',
 		data: [],
 	},
-<<<<<<< HEAD
-=======
-	{
-		name: 'Text Area',
-		type: 'data-type',
-		icon: 'umb:autofill',
-		hasChildren: false,
-		key: 'dt-textArea',
-		isContainer: false,
-		parentKey: null,
-		isFolder: false,
-		propertyEditorModelAlias: 'Umbraco.TextArea',
-		propertyEditorUIAlias: 'Umb.PropertyEditorUI.TextArea',
-		data: [],
-	},
 	{
 		name: 'Slider',
 		type: 'data-type',
@@ -332,7 +317,6 @@
 		propertyEditorUIAlias: 'Umb.PropertyEditorUI.BlockGrid',
 		data: [],
 	},
->>>>>>> 9d060bff
 ];
 
 // Temp mocked database
