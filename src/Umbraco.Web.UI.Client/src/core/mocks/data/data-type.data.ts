import { UmbEntityData } from './entity.data';
import { createFolderTreeItem } from './utils';
import type {
	FolderTreeItemResponseModel,
	DataTypeResponseModel,
	CreateFolderRequestModel,
} from '@umbraco-cms/backoffice/backend-api';

// TODO: investigate why we don't get an type as part of the DataTypeModel
export const data: Array<(DataTypeResponseModel & { type: 'data-type' }) | FolderTreeItemResponseModel> = [
	{
		$type: 'data-type',
		type: 'data-type',
		name: 'Folder 1',
		id: 'dt-folder1',
		parentId: null,
		isFolder: true,
	},
	{
		$type: 'data-type',
		type: 'data-type',
		id: '0cc0eba1-9960-42c9-bf9b-60e150b429ae',
		parentId: null,
		name: 'Textstring',
		propertyEditorAlias: 'Umbraco.TextBox',
		propertyEditorUiAlias: 'Umb.PropertyEditorUI.TextBox',
		values: [],
	},
	{
		$type: 'data-type',
		type: 'data-type',
		name: 'Text',
		id: 'dt-textBox',
		parentId: null,
		propertyEditorAlias: 'Umbraco.TextBox',
		propertyEditorUiAlias: 'Umb.PropertyEditorUI.TextBox',
		values: [
			{
				alias: 'maxChars',
				value: 10,
			},
		],
	},
	{
		$type: 'data-type',
		type: 'data-type',
		name: 'Text Area',
		id: 'dt-textArea',
		parentId: null,
		propertyEditorAlias: 'Umbraco.TextArea',
		propertyEditorUiAlias: 'Umb.PropertyEditorUI.TextArea',
		values: [],
	},
	{
		$type: 'data-type',
		type: 'data-type',
		name: 'My JS Property Editor',
		id: 'dt-custom',
		parentId: null,
		propertyEditorAlias: 'Umbraco.JSON',
		propertyEditorUiAlias: 'My.PropertyEditorUI.Custom',
		values: [],
	},
	{
		$type: 'data-type',
		type: 'data-type',
		name: 'Color Picker',
		id: 'dt-colorPicker',
		parentId: null,
		propertyEditorAlias: 'Umbraco.ColorPicker',
		propertyEditorUiAlias: 'Umb.PropertyEditorUI.ColorPicker',
		values: [
			{
				alias: 'useLabel',
				value: true,
			},
			{
				alias: 'items',
				value: [
					{
						value: '#000000',
						label: 'Black',
					},
					{
						value: '#373737',
						label: 'Dark',
					},
					{
						value: '#9e9e9e',
						label: 'Light',
					},
					{
						value: '#607d8b',
						label: 'Sage',
					},
					{
						value: '#2196f3',
						label: 'Sapphire',
					},
					{
						value: '#03a9f4',
						label: 'Sky',
					},
					{
						value: '#3f51b5',
						label: 'Blue',
					},
					{
						value: '#9c27b0',
						label: 'Magenta',
					},
					{
						value: '#673ab7',
						label: 'Purps',
					},
				],
			},
		],
	},
	{
		$type: 'data-type',
		type: 'data-type',
		name: 'Content Picker',
		id: 'dt-contentPicker',
		parentId: null,
		propertyEditorAlias: 'Umbraco.ContentPicker',
		propertyEditorUiAlias: 'Umb.PropertyEditorUI.DocumentPicker',
		values: [
			{
				alias: 'validationLimit',
				value: { min: 2, max: 4 },
			},
		],
	},
	{
		$type: 'data-type',
		type: 'data-type',
		name: 'Eye Dropper',
		id: 'dt-eyeDropper',
		parentId: null,
		propertyEditorAlias: 'Umbraco.ColorPicker.EyeDropper',
		propertyEditorUiAlias: 'Umb.PropertyEditorUI.EyeDropper',
		values: [
			{
				//showPalette
				alias: 'palette',
				value: [
					'#d0021b',
					'#f5a623',
					'#f8e71c',
					'#8b572a',
					'#7ed321',
					'#417505',
					'#bd10e0',
					'#9013fe',
					'#4a90e2',
					'#50e3c2',
					'#b8e986',
					'#000',
					'#444',
					'#888',
					'#ccc',
					'#fff',
				],
			},
			{
				alias: 'showAlpha',
				value: false,
			},
		],
	},
	{
		$type: 'data-type',
		type: 'data-type',
		name: 'Multi URL Picker',
		id: 'dt-multiUrlPicker',
		parentId: null,
		propertyEditorAlias: 'Umbraco.MultiUrlPicker',
		propertyEditorUiAlias: 'Umb.PropertyEditorUI.MultiUrlPicker',
		values: [
			{
				alias: 'overlaySize',
				value: 'small',
			},
			{
				alias: 'hideAnchor',
				value: false,
			},
			{
				alias: 'ignoreUserStartNodes',
				value: false,
			},
			{
				alias: 'maxNumber',
				value: 2,
			},
			{
				alias: 'minNumber',
				value: 0,
			},
		],
	},
	{
		$type: 'data-type',
		type: 'data-type',
		name: 'Multi Node Tree Picker',
		id: 'dt-multiNodeTreePicker',
		parentId: null,
		propertyEditorAlias: 'Umbraco.MultiNodeTreePicker',
		propertyEditorUiAlias: 'Umb.PropertyEditorUI.TreePicker',
		values: [],
	},
	{
		$type: 'data-type',
		type: 'data-type',
		name: 'Date Picker',
		id: 'dt-datePicker',
		parentId: null,
		propertyEditorAlias: 'Umbraco.DateTime',
		propertyEditorUiAlias: 'Umb.PropertyEditorUI.DatePicker',
		values: [
			{
				alias: 'format',
				value: 'YYYY-MM-DD',
			},
			{
				alias: 'offsetTime',
				value: true,
			},
		],
	},
	{
		$type: 'data-type',
		name: 'Date Picker With Time',
		type: 'data-type',
		id: 'dt-datePicker-time',
		parentId: null,
		propertyEditorAlias: 'Umbraco.DateTime',
		propertyEditorUiAlias: 'Umb.PropertyEditorUI.DatePicker',
		values: [
			{
				alias: 'format',
				value: 'YYYY-MM-DD HH:mm:ss',
			},
			{
				alias: 'offsetTime',
				value: true,
			},
		],
	},
	{
		$type: 'data-type',
		name: 'Time',
		type: 'data-type',
		id: 'dt-time',
		parentId: null,
		propertyEditorAlias: 'Umbraco.DateTime',
		propertyEditorUiAlias: 'Umb.PropertyEditorUI.DatePicker',
		values: [
			{
				alias: 'format',
				value: 'HH:mm:ss',
			},
			{
				alias: 'offsetTime',
				value: false,
			},
		],
	},
	{
		$type: 'data-type',
		type: 'data-type',
		name: 'Email',
		id: 'dt-email',
		parentId: null,
		propertyEditorAlias: 'Umbraco.EmailAddress',
		propertyEditorUiAlias: 'Umb.PropertyEditorUI.Email',
		values: [],
	},
	{
		$type: 'data-type',
		type: 'data-type',
		name: 'Multiple Text String',
		id: 'dt-multipleTextString',
		parentId: null,
		propertyEditorAlias: 'Umbraco.MultipleTextString',
		propertyEditorUiAlias: 'Umb.PropertyEditorUI.MultipleTextString',
		values: [
			{
				alias: 'minNumber',
				value: 2,
			},
			{
				alias: 'maxNumber',
				value: 4,
			},
		],
	},
	{
		$type: 'data-type',
		type: 'data-type',
		name: 'Dropdown',
		id: 'dt-dropdown',
		parentId: null,
		propertyEditorAlias: 'Umbraco.DropDown.Flexible',
		propertyEditorUiAlias: 'Umb.PropertyEditorUI.Dropdown',
		values: [],
	},
	{
		$type: 'data-type',
		type: 'data-type',
		name: 'Slider',
		id: 'dt-slider',
		parentId: null,
		propertyEditorAlias: 'Umbraco.Slider',
		propertyEditorUiAlias: 'Umb.PropertyEditorUI.Slider',
		values: [
			{
				alias: 'enableRange',
				value: true,
			},
			{
				alias: 'initVal1',
				value: 10,
			},
			{
				alias: 'initVal2',
				value: 40,
			},
			{
				alias: 'maxVal',
				value: 50,
			},
			{
				alias: 'minVal',
				value: 0,
			},
			{
				alias: 'step',
				value: 10,
			},
		],
	},
	{
		$type: 'data-type',
		type: 'data-type',
		name: 'Toggle',
		id: 'dt-toggle',
		parentId: null,
		propertyEditorAlias: 'Umbraco.TrueFalse',
		propertyEditorUiAlias: 'Umb.PropertyEditorUI.Toggle',
		values: [
			{
				alias: 'default',
				value: false,
			},
			{
				alias: 'labelOff',
				value: 'Not activated',
			},
			{
				alias: 'labelOn',
				value: 'Activated',
			},
			{
				alias: 'showLabels',
				value: true,
			},
		],
	},
	{
		$type: 'data-type',
		type: 'data-type',
		name: 'Tags',
		id: 'dt-tags',
		parentId: null,
		propertyEditorAlias: 'Umbraco.Tags',
		propertyEditorUiAlias: 'Umb.PropertyEditorUI.Tags',
<<<<<<< HEAD
		data: [
			{
				alias: 'group',
				value: 'default',
			},
			{
				alias: 'items',
				value: [],
			},
		],
=======
		values: [],
>>>>>>> 94cbe725
	},
	{
		$type: 'data-type',
		type: 'data-type',
		name: 'Markdown Editor',
		id: 'dt-markdownEditor',
		parentId: null,
		propertyEditorAlias: 'Umbraco.MarkdownEditor',
		propertyEditorUiAlias: 'Umb.PropertyEditorUI.MarkdownEditor',
		values: [],
	},
	{
		$type: 'data-type',
		type: 'data-type',
		name: 'Radio Button List',
		id: 'dt-radioButtonList',
		parentId: null,
		propertyEditorAlias: 'Umbraco.RadioButtonList',
		propertyEditorUiAlias: 'Umb.PropertyEditorUI.RadioButtonList',
		values: [
			{
				alias: 'items',
				value: {
					0: { sortOrder: 1, value: 'First Option' },
					1: { sortOrder: 2, value: 'Second Option' },
					2: { sortOrder: 3, value: 'I Am the third Option' },
				},
			},
		],
	},
	{
		$type: 'data-type',
		type: 'data-type',
		name: 'Checkbox List',
		id: 'dt-checkboxList',
		parentId: null,
		propertyEditorAlias: 'Umbraco.CheckboxList',
		propertyEditorUiAlias: 'Umb.PropertyEditorUI.CheckboxList',
		values: [
			{
				alias: 'items',
				value: {
					0: { sortOrder: 1, value: 'First Option' },
					1: { sortOrder: 2, value: 'Second Option' },
					2: { sortOrder: 3, value: 'I Am the third Option' },
				},
			},
		],
	},
	{
		$type: 'data-type',
		type: 'data-type',
		name: 'Block List',
		id: 'dt-blockList',
		parentId: null,
		propertyEditorAlias: 'Umbraco.BlockList',
		propertyEditorUiAlias: 'Umb.PropertyEditorUI.BlockList',
		values: [],
	},
	{
		$type: 'data-type',
		type: 'data-type',
		name: 'Media Picker',
		id: 'dt-mediaPicker',
		parentId: null,
		propertyEditorAlias: 'Umbraco.MediaPicker3',
		propertyEditorUiAlias: 'Umb.PropertyEditorUI.MediaPicker',
		values: [],
	},
	{
		$type: 'data-type',
		type: 'data-type',
		name: 'Image Cropper',
		id: 'dt-imageCropper',
		parentId: null,
		propertyEditorAlias: 'Umbraco.ImageCropper',
		propertyEditorUiAlias: 'Umb.PropertyEditorUI.ImageCropper',
		values: [],
	},
	{
		$type: 'data-type',
		type: 'data-type',
		name: 'Upload Field',
		id: 'dt-uploadField',
		parentId: null,
		propertyEditorAlias: 'Umbraco.UploadField',
		propertyEditorUiAlias: 'Umb.PropertyEditorUI.UploadField',
		values: [
			{
				alias: 'fileExtensions',
				value: ['jpg', 'jpeg', 'png'],
			},
		],
	},
	{
		$type: 'data-type',
		type: 'data-type',
		name: 'Block Grid',
		id: 'dt-blockGrid',
		parentId: null,
		propertyEditorAlias: 'Umbraco.BlockGrid',
		propertyEditorUiAlias: 'Umb.PropertyEditorUI.BlockGrid',
		values: [],
	},
	{
		$type: 'data-type',
		type: 'data-type',
		name: 'Collection View',
		id: 'dt-collectionView',
		parentId: null,
		propertyEditorAlias: 'Umbraco.ListView',
		propertyEditorUiAlias: 'Umb.PropertyEditorUI.CollectionView',
		values: [],
	},
	{
		$type: 'data-type',
		type: 'data-type',
		name: 'Icon Picker',
		id: 'dt-iconPicker',
		parentId: null,
		propertyEditorAlias: 'Umbraco.IconPicker',
		propertyEditorUiAlias: 'Umb.PropertyEditorUI.IconPicker',
		values: [],
	},
	{
		$type: 'data-type',
		type: 'data-type',
		name: 'Number Range',
		id: 'dt-numberRange',
		parentId: null,
		propertyEditorAlias: 'Umbraco.JSON',
		propertyEditorUiAlias: 'Umb.PropertyEditorUI.NumberRange',
		values: [],
	},
	{
		$type: 'data-type',
		type: 'data-type',
		name: 'Order Direction',
		id: 'dt-orderDirection',
		parentId: null,
		propertyEditorAlias: 'Umbraco.JSON',
		propertyEditorUiAlias: 'Umb.PropertyEditorUI.OrderDirection',
		values: [],
	},
	{
		$type: 'data-type',
		type: 'data-type',
		name: 'Overlay Size',
		id: 'dt-overlaySize',
		parentId: null,
		propertyEditorAlias: 'Umbraco.JSON',
		propertyEditorUiAlias: 'Umb.PropertyEditorUI.OverlaySize',
		values: [],
	},
	{
		$type: 'data-type',
		type: 'data-type',
		name: 'Rich Text Editor',
		id: 'dt-richTextEditor',
		parentId: null,
		propertyEditorAlias: 'Umbraco.TinyMCE',
		propertyEditorUiAlias: 'Umb.PropertyEditorUI.TinyMCE',
		values: [],
	},
	{
		$type: 'data-type',
		type: 'data-type',
		name: 'Label',
		id: 'dt-label',
		parentId: null,
		propertyEditorAlias: 'Umbraco.Label',
		propertyEditorUiAlias: 'Umb.PropertyEditorUI.Label',
		values: [],
	},
	{
		$type: 'data-type',
		type: 'data-type',
		name: 'Integer',
		id: 'dt-integer',
		parentId: null,
		propertyEditorAlias: 'Umbraco.Integer',
		propertyEditorUiAlias: 'Umb.PropertyEditorUI.Integer',
		values: [],
	},
	{
		$type: 'data-type',
		type: 'data-type',
		name: 'Decimal',
		id: 'dt-decimal',
		parentId: null,
		propertyEditorAlias: 'Umbraco.Decimal',
		propertyEditorUiAlias: 'Umb.PropertyEditorUI.Decimal',
		values: [],
	},
	{
		$type: 'data-type',
		type: 'data-type',
		name: 'User Picker',
		id: 'dt-userPicker',
		parentId: null,
		propertyEditorAlias: 'Umbraco.UserPicker',
		propertyEditorUiAlias: 'Umb.PropertyEditorUI.UserPicker',
		values: [],
	},
	{
		$type: 'data-type',
		type: 'data-type',
		name: 'Member Picker',
		id: 'dt-memberPicker',
		parentId: null,
		propertyEditorAlias: 'Umbraco.MemberPicker',
		propertyEditorUiAlias: 'Umb.PropertyEditorUI.MemberPicker',
		values: [],
	},
	{
		$type: 'data-type',
		type: 'data-type',
		name: 'Member Group Picker',
		id: 'dt-memberGroupPicker',
		parentId: null,
		propertyEditorAlias: 'Umbraco.MemberGroupPicker',
		propertyEditorUiAlias: 'Umb.PropertyEditorUI.MemberGroupPicker',
		values: [],
	},
];

// Temp mocked database
// TODO: all properties are optional in the server schema. I don't think this is correct.
// eslint-disable-next-line @typescript-eslint/ban-ts-comment
// @ts-ignore
class UmbDataTypeData extends UmbEntityData<DataTypeResponseModel | FolderTreeItemResponseModel> {
	constructor() {
		super(data);
	}

	getTreeRoot(): Array<FolderTreeItemResponseModel> {
		const rootItems = this.data.filter((item) => item.parentId === null);
		return rootItems.map((item) => createFolderTreeItem(item));
	}

	getTreeItemChildren(id: string): Array<FolderTreeItemResponseModel> {
		const childItems = this.data.filter((item) => item.parentId === id);
		return childItems.map((item) => createFolderTreeItem(item));
	}

	getTreeItem(ids: Array<string>): Array<FolderTreeItemResponseModel> {
		const items = this.data.filter((item) => ids.includes(item.id ?? ''));
		return items.map((item) => createFolderTreeItem(item));
	}

	createFolder(folder: CreateFolderRequestModel & { id: string | undefined }) {
		const newFolder: FolderTreeItemResponseModel = {
			name: folder.name,
			id: folder.id,
			parentId: folder.parentId,
			$type: 'data-type',
			type: 'data-type',
			isFolder: true,
			isContainer: false,
		};

		this.data.push(newFolder);
	}

	// TODO: this could be reused across other types that support folders
	deleteFolder(id: string) {
		const item = this.getById(id) as FolderTreeItemResponseModel;
		if (!item) throw new Error(`Item with id ${id} not found`);
		if (!item.isFolder) throw new Error(`Item with id ${id} is not a folder`);
		this.data = this.data.filter((item) => item.id !== id);
	}
}

export const umbDataTypeData = new UmbDataTypeData();<|MERGE_RESOLUTION|>--- conflicted
+++ resolved
@@ -376,8 +376,7 @@
 		parentId: null,
 		propertyEditorAlias: 'Umbraco.Tags',
 		propertyEditorUiAlias: 'Umb.PropertyEditorUI.Tags',
-<<<<<<< HEAD
-		data: [
+		values: [
 			{
 				alias: 'group',
 				value: 'default',
@@ -387,9 +386,6 @@
 				value: [],
 			},
 		],
-=======
-		values: [],
->>>>>>> 94cbe725
 	},
 	{
 		$type: 'data-type',
