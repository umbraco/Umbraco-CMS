import { UmbContextToken } from '../context-token';
import { UmbContextConsumer } from './context-consumer';
import { UmbContextCallback } from './context-request.event';

import type { UmbControllerHostInterface, UmbControllerInterface } from '@umbraco-cms/controller';

export class UmbContextConsumerController<T = unknown>
	extends UmbContextConsumer<UmbControllerHostInterface, T>
	implements UmbControllerInterface
{
	public get unique() {
<<<<<<< HEAD
		return undefined;
=======
		return this.consumerAlias;
>>>>>>> 1e1dad04
	}

	constructor(
		host: UmbControllerHostInterface,
		contextAlias: string | UmbContextToken<T>,
		callback: UmbContextCallback<T>
	) {
		super(host, contextAlias, callback);
		host.addController(this);
	}

	public destroy() {
		if (this.host) {
			this.host.removeController(this);
		}
	}
}<|MERGE_RESOLUTION|>--- conflicted
+++ resolved
@@ -9,11 +9,7 @@
 	implements UmbControllerInterface
 {
 	public get unique() {
-<<<<<<< HEAD
 		return undefined;
-=======
-		return this.consumerAlias;
->>>>>>> 1e1dad04
 	}
 
 	constructor(
