--- conflicted
+++ resolved
@@ -9,12 +9,7 @@
 import type { ManifestDashboard } from './dashboard.models';
 import type { ManifestPropertyAction } from './property-action.models';
 import type { ManifestPackageView } from './package-view.models';
-<<<<<<< HEAD
-import type { ManifestExternalLoginProvider } from './external-login-provider.models';
-import { ManifestUserDashboard } from './user-dashboard.models';
-=======
 import type { ManifestHeaderApp } from './header-app.models';
->>>>>>> e856ee6d
 
 export * from './header-app.models';
 export * from './section.models';
@@ -28,8 +23,6 @@
 export * from './dashboard.models';
 export * from './property-action.models';
 export * from './package-view.models';
-export * from './external-login-provider.models';
-export * from './user-dashboard.models';
 
 export type ManifestTypes =
 	| ManifestHeaderApp
@@ -46,9 +39,7 @@
 	| ManifestPropertyAction
 	| ManifestPackageView
 	| ManifestEntrypoint
-	| ManifestCustom
-	| ManifestExternalLoginProvider
-	| ManifestUserDashboard;
+	| ManifestCustom;
 
 export type ManifestStandardTypes =
 	| 'headerApp'
@@ -64,9 +55,7 @@
 	| 'dashboard'
 	| 'propertyAction'
 	| 'packageView'
-	| 'entrypoint'
-	| 'externalLoginProvider'
-	| 'userDashboard';
+	| 'entrypoint';
 
 export type ManifestElementType =
 	| ManifestSection
