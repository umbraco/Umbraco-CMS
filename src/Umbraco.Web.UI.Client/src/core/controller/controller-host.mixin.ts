import type { HTMLElementConstructor } from '../models';
import { UmbControllerInterface } from './controller.interface';

export declare class UmbControllerHostInterface extends HTMLElement {
	//#controllers:UmbController[];
	//#attached:boolean;
	hasController(controller:UmbControllerInterface): boolean;
	getControllers(filterMethod: (ctrl: UmbControllerInterface) => boolean): UmbControllerInterface[];
	addController(controller:UmbControllerInterface): void;
	removeController(controller:UmbControllerInterface): void;
}

/**
 * This mixin enables the component to host controllers.
 * This is done by calling the `consumeContext` method.
 *
 * @param {Object} superClass - superclass to be extended.
 * @mixin
 */
export const UmbControllerHostMixin = <T extends HTMLElementConstructor>(superClass: T) => {
	class UmbContextConsumerClass extends superClass {

		#controllers: UmbControllerInterface[] = [];

		#attached = false;

		/**
		 * Tests if a controller is assigned to this element.
		 * @param {UmbControllerInterface} ctrl
		 */
		hasController(ctrl: UmbControllerInterface): boolean {
			return (this.#controllers.indexOf(ctrl) !== -1);
		}

		/**
		 * Retrieve controllers matching a filter of this element.
		 * @param {method} filterMethod
		 */
		getControllers(filterMethod: (ctrl: UmbControllerInterface) => boolean): UmbControllerInterface[] {
			return this.#controllers.filter(filterMethod);
		}

		/**
		 * Append a controller to this element.
		 * @param {UmbControllerInterface} ctrl
		 */
		addController(ctrl: UmbControllerInterface): void {

			// Check if there is one already with same unique
			if(ctrl.unique) {
				this.#controllers.forEach(x => {
					if(x.unique === ctrl.unique) {
<<<<<<< HEAD
						debugger;
=======
>>>>>>> ab426ff6
						this.removeController(x);
					}
				});
			}

			this.#controllers.push(ctrl);
			if(this.#attached) {
				ctrl.hostConnected();
			}
		}

		/**
		 * Remove a controller from this element.
		 * @param {UmbControllerInterface} ctrl
		 */
		removeController(ctrl: UmbControllerInterface): void {
			const index = this.#controllers.indexOf(ctrl);
			if(index !== -1) {
				this.#controllers.splice(index, 1);
				if(this.#attached) {
					ctrl.hostDisconnected();
				}
				ctrl.destroy();
			}
		}

		connectedCallback() {
			super.connectedCallback?.();
			this.#attached = true;
			this.#controllers.forEach((ctrl: UmbControllerInterface) => ctrl.hostConnected());
		}

		disconnectedCallback() {
			super.disconnectedCallback?.();
			this.#attached = false;
			this.#controllers.forEach((ctrl: UmbControllerInterface) => ctrl.hostDisconnected());
		}
	}

	return UmbContextConsumerClass as unknown as HTMLElementConstructor<UmbControllerHostInterface> & T;
};

declare global {
	interface HTMLElement {
		connectedCallback(): void;
		disconnectedCallback(): void;
	}
}<|MERGE_RESOLUTION|>--- conflicted
+++ resolved
@@ -50,10 +50,6 @@
 			if(ctrl.unique) {
 				this.#controllers.forEach(x => {
 					if(x.unique === ctrl.unique) {
-<<<<<<< HEAD
-						debugger;
-=======
->>>>>>> ab426ff6
 						this.removeController(x);
 					}
 				});
