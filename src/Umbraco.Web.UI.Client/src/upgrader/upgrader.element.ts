--- conflicted
+++ resolved
@@ -29,14 +29,6 @@
 	}
 
 	render() {
-<<<<<<< HEAD
-		return html`<umb-upgrader-view
-			.fetching=${this.fetching}
-			.upgrading=${this.upgrading}
-			.settings=${this.upgradeSettings}
-			.errorMessage=${this.errorMessage}
-			@onAuthorizeUpgrade=${this._handleSubmit}></umb-upgrader-view>`;
-=======
 		return html`<umb-installer-layout>
 			<umb-upgrader-view
 				.fetching=${this.fetching}
@@ -45,7 +37,6 @@
 				.errorMessage=${this.errorMessage}
 				@onAuthorizeUpgrade=${this._handleSubmit}></umb-upgrader-view>
 		</umb-installer-layout>`;
->>>>>>> 4253e6e4
 	}
 
 	private async _setup() {
