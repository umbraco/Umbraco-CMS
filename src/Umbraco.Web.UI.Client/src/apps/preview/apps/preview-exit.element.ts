--- conflicted
+++ resolved
@@ -6,11 +6,7 @@
 export class UmbPreviewExitElement extends UmbLitElement {
 	async #onClick() {
 		const previewContext = await this.getContext(UMB_PREVIEW_CONTEXT);
-<<<<<<< HEAD
-		previewContext?.exitPreview();
-=======
-		await previewContext?.exitPreview(0);
->>>>>>> 298db76c
+		await previewContext?.exitPreview();
 	}
 
 	override render() {
