import { tryExecute } from '@umbraco-cms/backoffice/resources';
import { ServerService } from '@umbraco-cms/backoffice/external/backend-api';
import { UmbBasicState, UmbStringState } from '@umbraco-cms/backoffice/observable-api';
import { UmbContextToken } from '@umbraco-cms/backoffice/context-api';
import { UmbContextBase } from '@umbraco-cms/backoffice/class-api';
import { UmbExtensionsManifestInitializer } from '@umbraco-cms/backoffice/extension-api';
import { umbExtensionsRegistry } from '@umbraco-cms/backoffice/extension-registry';
import type { ManifestSection } from '@umbraco-cms/backoffice/section';
import type { UmbControllerHost } from '@umbraco-cms/backoffice/controller-api';
import type { UmbExtensionManifestInitializer } from '@umbraco-cms/backoffice/extension-api';
import { UMB_AUTH_CONTEXT } from '@umbraco-cms/backoffice/auth';
import { UMB_CURRENT_USER_CONTEXT } from '@umbraco-cms/backoffice/current-user';
import { UmbSysinfoRepository } from '@umbraco-cms/backoffice/sysinfo';

export class UmbBackofficeContext extends UmbContextBase<UmbBackofficeContext> {
	#activeSectionAlias = new UmbStringState(undefined);
	public readonly activeSectionAlias = this.#activeSectionAlias.asObservable();

	// TODO: We need a class array state:
	readonly #allowedSections = new UmbBasicState<Array<UmbExtensionManifestInitializer<ManifestSection>>>([]);
	public readonly allowedSections = this.#allowedSections.asObservable();

	readonly #version = new UmbStringState(undefined);
	public readonly version = this.#version.asObservable();

	constructor(host: UmbControllerHost) {
		super(host, UMB_BACKOFFICE_CONTEXT);

		// TODO: We need to ensure this request is called every time the user logs in, but this should be done somewhere across the app and not here [JOV]
		this.consumeContext(UMB_AUTH_CONTEXT, (authContext) => {
			this.observe(authContext.isAuthorized, (isAuthorized) => {
				if (!isAuthorized) return;
				this.#getVersion();
			});
		});

		this.consumeContext(UMB_CURRENT_USER_CONTEXT, (userContext) => {
			this.observe(
				userContext.allowedSections,
				(allowedSections) => {
					if (!allowedSections) return;
					// TODO: Please be aware that we re-initialize this initializer based on user permissions. I suggest we should solve this specific case should be improved by the ability to change the filter [NL]
					new UmbExtensionsManifestInitializer(
						this,
						umbExtensionsRegistry,
						'section',
						(manifest) => allowedSections.includes(manifest.alias),
						async (sections) => {
<<<<<<< HEAD
							this.#allowedSections.setValue([...sections]);
=======
							this.#allowedSections.setValue(sections);
>>>>>>> 40a2d752
						},
						'umbAllowedSectionsManifestInitializer',
					);
				},
				'umbAllowedSectionsObserver',
			);
		});
	}

	async #getVersion() {
		const { data } = await tryExecute(ServerService.getServerInformation());
		if (!data) return;

		// A quick semver parser (to remove the unwanted bits) [LK]
		// https://semver.org/#is-there-a-suggested-regular-expression-regex-to-check-a-semver-string
		// eslint-disable-next-line @typescript-eslint/no-unused-vars
		const [semVer, major, minor, patch, prerelease, buildmetadata] =
			data.version.match(
				/^(0|[1-9]\d*)\.(0|[1-9]\d*)\.(0|[1-9]\d*)(?:-((?:0|[1-9]\d*|\d*[a-zA-Z-][0-9a-zA-Z-]*)(?:\.(?:0|[1-9]\d*|\d*[a-zA-Z-][0-9a-zA-Z-]*))*))?(?:\+([0-9a-zA-Z-]+(?:\.[0-9a-zA-Z-]+)*))?$/,
			) ?? [];

		const version = [major, minor, patch].join('.') + (prerelease ? `-${prerelease}` : '');
		this.#version.setValue(version);
	}

	public setActiveSectionAlias(alias: string) {
		this.#activeSectionAlias.setValue(alias);
	}

	public async serverUpgradeCheck() {
		const version = await this.observe(this.version).asPromise();
		const repository = new UmbSysinfoRepository(this);
		return repository.serverUpgradeCheck(version);
	}
}

export const UMB_BACKOFFICE_CONTEXT = new UmbContextToken<UmbBackofficeContext>('UmbBackofficeContext');<|MERGE_RESOLUTION|>--- conflicted
+++ resolved
@@ -46,11 +46,7 @@
 						'section',
 						(manifest) => allowedSections.includes(manifest.alias),
 						async (sections) => {
-<<<<<<< HEAD
-							this.#allowedSections.setValue([...sections]);
-=======
 							this.#allowedSections.setValue(sections);
->>>>>>> 40a2d752
 						},
 						'umbAllowedSectionsManifestInitializer',
 					);
