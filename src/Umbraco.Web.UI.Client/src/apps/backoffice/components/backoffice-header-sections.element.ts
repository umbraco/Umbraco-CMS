import { UMB_BACKOFFICE_CONTEXT } from '../backoffice.context.js';
import type { UmbBackofficeContext } from '../backoffice.context.js';
import type { CSSResultGroup } from '@umbraco-cms/backoffice/external/lit';
import { css, html, customElement, state, repeat, ifDefined } from '@umbraco-cms/backoffice/external/lit';
import type { ManifestSection } from '@umbraco-cms/backoffice/section';
import { UmbLitElement } from '@umbraco-cms/backoffice/lit-element';
import type { UmbExtensionManifestInitializer } from '@umbraco-cms/backoffice/extension-api';

@customElement('umb-backoffice-header-sections')
export class UmbBackofficeHeaderSectionsElement extends UmbLitElement {
	@state()
	private _sections: Array<UmbExtensionManifestInitializer<ManifestSection>> = [];

	@state()
	private _currentSectionAlias = '';

	private _backofficeContext?: UmbBackofficeContext;

	#sectionPathMap = new Map<string, string>();

	constructor() {
		super();

		this.consumeContext(UMB_BACKOFFICE_CONTEXT, (backofficeContext) => {
			this._backofficeContext = backofficeContext;
			this._observeSections();
			this._observeCurrentSection();
		});
	}

	private _observeSections() {
		if (!this._backofficeContext) return;

		this.observe(
			this._backofficeContext.allowedSections,
			(allowedSections) => {
				const oldValue = this._sections;
				this._sections = allowedSections;
				this.requestUpdate('_sections', oldValue);
			},
			'observeSections',
		);
	}

	private _observeCurrentSection() {
		if (!this._backofficeContext) return;

		this.observe(
			this._backofficeContext.activeSectionAlias,
			(currentSectionAlias) => {
				this._currentSectionAlias = currentSectionAlias || '';
			},
			'observeCurrentSection',
		);
	}

<<<<<<< HEAD
#getSectionName(section:UmbExtensionManifestInitializer<ManifestSection>){
		return section.manifest?.meta.label? this.localize.string(section.manifest?.meta.label): section.manifest?.name
=======
	#getSectionPath(manifest: ManifestSection | undefined) {
		return `section/${manifest?.meta.pathname}`;
	}

	#onSectionClick(event: PointerEvent, manifest: ManifestSection | undefined) {
		// Let the browser handle the click if the Ctrl or Meta key is pressed
		if (event.ctrlKey || event.metaKey) {
			return;
		}

		event.stopPropagation();
		event.preventDefault();

		// Store the current path for the section so we can redirect to it next time the section is visited
		if (this._currentSectionAlias) {
			const currentPath = window.location.pathname;
			this.#sectionPathMap.set(this._currentSectionAlias, currentPath);
		}

		if (!manifest) {
			throw new Error('Section manifest is missing');
		}

		const clickedSectionAlias = manifest.alias;

		// If the clicked section is the same as the current section, we just load the original section path to load the section root
		if (this._currentSectionAlias === clickedSectionAlias) {
			const sectionPath = this.#getSectionPath(manifest);
			history.pushState(null, '', sectionPath);
			return;
		}

		// Check if we have a stored path for the clicked section
		if (this.#sectionPathMap.has(clickedSectionAlias)) {
			const storedPath = this.#sectionPathMap.get(clickedSectionAlias);
			history.pushState(null, '', storedPath);
		} else {
			// Nothing stored, so we navigate to the regular section path
			const sectionPath = this.#getSectionPath(manifest);
			history.pushState(null, '', sectionPath);
		}
>>>>>>> 96b37889
	}

	override render() {
		return html`
			<uui-tab-group id="tabs" data-mark="section-links">
				${repeat(
					this._sections,
					(section) => section.alias,
					(section) => html`
						<uui-tab
							?active="${this._currentSectionAlias === section.alias}"
							@click=${(event: PointerEvent) => this.#onSectionClick(event, section.manifest)}
							href="${this.#getSectionPath(section.manifest)}"
							label="${ifDefined(
								this.#getSectionName(section)
							)}"
							data-mark="section-link:${section.alias}">${this.#getSectionName(section)}</uui-tab>
					`,
				)}
			</uui-tab-group>
		`;
	}

	static override styles: CSSResultGroup = [
		css`
			:host {
				display: contents;
			}
			#tabs {
				height: 60px;
				flex-basis: 100%;
				font-size: 16px; /* specific for the header */
				--uui-tab-text: var(--uui-color-header-contrast);
				--uui-tab-text-hover: var(--uui-color-header-contrast-emphasis);
				--uui-tab-text-active: var(--uui-color-header-contrast-emphasis);
				background-color: var(--uui-color-header-background);
				--uui-tab-group-dropdown-background: var(--uui-color-header-surface);
			}
		`,
	];
}

declare global {
	interface HTMLElementTagNameMap {
		'umb-backoffice-header-sections': UmbBackofficeHeaderSectionsElement;
	}
}<|MERGE_RESOLUTION|>--- conflicted
+++ resolved
@@ -54,10 +54,10 @@
 		);
 	}
 
-<<<<<<< HEAD
-#getSectionName(section:UmbExtensionManifestInitializer<ManifestSection>){
-		return section.manifest?.meta.label? this.localize.string(section.manifest?.meta.label): section.manifest?.name
-=======
+	#getSectionName(section: UmbExtensionManifestInitializer<ManifestSection>) {
+		return section.manifest?.meta.label ? this.localize.string(section.manifest?.meta.label) : section.manifest?.name;
+	}
+
 	#getSectionPath(manifest: ManifestSection | undefined) {
 		return `section/${manifest?.meta.pathname}`;
 	}
@@ -99,7 +99,6 @@
 			const sectionPath = this.#getSectionPath(manifest);
 			history.pushState(null, '', sectionPath);
 		}
->>>>>>> 96b37889
 	}
 
 	override render() {
@@ -113,10 +112,10 @@
 							?active="${this._currentSectionAlias === section.alias}"
 							@click=${(event: PointerEvent) => this.#onSectionClick(event, section.manifest)}
 							href="${this.#getSectionPath(section.manifest)}"
-							label="${ifDefined(
-								this.#getSectionName(section)
-							)}"
-							data-mark="section-link:${section.alias}">${this.#getSectionName(section)}</uui-tab>
+							label="${ifDefined(this.#getSectionName(section))}"
+							data-mark="section-link:${section.alias}"
+							>${this.#getSectionName(section)}</uui-tab
+						>
 					`,
 				)}
 			</uui-tab-group>
