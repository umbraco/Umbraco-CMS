--- conflicted
+++ resolved
@@ -108,38 +108,11 @@
 		}
 
 		// Show the provider selection screen
-<<<<<<< HEAD
-		const selected = await this.#showLoginModal(userLoginState);
-=======
 		const selected = await this.#showLoginModal(userLoginState, availableProviders);
->>>>>>> 7a918c87
 
 		if (!selected) {
 			return false;
 		}
-<<<<<<< HEAD
-
-		/*if (availableProviders.length === 1) {
-			// One provider available (most likely the Umbraco provider), so initiate the authorization request to the default provider
-			this.#authContext.makeAuthorizationRequest();
-		} else {
-			// Check if any provider is redirecting directly to the provider
-			const redirectProvider = availableProviders.find((provider) => provider.meta?.behavior?.autoRedirect);
-
-			if (redirectProvider) {
-				// Redirect directly to the provider
-				this.#authContext.makeAuthorizationRequest(redirectProvider.forProviderName);
-			} else {
-				// Show the provider selection screen
-				const selected = await this.#showLoginModal(userLoginState);
-
-				if (!selected) {
-					return false;
-				}
-			}
-		}*/
-=======
->>>>>>> 7a918c87
 
 		return this.#updateState();
 	}
