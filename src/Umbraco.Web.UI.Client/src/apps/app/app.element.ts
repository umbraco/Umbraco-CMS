import { onInit } from '../../packages/core/entry-point.js';
import type { UmbAppErrorElement } from './app-error.element.js';
import { UmbAppContext } from './app.context.js';
import { UmbServerConnection } from './server-connection.js';
import { UmbAppAuthController } from './app-auth.controller.js';
import type { UMB_AUTH_CONTEXT } from '@umbraco-cms/backoffice/auth';
import { UmbAuthContext } from '@umbraco-cms/backoffice/auth';
import { css, html, customElement, property } from '@umbraco-cms/backoffice/external/lit';
import { UUIIconRegistryEssential } from '@umbraco-cms/backoffice/external/uui';
import { UmbLitElement } from '@umbraco-cms/backoffice/lit-element';
import type { Guard, UmbRoute } from '@umbraco-cms/backoffice/router';
import { pathWithoutBasePath } from '@umbraco-cms/backoffice/router';
import { OpenAPI, RuntimeLevelModel } from '@umbraco-cms/backoffice/external/backend-api';
import { UmbContextDebugController } from '@umbraco-cms/backoffice/debug';
import { UmbBundleExtensionInitializer, UmbServerExtensionRegistrator } from '@umbraco-cms/backoffice/extension-api';
import {
	UmbAppEntryPointExtensionInitializer,
	umbExtensionsRegistry,
} from '@umbraco-cms/backoffice/extension-registry';

@customElement('umb-app')
export class UmbAppElement extends UmbLitElement {
	/**
	 * The base URL of the configured Umbraco server.
	 *
	 * @attr
	 * @remarks This is the base URL of the Umbraco server, not the base URL of the backoffice.
	 */
	@property({ type: String })
	set serverUrl(url: string) {
		OpenAPI.BASE = url;
	}
	get serverUrl() {
		return OpenAPI.BASE;
	}

	/**
	 * The base path of the backoffice.
	 *
	 * @attr
	 */
	@property({ type: String })
	backofficePath = '/umbraco';

	/**
	 * Bypass authentication.
	 */
	@property({ type: Boolean })
	bypassAuth = false;

	private _routes: UmbRoute[] = [
		{
			path: 'install',
			component: () => import('../installer/installer.element.js'),
		},
		{
			path: 'upgrade',
			component: () => import('../upgrader/upgrader.element.js'),
			guards: [this.#isAuthorizedGuard()],
		},
		{
			path: 'logout',
			resolve: () => {
				this.#authContext?.clearTokenStorage();
				this.#authController.makeAuthorizationRequest('loggedOut');
			},
		},
		{
			path: '**',
			component: () => import('../backoffice/backoffice.element.js'),
			guards: [this.#isAuthorizedGuard()],
		},
	];

	#authContext?: typeof UMB_AUTH_CONTEXT.TYPE;
	#serverConnection?: UmbServerConnection;
	#authController = new UmbAppAuthController(this);

	constructor() {
		super();

		OpenAPI.BASE = window.location.origin;

<<<<<<< HEAD
=======
		new UmbBundleExtensionInitializer(this, umbExtensionsRegistry);
		new UmbAppEntryPointExtensionInitializer(this, umbExtensionsRegistry);

		new UmbIconRegistry().attach(this);
>>>>>>> ae9c1327
		new UUIIconRegistryEssential().attach(this);

		new UmbContextDebugController(this);
	}

	connectedCallback(): void {
		super.connectedCallback();
		this.#setup();
	}

	async #setup() {
		this.#serverConnection = await new UmbServerConnection(this.serverUrl).connect();

		this.#authContext = new UmbAuthContext(this, this.serverUrl, this.backofficePath, this.bypassAuth);
		new UmbAppContext(this, { backofficePath: this.backofficePath, serverUrl: this.serverUrl });

		// Register Core extensions (this is specifically done here because we need these extensions to be registered before the application is initialized)
		onInit(this, umbExtensionsRegistry);

		// Register public extensions (login extensions)
		await new UmbServerExtensionRegistrator(this, umbExtensionsRegistry).registerPublicExtensions();

		// Try to initialise the auth flow and get the runtime status
		try {
			// If the runtime level is "install" we should clear any cached tokens
			// else we should try and set the auth status
			if (this.#serverConnection.getStatus() === RuntimeLevelModel.INSTALL) {
				await this.#authContext.clearTokenStorage();
			} else {
				await this.#setAuthStatus();
			}

			// Initialise the router
			this.#redirect();
		} catch (error) {
			// If the auth flow fails, there is most likely something wrong with the connection to the backend server
			// and we should redirect to the error page
			let errorMsg =
				'An error occurred while trying to initialize the connection to the Umbraco server (check console for details)';

			// Get the type of the error and check http status codes
			if (error instanceof Error) {
				// If the error is a "TypeError" it means that the server is not reachable
				if (error.name === 'TypeError') {
					errorMsg = 'The Umbraco server is unreachable (check console for details)';
				}
			}

			// Log the error
			console.error(errorMsg, error);

			// Redirect to the error page
			this.#errorPage(errorMsg, error);
		}
	}

	// TODO: move set initial auth state into auth context
	async #setAuthStatus() {
		if (this.bypassAuth) return;

		if (!this.#authContext) {
			throw new Error('[Fatal] AuthContext requested before it was initialized');
		}

		// Get service configuration from authentication server
		await this.#authContext?.setInitialState();

		// Instruct all requests to use the auth flow to get and use the access_token for all subsequent requests
		OpenAPI.TOKEN = () => this.#authContext!.getLatestToken();
		OpenAPI.WITH_CREDENTIALS = true;
	}

	#redirect() {
		// If there is a ?code parameter in the url, then we are in the middle of the oauth flow
		// and we need to complete the login (the authorization notifier will redirect after this is done
		// essentially hitting this method again)
		const queryParams = new URLSearchParams(window.location.search);
		if (queryParams.has('code')) {
			this.#authContext?.completeAuthorizationRequest();
			return;
		}

		switch (this.#serverConnection?.getStatus()) {
			case RuntimeLevelModel.INSTALL:
				history.replaceState(null, '', 'install');
				break;

			case RuntimeLevelModel.UPGRADE:
				history.replaceState(null, '', 'upgrade');
				break;

			case RuntimeLevelModel.BOOT_FAILED:
				this.#errorPage('The Umbraco server failed to boot');
				break;

			case RuntimeLevelModel.RUN: {
				const pathname = pathWithoutBasePath({ start: true, end: false });

				// If we are on installer or upgrade page, redirect to the root since we are in the RUN state
				if (pathname === '/install' || pathname === '/upgrade') {
					history.replaceState(null, '', '/');
					break;
				}

				// Keep the current path but replace state anyway to initialize the router
				// because the router will not initialize a wildcard route by itself
				history.replaceState(null, '', location.href);
				break;
			}

			default:
				// Redirect to the error page
				this.#errorPage(`Unsupported runtime level: ${this.#serverConnection?.getStatus()}`);
		}
	}

	#isAuthorizedGuard(): Guard {
		return () => this.#authController.isAuthorized() ?? false;
	}

	#errorPage(errorMsg: string, error?: unknown) {
		// Redirect to the error page
		this._routes = [
			{
				path: '**',
				component: () => import('./app-error.element.js'),
				setup: (component) => {
					(component as UmbAppErrorElement).errorMessage = errorMsg;
					(component as UmbAppErrorElement).error = error;
				},
			},
		];

		// Re-render the router
		this.requestUpdate();
	}

	render() {
		return html`<umb-router-slot id="router-slot" .routes=${this._routes}></umb-router-slot>`;
	}

	static styles = css`
		:host {
			overflow: hidden;
		}

		:host,
		#router-slot {
			display: block;
			width: 100%;
			height: 100vh;
		}
	`;
}

declare global {
	interface HTMLElementTagNameMap {
		'umb-app': UmbAppElement;
	}
}<|MERGE_RESOLUTION|>--- conflicted
+++ resolved
@@ -81,13 +81,9 @@
 
 		OpenAPI.BASE = window.location.origin;
 
-<<<<<<< HEAD
-=======
 		new UmbBundleExtensionInitializer(this, umbExtensionsRegistry);
 		new UmbAppEntryPointExtensionInitializer(this, umbExtensionsRegistry);
 
-		new UmbIconRegistry().attach(this);
->>>>>>> ae9c1327
 		new UUIIconRegistryEssential().attach(this);
 
 		new UmbContextDebugController(this);
