--- conflicted
+++ resolved
@@ -1,11 +1,6 @@
 import type { UmbAppErrorElement } from './app-error.element.js';
-<<<<<<< HEAD
-import { UMB_APP_CONTEXT, UmbAppContext } from './app.context.js';
-import { umbLocalizationRegistry } from '@umbraco-cms/backoffice/localization';
-=======
 import { UmbAppContext } from './app.context.js';
 import { UmbServerConnection } from './server-connection.js';
->>>>>>> a56ff180
 import { UMB_AUTH_CONTEXT, UmbAuthContext } from '@umbraco-cms/backoffice/auth';
 import { css, html, customElement, property } from '@umbraco-cms/backoffice/external/lit';
 import { UUIIconRegistryEssential } from '@umbraco-cms/backoffice/external/uui';
@@ -90,17 +85,8 @@
 
 		this.#serverConnection = await new UmbServerConnection(this.serverUrl).connect();
 
-<<<<<<< HEAD
-		this.provideContext(UMB_AUTH_CONTEXT, this.#authContext);
-
-		this.provideContext(
-			UMB_APP_CONTEXT,
-			new UmbAppContext({ backofficePath: this.backofficePath, serverUrl: this.serverUrl }),
-		);
-=======
 		this.#authContext = new UmbAuthContext(this, this.serverUrl, this.backofficePath, this.bypassAuth);
 		new UmbAppContext(this, { backofficePath: this.backofficePath, serverUrl: this.serverUrl });
->>>>>>> a56ff180
 
 		// Try to initialise the auth flow and get the runtime status
 		try {
