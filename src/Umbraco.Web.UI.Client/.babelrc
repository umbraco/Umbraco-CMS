{
<<<<<<< HEAD
    "presets": ["@babel/preset-env"],
    "plugins": ["angularjs-annotate"]
=======
    "presets": [
        [
            "@babel/preset-env",
            {
                "targets": "last 2 version, not dead, > 0.5%, not ie 11"
            }
        ]
    ],
    "plugins": [
        [
            "@babel/plugin-proposal-object-rest-spread",
            {
                "useBuiltIns": true
            }
        ]
    ]
>>>>>>> b8f20d45
}<|MERGE_RESOLUTION|>--- conflicted
+++ resolved
@@ -1,8 +1,4 @@
 {
-<<<<<<< HEAD
-    "presets": ["@babel/preset-env"],
-    "plugins": ["angularjs-annotate"]
-=======
     "presets": [
         [
             "@babel/preset-env",
@@ -16,8 +12,8 @@
             "@babel/plugin-proposal-object-rest-spread",
             {
                 "useBuiltIns": true
-            }
+            },
+            "angularjs-annotate"
         ]
     ]
->>>>>>> b8f20d45
 }