--- conflicted
+++ resolved
@@ -105,33 +105,22 @@
             application/json:
               schema:
                 $ref: '#/components/schemas/ProblemDetails'
-<<<<<<< HEAD
   /property-editors/list:
     get:
       operationId: PropertyEditorsListEndpoint
-=======
-  /published-cache/status:
-    get:
-      operationId: PublishedCacheStatus
->>>>>>> 48d4b885
-      responses:
-        '200':
-          description: 200 response
-          content:
-            application/json:
-              schema:
-<<<<<<< HEAD
+      responses:
+        '200':
+          description: 200 response
+          content:
+            application/json:
+              schema:
                 $ref: '#/components/schemas/PropertyEditorsListResponse'
-=======
-                type: string
->>>>>>> 48d4b885
-        default:
-          description: default response
-          content:
-            application/json:
-              schema:
-                $ref: '#/components/schemas/ProblemDetails'
-<<<<<<< HEAD
+        default:
+          description: default response
+          content:
+            application/json:
+              schema:
+                $ref: '#/components/schemas/ProblemDetails'
   /property-editors/property-editor/{propertyEditorAlias}:
     get:
       operationId: PropertyEditorEndpoint
@@ -172,7 +161,26 @@
                 $ref: '#/components/schemas/PropertyEditorConfigResponse'
         default:
           description: default response
-=======
+          content:
+            application/json:
+              schema:
+                $ref: '#/components/schemas/ProblemDetails'
+  /published-cache/status:
+    get:
+      operationId: PublishedCacheStatus
+      responses:
+        '200':
+          description: 200 response
+          content:
+            application/json:
+              schema:
+                type: string
+        default:
+          description: default response
+          content:
+            application/json:
+              schema:
+                $ref: '#/components/schemas/ProblemDetails'
   /published-cache/reload:
     post:
       operationId: PublishedCacheReload
@@ -182,7 +190,6 @@
           description: 201 response
         '400':
           description: 400 response
->>>>>>> 48d4b885
           content:
             application/json:
               schema:
