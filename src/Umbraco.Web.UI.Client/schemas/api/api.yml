openapi: 3.0.2
info:
  title: umbraco-backoffice-api
  version: 1.0.0
paths:
  /install/settings:
    get:
      operationId: GetInstallSettings
      responses:
        '200':
          description: 200 response
          content:
            application/json:
              schema:
                $ref: '#/components/schemas/InstallSettingsResponse'
        default:
          description: default response
          content:
            application/json:
              schema:
                $ref: '#/components/schemas/ProblemDetails'
  /install/setup:
    post:
      operationId: PostInstallSetup
      parameters: []
      requestBody:
        content:
          application/json:
            schema:
              $ref: '#/components/schemas/InstallSetupRequest'
        required: true
      responses:
        '201':
          description: 201 response
        '400':
          description: 400 response
          content:
            application/json:
              schema:
                $ref: '#/components/schemas/ProblemDetails'
  /install/validateDatabase:
    post:
      operationId: PostInstallValidateDatabase
      parameters: []
      requestBody:
        content:
          application/json:
            schema:
              $ref: '#/components/schemas/InstallSetupDatabaseConfiguration'
        required: true
      responses:
        '201':
          description: 201 response
        '400':
          description: 400 response
          content:
            application/json:
              schema:
                $ref: '#/components/schemas/ProblemDetails'
  /manifests:
    get:
      operationId: Manifests
      responses:
        '200':
          description: 200 response
          content:
            application/json:
              schema:
                $ref: '#/components/schemas/ManifestsResponse'
        default:
          description: default response
          content:
            application/json:
              schema:
                $ref: '#/components/schemas/ProblemDetails'
  /manifests/packages:
    get:
      operationId: ManifestsPackages
      responses:
        '200':
          description: 200 response
          content:
            application/json:
              schema:
                type: object
        default:
          description: default response
          content:
            application/json:
              schema:
                $ref: '#/components/schemas/ProblemDetails'
  /manifests/packages/installed:
    get:
      operationId: ManifestsPackagesInstalled
      responses:
        '200':
          description: 200 response
          content:
            application/json:
              schema:
                $ref: '#/components/schemas/ManifestsPackagesInstalledResponse'
        default:
          description: default response
          content:
            application/json:
              schema:
                $ref: '#/components/schemas/ProblemDetails'
  /property-editors/list:
    get:
      operationId: PropertyEditorsListEndpoint
      responses:
        '200':
          description: 200 response
          content:
            application/json:
              schema:
                $ref: '#/components/schemas/PropertyEditorsListResponse'
        default:
          description: default response
          content:
            application/json:
              schema:
                $ref: '#/components/schemas/ProblemDetails'
  /property-editors/property-editor/{propertyEditorAlias}:
    get:
      operationId: PropertyEditorEndpoint
      parameters:
        - name: propertyEditorAlias
          in: path
          required: true
          schema:
            type: string
      responses:
        '200':
          description: 200 response
          content:
            application/json:
              schema:
                $ref: '#/components/schemas/PropertyEditorResponse'
        default:
          description: default response
          content:
            application/json:
              schema:
                $ref: '#/components/schemas/ProblemDetails'
  /property-editors/property-editor/config/{propertyEditorAlias}:
    get:
      operationId: PropertyEditorConfigEndpoint
      parameters:
        - name: propertyEditorAlias
          in: path
          required: true
          schema:
            type: string
      responses:
        '200':
          description: 200 response
          content:
            application/json:
              schema:
                $ref: '#/components/schemas/PropertyEditorConfigResponse'
        default:
          description: default response
          content:
            application/json:
              schema:
                $ref: '#/components/schemas/ProblemDetails'
  /published-cache/status:
    get:
      operationId: PublishedCacheStatus
      responses:
        '200':
          description: 200 response
          content:
            application/json:
              schema:
                type: string
        default:
          description: default response
          content:
            application/json:
              schema:
                $ref: '#/components/schemas/ProblemDetails'
  /published-cache/reload:
    post:
      operationId: PublishedCacheReload
      parameters: []
      responses:
        '201':
          description: 201 response
        '400':
          description: 400 response
          content:
            application/json:
              schema:
                $ref: '#/components/schemas/ProblemDetails'
  /published-cache/rebuild:
    post:
      operationId: PublishedCacheRebuild
      parameters: []
      responses:
        '201':
          description: 201 response
        '400':
          description: 400 response
          content:
            application/json:
              schema:
                $ref: '#/components/schemas/ProblemDetails'
  /published-cache/collect:
    get:
      operationId: PublishedCacheCollect
      responses:
        '200':
          description: 200 response
          content:
            application/json:
              schema:
                type: string
        default:
          description: default response
          content:
            application/json:
              schema:
                $ref: '#/components/schemas/ProblemDetails'
  /server/status:
    get:
      operationId: GetStatus
      responses:
        '200':
          description: 200 response
          content:
            application/json:
              schema:
                $ref: '#/components/schemas/StatusResponse'
        default:
          description: default response
          content:
            application/json:
              schema:
                $ref: '#/components/schemas/ProblemDetails'
  /server/version:
    get:
      operationId: GetVersion
      responses:
        '200':
          description: 200 response
          content:
            application/json:
              schema:
                $ref: '#/components/schemas/VersionResponse'
        default:
          description: default response
          content:
            application/json:
              schema:
                $ref: '#/components/schemas/ProblemDetails'
  /upgrade/settings:
    get:
      operationId: GetUpgradeSettings
      responses:
        '200':
          description: 200 response
          content:
            application/json:
              schema:
                $ref: '#/components/schemas/UpgradeSettingsResponse'
        default:
          description: default response
          content:
            application/json:
              schema:
                $ref: '#/components/schemas/ProblemDetails'
  /upgrade/authorize:
    post:
      operationId: PostUpgradeAuthorize
      parameters: []
      responses:
        '201':
          description: 201 response
        '400':
          description: 400 response
          content:
            application/json:
              schema:
                $ref: '#/components/schemas/ProblemDetails'
  /user:
    get:
      operationId: GetUser
      responses:
        '200':
          description: 200 response
          content:
            application/json:
              schema:
                $ref: '#/components/schemas/UserResponse'
        '403':
          description: 403 response
          content:
            application/json:
              schema:
                $ref: '#/components/schemas/ProblemDetails'
  /user/login:
    post:
      operationId: PostUserLogin
      parameters: []
      requestBody:
        content:
          application/json:
            schema:
              $ref: '#/components/schemas/UserLoginRequest'
        required: true
      responses:
        '201':
          description: 201 response
        '403':
          description: 403 response
          content:
            application/json:
              schema:
                $ref: '#/components/schemas/ProblemDetails'
  /user/logout:
    post:
      operationId: PostUserLogout
      responses:
        '201':
          description: 201 response
        default:
          description: default response
          content:
            application/json:
              schema:
                $ref: '#/components/schemas/ProblemDetails'
  /user/sections:
    get:
      operationId: GetAllowedSections
      responses:
        '200':
          description: 200 response
          content:
            application/json:
              schema:
                $ref: '#/components/schemas/AllowedSectionsResponse'
        default:
          description: default response
          content:
            application/json:
              schema:
                $ref: '#/components/schemas/ProblemDetails'
  /telemetry/ConsentLevel:
    get:
      operationId: GetConsentLevel
      responses:
        '200':
          description: 200 response
          content:
            application/json:
              schema:
                $ref: '#/components/schemas/ConsentLevelSettings'
        default:
          description: default response
          content:
            application/json:
              schema:
                $ref: '#/components/schemas/ProblemDetails'
    post:
      operationId: PostConsentLevel
      parameters: []
      requestBody:
        content:
          application/json:
            schema:
              $ref: '#/components/schemas/ConsentLevelSettings'
        required: true
      responses:
        '201':
          description: 201 response
        '400':
          description: 400 response
          content:
            application/json:
              schema:
                $ref: '#/components/schemas/ProblemDetails'
  /telemetry/ConsentLevels:
    get:
      operationId: ConsentLevels
      responses:
        '200':
          description: 200 response
          content:
            application/json:
              schema:
                type: array
                items:
                  type: string
        default:
          description: default response
          content:
            application/json:
              schema:
                $ref: '#/components/schemas/ProblemDetails'
components:
  schemas:
    ConsentLevel:
      type: string
      enum:
        - Minimal
        - Basic
        - Detailed
    TelemetryModel:
      type: object
      properties:
        level:
          $ref: '#/components/schemas/ConsentLevel'
        description:
          type: string
      required:
        - level
        - description
    InstallUserModel:
      type: object
      properties:
        minCharLength:
          type: number
          format: float
        minNonAlphaNumericLength:
          type: number
          format: float
        consentLevels:
          type: array
          items:
            $ref: '#/components/schemas/TelemetryModel'
      required:
        - minCharLength
        - minNonAlphaNumericLength
        - consentLevels
    InstallDatabaseModel:
      type: object
      properties:
        id:
          type: string
        sortOrder:
          type: number
          format: float
        displayName:
          type: string
        defaultDatabaseName:
          type: string
        providerName:
          type: string
          nullable: true
        isConfigured:
          type: boolean
        requiresServer:
          type: boolean
        serverPlaceholder:
          type: string
          nullable: true
        requiresCredentials:
          type: boolean
        supportsIntegratedAuthentication:
          type: boolean
        requiresConnectionTest:
          type: boolean
      required:
        - id
        - sortOrder
        - displayName
        - defaultDatabaseName
        - providerName
        - isConfigured
        - requiresServer
        - serverPlaceholder
        - requiresCredentials
        - supportsIntegratedAuthentication
        - requiresConnectionTest
    InstallSettingsResponse:
      type: object
      properties:
        user:
          $ref: '#/components/schemas/InstallUserModel'
        databases:
          type: array
          items:
            $ref: '#/components/schemas/InstallDatabaseModel'
      required:
        - user
        - databases
    ProblemDetails:
      type: object
      properties:
        type:
          type: string
        status:
          type: number
          format: float
        title:
          type: string
        detail:
          type: string
        instance:
          type: string
        errors:
          type: object
      required:
        - type
        - status
    InstallSetupUserConfiguration:
      type: object
      properties:
        name:
          type: string
        email:
          type: string
        password:
          type: string
        subscribeToNewsletter:
          type: boolean
      required:
        - name
        - email
        - password
        - subscribeToNewsletter
    InstallSetupDatabaseConfiguration:
      type: object
      properties:
        id:
          type: string
        server:
          type: string
          nullable: true
        password:
          type: string
          nullable: true
        username:
          type: string
          nullable: true
        name:
          type: string
          nullable: true
        providerName:
          type: string
          nullable: true
        useIntegratedAuthentication:
          type: boolean
          nullable: true
        connectionString:
          type: string
          nullable: true
    InstallSetupRequest:
      type: object
      properties:
        user:
          $ref: '#/components/schemas/InstallSetupUserConfiguration'
        telemetryLevel:
          $ref: '#/components/schemas/ConsentLevel'
        database:
          $ref: '#/components/schemas/InstallSetupDatabaseConfiguration'
      required:
        - user
        - telemetryLevel
    MetaSection:
      type: object
      properties:
        label:
          type: string
        pathname:
          type: string
      required:
        - label
        - pathname
    IManifestSection:
      type: object
      properties:
        type:
          type: string
          enum:
            - section
        meta:
          $ref: '#/components/schemas/MetaSection'
        js:
          type: string
        elementName:
          type: string
        alias:
          type: string
        name:
          type: string
        weight:
          type: number
          format: float
      required:
        - type
        - meta
        - alias
        - name
    MetaSectionView:
      type: object
      properties:
        sections:
          type: array
          items:
            type: string
        label:
          type: string
        pathname:
          type: string
        weight:
          type: number
          format: float
        icon:
          type: string
      required:
        - sections
        - label
        - pathname
        - weight
        - icon
    IManifestSectionView:
      type: object
      properties:
        type:
          type: string
          enum:
            - sectionView
        meta:
          $ref: '#/components/schemas/MetaSectionView'
        js:
          type: string
        elementName:
          type: string
        alias:
          type: string
        name:
          type: string
      required:
        - type
        - meta
        - alias
        - name
    MetaTree:
      type: object
      properties:
        sections:
          type: array
          items:
            type: string
      required:
        - sections
    IManifestTree:
      type: object
      properties:
        type:
          type: string
          enum:
            - tree
        meta:
          $ref: '#/components/schemas/MetaTree'
        js:
          type: string
        elementName:
          type: string
        alias:
          type: string
        name:
          type: string
        weight:
          type: number
          format: float
      required:
        - type
        - meta
        - alias
        - name
    MetaEditor:
      type: object
      properties:
        entityType:
          type: string
      required:
        - entityType
    IManifestEditor:
      type: object
      properties:
        type:
          type: string
          enum:
            - editor
        meta:
          $ref: '#/components/schemas/MetaEditor'
        js:
          type: string
        elementName:
          type: string
        alias:
          type: string
        name:
          type: string
        weight:
          type: number
          format: float
      required:
        - type
        - meta
        - alias
        - name
    MetaEditorAction:
      type: object
      properties:
        editors:
          type: array
          items:
            type: string
      required:
        - editors
    IManifestEditorAction:
      type: object
      properties:
        type:
          type: string
          enum:
            - editorAction
        meta:
          $ref: '#/components/schemas/MetaEditorAction'
        js:
          type: string
        elementName:
          type: string
        alias:
          type: string
        name:
          type: string
      required:
        - type
        - meta
        - alias
        - name
    MetaEditorView:
      type: object
      properties:
        editors:
          type: array
          items:
            type: string
        pathname:
          type: string
        weight:
          type: number
          format: float
        label:
          type: string
        icon:
          type: string
      required:
        - editors
        - pathname
        - weight
        - label
        - icon
    IManifestEditorView:
      type: object
      properties:
        type:
          type: string
          enum:
            - editorView
        meta:
          $ref: '#/components/schemas/MetaEditorView'
        js:
          type: string
        elementName:
          type: string
        alias:
          type: string
        name:
          type: string
      required:
        - type
        - meta
        - alias
        - name
    MetaTreeItemAction:
      type: object
      properties:
        trees:
          type: array
          items:
            type: string
        label:
          type: string
        icon:
          type: string
      required:
        - trees
        - label
        - icon
    IManifestTreeItemAction:
      type: object
      properties:
        type:
          type: string
          enum:
            - treeItemAction
        meta:
          $ref: '#/components/schemas/MetaTreeItemAction'
        js:
          type: string
        elementName:
          type: string
        alias:
          type: string
        name:
          type: string
        weight:
          type: number
          format: float
      required:
        - type
        - meta
        - alias
        - name
    PropertyEditorConfigProperty:
      type: object
      properties:
        label:
          type: string
        description:
          type: string
        alias:
          type: string
        propertyEditorUI:
          type: string
      required:
        - label
        - alias
        - propertyEditorUI
    PropertyEditorConfigDefaultData:
      type: object
      properties:
        alias:
          type: string
        value:
          nullable: true
          oneOf:
            - type: string
            - type: number
              format: float
            - type: boolean
            - type: object
            - type: array
              items:
                type: string
            - type: array
              items:
                type: number
                format: float
            - type: array
              items:
                type: boolean
            - type: array
              items:
                type: object
      required:
        - alias
        - value
    PropertyEditorConfig:
      type: object
      properties:
        properties:
          type: array
          items:
            $ref: '#/components/schemas/PropertyEditorConfigProperty'
        defaultData:
          type: array
          items:
            $ref: '#/components/schemas/PropertyEditorConfigDefaultData'
      required:
        - properties
    MetaPropertyEditorUI:
      type: object
      properties:
        label:
          type: string
        propertyEditor:
          type: string
        icon:
          type: string
        group:
          type: string
        config:
          $ref: '#/components/schemas/PropertyEditorConfig'
      required:
        - label
        - propertyEditor
        - icon
        - group
    IManifestPropertyEditorUI:
      type: object
      properties:
        type:
          type: string
          enum:
            - propertyEditorUI
        meta:
          $ref: '#/components/schemas/MetaPropertyEditorUI'
        js:
          type: string
        elementName:
          type: string
        alias:
          type: string
        name:
          type: string
        weight:
          type: number
          format: float
      required:
        - type
        - meta
        - alias
        - name
    MetaDashboard:
      type: object
      properties:
        sections:
          type: array
          items:
            type: string
        pathname:
          type: string
        label:
          type: string
      required:
        - sections
        - pathname
    IManifestDashboard:
      type: object
      properties:
        type:
          type: string
          enum:
            - dashboard
        meta:
          $ref: '#/components/schemas/MetaDashboard'
        js:
          type: string
        elementName:
          type: string
        alias:
          type: string
        name:
          type: string
        weight:
          type: number
          format: float
      required:
        - type
        - meta
        - alias
        - name
<<<<<<< HEAD
    MetaEditorView:
      type: object
      properties:
        editors:
          type: array
          items:
            type: string
        pathname:
          type: string
        label:
          type: string
        icon:
          type: string
      required:
        - editors
        - pathname
        - label
        - icon
    IManifestEditorView:
      type: object
      properties:
        type:
          type: string
          enum:
            - editorView
        meta:
          $ref: '#/components/schemas/MetaEditorView'
        js:
          type: string
        elementName:
          type: string
        alias:
          type: string
        name:
          type: string
        weight:
          type: number
          format: float
      required:
        - type
        - meta
        - alias
        - name
=======
>>>>>>> 61bad078
    MetaPropertyAction:
      type: object
      properties:
        propertyEditors:
          type: array
          items:
            type: string
      required:
        - propertyEditors
    IManifestPropertyAction:
      type: object
      properties:
        type:
          type: string
          enum:
            - propertyAction
        meta:
          $ref: '#/components/schemas/MetaPropertyAction'
        js:
          type: string
        elementName:
          type: string
        alias:
          type: string
        name:
          type: string
        weight:
          type: number
          format: float
      required:
        - type
        - meta
        - alias
        - name
    MetaPackageView:
      type: object
      properties:
        packageAlias:
          type: string
      required:
        - packageAlias
    IManifestPackageView:
      type: object
      properties:
        type:
          type: string
          enum:
            - packageView
        meta:
          $ref: '#/components/schemas/MetaPackageView'
        js:
          type: string
        elementName:
          type: string
        alias:
          type: string
        name:
          type: string
        weight:
          type: number
          format: float
      required:
        - type
        - meta
        - alias
        - name
    IManifestEntrypoint:
      type: object
      properties:
        type:
          type: string
          enum:
            - entrypoint
        js:
          type: string
        alias:
          type: string
        name:
          type: string
        weight:
          type: number
          format: float
      required:
        - type
        - js
        - alias
        - name
    IManifestCustom:
      type: object
      properties:
        type:
          type: string
          enum:
            - custom
        meta:
          type: object
        alias:
          type: string
        name:
          type: string
        weight:
          type: number
          format: float
      required:
        - type
        - alias
        - name
    Manifest:
      oneOf:
        - $ref: '#/components/schemas/IManifestSection'
        - $ref: '#/components/schemas/IManifestSectionView'
        - $ref: '#/components/schemas/IManifestTree'
        - $ref: '#/components/schemas/IManifestEditor'
        - $ref: '#/components/schemas/IManifestEditorAction'
        - $ref: '#/components/schemas/IManifestEditorView'
        - $ref: '#/components/schemas/IManifestTreeItemAction'
        - $ref: '#/components/schemas/IManifestPropertyEditorUI'
        - $ref: '#/components/schemas/IManifestDashboard'
        - $ref: '#/components/schemas/IManifestPropertyAction'
        - $ref: '#/components/schemas/IManifestPackageView'
        - $ref: '#/components/schemas/IManifestEntrypoint'
        - $ref: '#/components/schemas/IManifestCustom'
      discriminator:
        propertyName: type
        mapping:
          section: '#/components/schemas/IManifestSection'
          sectionView: '#/components/schemas/IManifestSectionView'
          tree: '#/components/schemas/IManifestTree'
          editor: '#/components/schemas/IManifestEditor'
          editorAction: '#/components/schemas/IManifestEditorAction'
          editorView: '#/components/schemas/IManifestEditorView'
          treeItemAction: '#/components/schemas/IManifestTreeItemAction'
          propertyEditorUI: '#/components/schemas/IManifestPropertyEditorUI'
          dashboard: '#/components/schemas/IManifestDashboard'
          propertyAction: '#/components/schemas/IManifestPropertyAction'
          packageView: '#/components/schemas/IManifestPackageView'
          entrypoint: '#/components/schemas/IManifestEntrypoint'
          custom: '#/components/schemas/IManifestCustom'
    ManifestsResponse:
      type: object
      properties:
        manifests:
          type: array
          items:
            $ref: '#/components/schemas/Manifest'
      required:
        - manifests
    PackageInstalled:
      type: object
      properties:
        id:
          type: string
        name:
          type: string
        alias:
          type: string
        version:
          type: string
        hasMigrations:
          type: boolean
        hasPendingMigrations:
          type: boolean
        plans:
          type: array
          items:
            type: object
      required:
        - id
        - name
        - alias
        - version
        - hasMigrations
        - hasPendingMigrations
        - plans
    ManifestsPackagesInstalledResponse:
      type: object
      properties:
        packages:
          type: array
          items:
            $ref: '#/components/schemas/PackageInstalled'
      required:
        - packages
    PropertyEditor:
      type: object
      properties:
        alias:
          type: string
        name:
          type: string
        icon:
          type: string
        group:
          type: string
        isSystem:
          type: boolean
        hasConfig:
          type: boolean
        config:
          $ref: '#/components/schemas/PropertyEditorConfig'
      required:
        - alias
        - name
        - icon
        - isSystem
        - hasConfig
    PropertyEditorsListResponse:
      type: object
      properties:
        propertyEditors:
          type: array
          items:
            $ref: '#/components/schemas/PropertyEditor'
      required:
        - propertyEditors
    PropertyEditorResponse:
      type: object
      properties:
        alias:
          type: string
        name:
          type: string
        icon:
          type: string
        group:
          type: string
        isSystem:
          type: boolean
        hasConfig:
          type: boolean
        config:
          $ref: '#/components/schemas/PropertyEditorConfig'
      required:
        - alias
        - name
        - icon
        - isSystem
        - hasConfig
    PropertyEditorConfigResponse:
      type: object
      properties:
        properties:
          type: array
          items:
            $ref: '#/components/schemas/PropertyEditorConfigProperty'
        defaultData:
          type: array
          items:
            $ref: '#/components/schemas/PropertyEditorConfigDefaultData'
      required:
        - properties
    ServerStatus:
      type: string
      enum:
        - running
        - must-install
        - must-upgrade
    StatusResponse:
      type: object
      properties:
        serverStatus:
          $ref: '#/components/schemas/ServerStatus'
      required:
        - serverStatus
    VersionResponse:
      type: object
      properties:
        version:
          type: string
      required:
        - version
    UpgradeSettingsResponse:
      type: object
      properties:
        currentState:
          type: string
        newState:
          type: string
        newVersion:
          type: string
        oldVersion:
          type: string
        reportUrl:
          type: string
      required:
        - currentState
        - newState
        - newVersion
        - oldVersion
        - reportUrl
    UserResponse:
      type: object
      properties:
        username:
          type: string
        role:
          type: string
      required:
        - username
        - role
    UserLoginRequest:
      type: object
      properties:
        username:
          type: string
        password:
          type: string
        persist:
          type: boolean
      required:
        - username
        - password
        - persist
    AllowedSectionsResponse:
      type: object
      properties:
        sections:
          type: array
          items:
            type: string
      required:
        - sections
    ConsentLevelSettings:
      type: object
      properties:
        telemetryLevel:
          $ref: '#/components/schemas/ConsentLevel'
      required:
        - telemetryLevel<|MERGE_RESOLUTION|>--- conflicted
+++ resolved
@@ -633,6 +633,9 @@
           type: string
         name:
           type: string
+        weight:
+          type: number
+          format: float
       required:
         - type
         - meta
@@ -730,6 +733,9 @@
           type: string
         name:
           type: string
+        weight:
+          type: number
+          format: float
       required:
         - type
         - meta
@@ -744,9 +750,6 @@
             type: string
         pathname:
           type: string
-        weight:
-          type: number
-          format: float
         label:
           type: string
         icon:
@@ -754,7 +757,6 @@
       required:
         - editors
         - pathname
-        - weight
         - label
         - icon
     IManifestEditorView:
@@ -774,6 +776,9 @@
           type: string
         name:
           type: string
+        weight:
+          type: number
+          format: float
       required:
         - type
         - meta
@@ -958,52 +963,6 @@
         - meta
         - alias
         - name
-<<<<<<< HEAD
-    MetaEditorView:
-      type: object
-      properties:
-        editors:
-          type: array
-          items:
-            type: string
-        pathname:
-          type: string
-        label:
-          type: string
-        icon:
-          type: string
-      required:
-        - editors
-        - pathname
-        - label
-        - icon
-    IManifestEditorView:
-      type: object
-      properties:
-        type:
-          type: string
-          enum:
-            - editorView
-        meta:
-          $ref: '#/components/schemas/MetaEditorView'
-        js:
-          type: string
-        elementName:
-          type: string
-        alias:
-          type: string
-        name:
-          type: string
-        weight:
-          type: number
-          format: float
-      required:
-        - type
-        - meta
-        - alias
-        - name
-=======
->>>>>>> 61bad078
     MetaPropertyAction:
       type: object
       properties:
