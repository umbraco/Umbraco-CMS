--- conflicted
+++ resolved
@@ -34,21 +34,12 @@
       'test/config/app.unit.js',
 
       //application files
-<<<<<<< HEAD
-      '../Umbraco.Web.UI/wwwroot/umbraco/js/*.controllers.min.js',
-      '../Umbraco.Web.UI/wwwroot/umbraco/js/*.directives.min.js',
-      '../Umbraco.Web.UI/wwwroot/umbraco/js/*.filters.min.js',
-      '../Umbraco.Web.UI/wwwroot/umbraco/js/*.services.min.js',
-      '../Umbraco.Web.UI/wwwroot/umbraco/js/*.interceptors.min.js',
-      '../Umbraco.Web.UI/wwwroot/umbraco/js/*.resources.min.js',
-=======
       '../Umbraco.Cms.StaticAssets/wwwroot/umbraco/js/*.controllers.min.js',
       '../Umbraco.Cms.StaticAssets/wwwroot/umbraco/js/*.directives.min.js',
       '../Umbraco.Cms.StaticAssets/wwwroot/umbraco/js/*.filters.min.js',
       '../Umbraco.Cms.StaticAssets/wwwroot/umbraco/js/*.services.min.js',
       '../Umbraco.Cms.StaticAssets/wwwroot/umbraco/js/*.interceptors.min.js',
       '../Umbraco.Cms.StaticAssets/wwwroot/umbraco/js/*.resources.min.js',
->>>>>>> 3846c75c
 
       //mocked data and routing
       'src/common/mocks/umbraco.servervariables.js',
