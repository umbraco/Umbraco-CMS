const jsdom = require("jsdom");
module.exports = function (config) {

    config.set({

        // base path, that will be used to resolve files and exclude
        basePath: '../..',

        frameworks: ['jasmine'],

        // list of files / patterns to load in the browser
        files: [

            // Jasmine plugins
            
            //libraries
            'node_modules/jquery/dist/jquery.min.js',
            'node_modules/angular/angular.min.js',
            'node_modules/angular-animate/angular-animate.min.js',
            'node_modules/angular-cookies/angular-cookies.min.js',
            'node_modules/angular-aria/angular-aria.min.js',
            'node_modules/angular-local-storage/dist/angular-local-storage.min.js',
            'node_modules/angular-route/angular-route.min.js',
            'node_modules/angular-sanitize/angular-sanitize.min.js',
            'node_modules/angular-mocks/angular-mocks.js',
            'node_modules/angular-ui-sortable/dist/sortable.min.js',
            'node_modules/underscore/underscore-min.js',
            'node_modules/moment/min/moment-with-locales.js',
            'lib/umbraco/Extensions.js',
            'node_modules/lazyload-js/LazyLoad.min.js',
            'node_modules/angular-dynamic-locale/dist/tmhDynamicLocale.min.js',

            //app bootstrap and loader
            'test/config/app.unit.js',

            //application files
<<<<<<< HEAD
            '../Umbraco.Web.UI/umbraco/js/*.controllers.js',
            '../Umbraco.Web.UI/umbraco/js/*.directives.js',
            '../Umbraco.Web.UI/umbraco/js/*.filters.js',
            '../Umbraco.Web.UI/umbraco/js/*.services.js',
            '../Umbraco.Web.UI/umbraco/js/*.interceptors.js',
            '../Umbraco.Web.UI/umbraco/js/*.resources.js',
=======
            '../Umbraco.Web.UI/Umbraco/js/*.controllers.min.js',
            '../Umbraco.Web.UI/Umbraco/js/*.directives.min.js',
            '../Umbraco.Web.UI/Umbraco/js/*.filters.min.js',
            '../Umbraco.Web.UI/Umbraco/js/*.services.min.js',
            '../Umbraco.Web.UI/Umbraco/js/*.interceptors.min.js',
            '../Umbraco.Web.UI/Umbraco/js/*.resources.min.js',
>>>>>>> 64131f3d

            //mocked data and routing
            'src/common/mocks/umbraco.servervariables.js',
            'src/common/mocks/**/*.js',

            //tests
            'test/unit/**/*.spec.js'
        ],

        // list of files to exclude
        exclude: [],

        // use dolts reporter, as travis terminal does not support escaping sequences
        // possible values: 'dots', 'progress', 'junit', 'spec'
        // ***
        // progress: Outputs a simple list like: "Executed 128 of 144 SUCCESS (0 secs / 0.814 secs)"
        // spec: Outputs a more verbose report which is more useful for debugging if one of the tests fails.
        // ***
        // CLI --reporters progress

        reporters: ['spec', 'junit'],
        specReporter: {
            maxLogLines: 5,         // limit number of lines logged per test
            suppressErrorSummary: true,  // do not print error summary
            suppressFailed: false,  // do not print information about failed tests
            suppressPassed: false,  // do not print information about passed tests
            suppressSkipped: true,  // do not print information about skipped tests
            showSpecTiming: false // print the time elapsed for each spec
        },


        // web server port
        // CLI --port 9876
        port: 9876,

        // cli runner port
        // CLI --runner-port 9100
        runnerPort: 9100,

        // enable / disable colors in the output (reporters and logs)
        // CLI --colors --no-colors
        colors: true,

        // level of logging
        // possible values: karma.LOG_DISABLE || karma.LOG_ERROR || karma.LOG_WARN || karma.LOG_INFO || karma.LOG_DEBUG
        // CLI --log-level debug
        logLevel: config.LOG_INFO,

        // enable / disable watching file and executing tests whenever any file changes
        // CLI --auto-watch --no-auto-watch
        autoWatch: false,

        // Start these browsers, currently available:
        // - Chrome
        // - ChromeCanary
        // - Firefox
        // - Opera
        // - Safari (only Mac)
        // - PhantomJS
        // - IE (only Windows)
        // CLI --browsers Chrome,Firefox,Safari
        browsers: ['jsdom'],
		
		// Configure a user agent so the log file gets generated properly
		jsdomLauncher: {
		  jsdom: {
			resources: new jsdom.ResourceLoader({
			  userAgent: "umbraco-test-suite",
			})
		  }
		},
		
        // allow waiting a bit longer, some machines require this

        browserNoActivityTimeout: 100000,     // default 10,000ms

        // Auto run tests on start (when browsers are captured) and exit
        // CLI --single-run --no-single-run
        singleRun: true,

        // report which specs are slower than 500ms
        // CLI --report-slower-than 500
        reportSlowerThan: 500,

        plugins: [
            require('karma-jasmine'),
            require('karma-jsdom-launcher'),
            require('karma-junit-reporter'),
            require('karma-spec-reporter')
        ],

        // the default configuration
        junitReporter: {
            outputDir: '', // results will be saved as $outputDir/$browserName.xml
            outputFile: undefined, // if included, results will be saved as $outputDir/$browserName/$outputFile
            suite: '', // suite will become the package name attribute in xml testsuite element
            useBrowserName: true, // add browser name to report and classes names
            nameFormatter: undefined, // function (browser, result) to customize the name attribute in xml testcase element
            classNameFormatter: undefined, // function (browser, result) to customize the classname attribute in xml testcase element
            properties: {} // key value pair of properties to add to the <properties> section of the report
        },

        client: {
            jasmine: {
                random: false
            }
        }
    });
};<|MERGE_RESOLUTION|>--- conflicted
+++ resolved
@@ -34,21 +34,12 @@
             'test/config/app.unit.js',
 
             //application files
-<<<<<<< HEAD
-            '../Umbraco.Web.UI/umbraco/js/*.controllers.js',
-            '../Umbraco.Web.UI/umbraco/js/*.directives.js',
-            '../Umbraco.Web.UI/umbraco/js/*.filters.js',
-            '../Umbraco.Web.UI/umbraco/js/*.services.js',
-            '../Umbraco.Web.UI/umbraco/js/*.interceptors.js',
-            '../Umbraco.Web.UI/umbraco/js/*.resources.js',
-=======
-            '../Umbraco.Web.UI/Umbraco/js/*.controllers.min.js',
-            '../Umbraco.Web.UI/Umbraco/js/*.directives.min.js',
-            '../Umbraco.Web.UI/Umbraco/js/*.filters.min.js',
-            '../Umbraco.Web.UI/Umbraco/js/*.services.min.js',
-            '../Umbraco.Web.UI/Umbraco/js/*.interceptors.min.js',
-            '../Umbraco.Web.UI/Umbraco/js/*.resources.min.js',
->>>>>>> 64131f3d
+            '../Umbraco.Web.UI/umbraco/js/*.controllers.min.js',
+            '../Umbraco.Web.UI/umbraco/js/*.directives.min.js',
+            '../Umbraco.Web.UI/umbraco/js/*.filters.min.js',
+            '../Umbraco.Web.UI/umbraco/js/*.services.min.js',
+            '../Umbraco.Web.UI/umbraco/js/*.interceptors.min.js',
+            '../Umbraco.Web.UI/umbraco/js/*.resources.min.js',
 
             //mocked data and routing
             'src/common/mocks/umbraco.servervariables.js',
