--- conflicted
+++ resolved
@@ -171,15 +171,9 @@
                 }
             }
         } else {
-<<<<<<< HEAD
             if (!Utilities.equals(this.cookieHash, this.lastCookieHash)) {
-                this.lastCookieHash = angular.copy(this.cookieHash);
-                this.cookieHash = angular.copy(this.cookieHash);
-=======
-            if (!angular.equals(this.cookieHash, this.lastCookieHash)) {
                 this.lastCookieHash = Utilities.copy(this.cookieHash);
                 this.cookieHash = Utilities.copy(this.cookieHash);
->>>>>>> dcc83247
             }
             return this.cookieHash;
         }
