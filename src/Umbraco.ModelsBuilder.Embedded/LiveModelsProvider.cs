--- conflicted
+++ resolved
@@ -1,10 +1,5 @@
 using System;
 using System.Threading;
-<<<<<<< HEAD
-using System.Threading.Tasks;
-=======
-using Microsoft.AspNetCore.Http;
->>>>>>> 647d6ac5
 using Microsoft.Extensions.Logging;
 using Microsoft.Extensions.Options;
 using Umbraco.Configuration;
@@ -123,16 +118,12 @@
             }
         }
 
-
-
-        public Task HandleAsync(UmbracoRequestEnd notification, CancellationToken cancellationToken)
+        public void Handle(UmbracoRequestEnd notification)
         {
             if (IsEnabled && _mainDom.IsMainDom && !notification.HttpContext.Request.IsClientSideRequest())
             {
                 GenerateModelsIfRequested();
             }
-
-            return Task.CompletedTask;
         }
     }
 }