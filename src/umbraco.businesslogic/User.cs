--- conflicted
+++ resolved
@@ -1,922 +1,910 @@
-using System;
-using System.Collections;
-using System.Web.Caching;
-using Umbraco.Core;
-using Umbraco.Core.Cache;
-using Umbraco.Core.Logging;
-using Umbraco.Core.Models.Membership;
-using Umbraco.Core.Models.Rdbms;
-using Umbraco.Core.Persistence.Caching;
-using Umbraco.Core.Persistence.Querying;
-using umbraco.DataLayer;
-using System.Collections.Generic;
-using System.Linq;
-using System.Runtime.CompilerServices;
-
-namespace umbraco.BusinessLogic
-{
-    /// <summary>
-    /// represents a Umbraco back end user
-    /// </summary>
-    [Obsolete("Use the UserService instead")]
-    public class User
-    {
-        private IUser _user;
-        private int? _lazyId;
-        private bool? _defaultToLiveEditing;
-        
-        private readonly Hashtable _notifications = new Hashtable();
-        private bool _notificationsInitialized = false;
-
-        [Obsolete("Obsolete, For querying the database use the new UmbracoDatabase object ApplicationContext.Current.DatabaseContext.Database", false)]
-        private static ISqlHelper SqlHelper
-        {
-            get { return Application.SqlHelper; }
-        }
-
-        internal User(IUser user)
-        {
-            _user = user;
-        }
-
-        /// <summary>
-        /// Initializes a new instance of the <see cref="User"/> class.
-        /// </summary>
-        /// <param name="ID">The ID.</param>
-        public User(int ID)
-        {
-            SetupUser(ID);
-        }
-
-        /// <summary>
-        /// Initializes a new instance of the <see cref="User"/> class.
-        /// </summary>
-        /// <param name="ID">The ID.</param>
-        /// <param name="noSetup">if set to <c>true</c> [no setup].</param>
-        public User(int ID, bool noSetup)
-        {
-            _lazyId = ID;            
-        }
-
-        /// <summary>
-        /// Initializes a new instance of the <see cref="User"/> class.
-        /// </summary>
-        /// <param name="Login">The login.</param>
-        /// <param name="Password">The password.</param>
-        public User(string Login, string Password)
-        {
-            SetupUser(getUserId(Login, Password));
-        }
-
-        /// <summary>
-        /// Initializes a new instance of the <see cref="User"/> class.
-        /// </summary>
-        /// <param name="Login">The login.</param>
-        public User(string Login)
-        {
-            SetupUser(getUserId(Login));
-        }
-
-        private void SetupUser(int ID)
-        {
-            _user = ApplicationContext.Current.Services.UserService.GetUserById(ID);
-            if (_user == null)
-            {
-                throw new ArgumentException("No User exists with ID " + ID);
-            }
-        }
-
-        /// <summary>
-        /// Used to persist object changes to the database.
-        /// </summary>
-        public void Save()
-        {
-            if (_lazyId.HasValue) SetupUser(_lazyId.Value);
-
-            ApplicationContext.Current.Services.UserService.Save(_user);
-
-            OnSaving(EventArgs.Empty);
-        }
-
-        /// <summary>
-        /// Gets or sets the users name.
-        /// </summary>
-        /// <value>The name.</value>
-        public string Name
-        {
-            get
-            {
-                if (_lazyId.HasValue) SetupUser(_lazyId.Value);
-                return _user.Name;
-            }
-            set
-            {
-                _user.Name = value;
-                
-            }
-        }
-
-        /// <summary>
-        /// Gets or sets the users email.
-        /// </summary>
-        /// <value>The email.</value>
-        public string Email
-        {
-            get
-            {
-                if (_lazyId.HasValue) SetupUser(_lazyId.Value);
-                return _user.Email;
-            }
-            set
-            {
-                _user.Email = value;
-            }
-        }
-
-        /// <summary>
-        /// Gets or sets the users language.
-        /// </summary>
-        /// <value>The language.</value>
-        public string Language
-        {
-            get
-            {
-                if (_lazyId.HasValue) SetupUser(_lazyId.Value);
-                return _user.Language;
-            }
-            set
-            {
-                _user.Language = value;
-            }
-        }
-
-        /// <summary>
-        /// Gets or sets the users password.
-        /// </summary>
-        /// <value>The password.</value>
-        public string Password
-        {
-            get
-            {
-                return GetPassword();
-            }
-            set
-            {
-<<<<<<< HEAD
-                _user.Password = value;
-=======
-                _user.RawPasswordValue = value;
->>>>>>> 8391c328
-            }
-        }
-
-        /// <summary>
-        /// Gets the password.
-        /// </summary>
-        /// <returns></returns>
-        public string GetPassword()
-        {
-            if (_lazyId.HasValue) SetupUser(_lazyId.Value);
-<<<<<<< HEAD
-            return _user.Password;
-=======
-            return _user.RawPasswordValue;
->>>>>>> 8391c328
-        }
-
-        /// <summary>
-        /// Determines whether this user is an admin.
-        /// </summary>
-        /// <returns>
-        /// 	<c>true</c> if this user is admin; otherwise, <c>false</c>.
-        /// </returns>
-        public bool IsAdmin()
-        {
-            return UserType.Alias == "admin";
-        }
-
-        [Obsolete("Do not use this method to validate credentials, use the user's membership provider to do authentication. This method will not work if the password format is 'Encrypted'")]
-        public bool ValidatePassword(string password)
-        {
-            var userLogin = ApplicationContext.Current.DatabaseContext.Database.ExecuteScalar<string>(
-                "SELECT userLogin FROM umbracoUser WHERE userLogin = @login AND UserPasword = @password",
-                new {login = LoginName, password = password});
-
-            return userLogin == this.LoginName;
-        }
-
-        /// <summary>
-        /// Determines whether this user is the root (super user).
-        /// </summary>
-        /// <returns>
-        /// 	<c>true</c> if this user is root; otherwise, <c>false</c>.
-        /// </returns>
-        public bool IsRoot()
-        {
-            return Id == 0;
-        }
-
-        /// <summary>
-        /// Gets the applications which the user has access to.
-        /// </summary>
-        /// <value>The users applications.</value>
-        public Application[] Applications
-        {
-            get
-            {
-                return GetApplications().ToArray();
-            }
-        }
-
-        /// <summary>
-        /// Get the application which the user has access to as a List
-        /// </summary>
-        /// <returns></returns>
-        public List<Application> GetApplications()
-        {
-            if (_lazyId.HasValue) SetupUser(_lazyId.Value);
-
-            var allApps = Application.getAll();
-            var apps = new List<Application>();
-
-            var sections = _user.AllowedSections;
-
-            foreach (var s in sections)
-            {
-                var app = allApps.SingleOrDefault(x => x.alias == s);
-                if (app != null)
-                    apps.Add(app);
-            }
-
-            return apps;
-        }
-
-        /// <summary>
-        /// Gets or sets the users  login name
-        /// </summary>
-        /// <value>The loginname.</value>
-        public string LoginName
-        {
-            get
-            {
-                if (_lazyId.HasValue) SetupUser(_lazyId.Value);
-                return _user.Username;
-            }
-            set
-            {
-                if (EnsureUniqueLoginName(value, this) == false)
-                    throw new Exception(String.Format("A user with the login '{0}' already exists", value));
-
-                _user.Username = value;
-            }
-        }
-
-        private static bool EnsureUniqueLoginName(string loginName, User currentUser)
-        {
-            User[] u = User.getAllByLoginName(loginName);
-            if (u.Length != 0)
-            {
-                if (u[0].Id != currentUser.Id)
-                    return false;
-            }
-
-            return true;
-        }
-
-        /// <summary>
-        /// Validates the users credentials.
-        /// </summary>
-        /// <param name="lname">The login name.</param>
-        /// <param name="passw">The password.</param>
-        /// <returns></returns>
-        [Obsolete("Do not use this method to validate credentials, use the user's membership provider to do authentication. This method will not work if the password format is 'Encrypted'")]
-        public static bool validateCredentials(string lname, string passw)
-        {
-            return validateCredentials(lname, passw, true);
-        }
-
-        /// <summary>
-        /// Validates the users credentials.
-        /// </summary>
-        /// <param name="lname">The login name.</param>
-        /// <param name="passw">The password.</param>
-        /// <param name="checkForUmbracoConsoleAccess">if set to <c>true</c> [check for umbraco console access].</param>
-        /// <returns></returns>
-        [Obsolete("Do not use this method to validate credentials, use the user's membership provider to do authentication. This method will not work if the password format is 'Encrypted'")]
-        public static bool validateCredentials(string lname, string passw, bool checkForUmbracoConsoleAccess)
-        {
-            string consoleCheckSql = "";
-            if (checkForUmbracoConsoleAccess)
-                consoleCheckSql = "and userNoConsole = 0 ";
-
-            object tmp = SqlHelper.ExecuteScalar<object>(
-                "select id from umbracoUser where userDisabled = 0 " + consoleCheckSql + " and userLogin = @login and userPassword = @pw", 
-                SqlHelper.CreateParameter("@login", lname), 
-                SqlHelper.CreateParameter("@pw", passw)
-                );
-
-            // Logging
-            if (tmp == null)
-            {
-				LogHelper.Info<User>("Login: '" + lname + "' failed, from IP: " + System.Web.HttpContext.Current.Request.UserHostAddress);
-            }
-                
-            return (tmp != null);
-        }
-
-        /// <summary>
-        /// Gets or sets the type of the user.
-        /// </summary>
-        /// <value>The type of the user.</value>
-        public UserType UserType
-        {
-            get
-            {
-                if (_lazyId.HasValue) SetupUser(_lazyId.Value);
-                return new UserType(_user.UserType);
-            }
-            set
-            {
-                _user.UserType = value.UserTypeItem;
-            }
-        }
-
-
-        /// <summary>
-        /// Gets all users
-        /// </summary>
-        /// <returns></returns>
-        public static User[] getAll()
-        {
-            int totalRecs;
-            var users = ApplicationContext.Current.Services.UserService.GetAll(
-                0, int.MaxValue, out totalRecs);
-
-            return users.Select(x => new User(x))
-                .OrderBy(x => x.Name)
-                .ToArray();
-        }
-
-
-        /// <summary>
-        /// Gets the current user (logged in)
-        /// </summary>
-        /// <returns>A user or null</returns>
-        public static User GetCurrent()
-        {
-            try
-            {
-                if (BasePages.BasePage.umbracoUserContextID != "")
-                    return GetUser(BasePages.BasePage.GetUserId(BasePages.BasePage.umbracoUserContextID));
-                else
-                    return null;
-            }
-            catch (Exception)
-            {
-                return null;
-            }
-        }
-
-		/// <summary>
-        /// Gets all users by email.
-        /// </summary>
-        /// <param name="email">The email.</param>
-        /// <returns></returns>
-		public static User[] getAllByEmail(string email)
-		{
-			return getAllByEmail(email, false);
-		}
-
-        /// <summary>
-        /// Gets all users by email.
-        /// </summary>
-        /// <param name="email">The email.</param>
-       /// <param name="useExactMatch">match exact email address or partial email address.</param>
-        /// <returns></returns>
-        public static User[] getAllByEmail(string email, bool useExactMatch)
-        {
-            int totalRecs;
-            if (useExactMatch)
-            {
-                return ApplicationContext.Current.Services.UserService.FindByEmail(
-                    email, 0, int.MaxValue, out totalRecs, StringPropertyMatchType.Exact)
-                    .Select(x => new User(x))
-                    .ToArray();
-            }
-            else
-            {
-                return ApplicationContext.Current.Services.UserService.FindByEmail(
-                    string.Format("%{0}%", email), 0, int.MaxValue, out totalRecs, StringPropertyMatchType.Wildcard)
-                    .Select(x => new User(x))
-                    .ToArray();
-            }
-        }
-
-        /// <summary>
-        /// Gets all users by login name.
-        /// </summary>
-        /// <param name="login">The login.</param>
-        /// <returns></returns>
-        public static User[] getAllByLoginName(string login)
-        {
-            return GetAllByLoginName(login, false).ToArray();
-        }
-
-		/// <summary>
-		/// Gets all users by login name.
-		/// </summary>
-		/// <param name="login">The login.</param>
-        /// <param name="partialMatch">whether to use a partial match</param>
-		/// <returns></returns>
-		public static User[] getAllByLoginName(string login, bool partialMatch)
-		{
-			return GetAllByLoginName(login, partialMatch).ToArray();
-		}
-
-        public static IEnumerable<User> GetAllByLoginName(string login, bool partialMatch)
-        {
-            int totalRecs;
-            if (partialMatch)
-            {
-                return ApplicationContext.Current.Services.UserService.FindByUsername(
-                    string.Format("%{0}%", login), 0, int.MaxValue, out totalRecs, StringPropertyMatchType.Wildcard)
-                    .Select(x => new User(x))
-                    .ToArray();
-            }
-            else
-            {
-                return ApplicationContext.Current.Services.UserService.FindByUsername(
-                    login, 0, int.MaxValue, out totalRecs, StringPropertyMatchType.Exact)
-                    .Select(x => new User(x))
-                    .ToArray();
-            }
-        }
-
-        /// <summary>
-        /// Create a new user.
-        /// </summary>
-        /// <param name="name">The full name.</param>
-        /// <param name="lname">The login name.</param>
-        /// <param name="passw">The password.</param>
-        /// <param name="ut">The user type.</param>
-        public static User MakeNew(string name, string lname, string passw, UserType ut)
-        {
-            var user = new Umbraco.Core.Models.Membership.User(name, "", lname, passw, ut.UserTypeItem);
-            ApplicationContext.Current.Services.UserService.Save(user);
-
-            var u = new User(user);
-            u.OnNew(EventArgs.Empty);
-
-            return u;
-        }
-
-
-        /// <summary>
-        /// Creates a new user.
-        /// </summary>
-        /// <param name="name">The name.</param>
-        /// <param name="lname">The lname.</param>
-        /// <param name="passw">The passw.</param>
-        /// <param name="email">The email.</param>
-        /// <param name="ut">The ut.</param>        
-        public static User MakeNew(string name, string lname, string passw, string email, UserType ut)
-        {
-            var user = new Umbraco.Core.Models.Membership.User(name, email, lname, passw, ut.UserTypeItem);
-            ApplicationContext.Current.Services.UserService.Save(user);
-
-            var u = new User(user);
-            u.OnNew(EventArgs.Empty);
-
-            return u;
-        }
-
-
-        /// <summary>
-        /// Updates the name, login name and password for the user with the specified id.
-        /// </summary>
-        /// <param name="id">The id.</param>
-        /// <param name="name">The name.</param>
-        /// <param name="lname">The lname.</param>
-        /// <param name="email">The email.</param>
-        /// <param name="ut">The ut.</param>
-        public static void Update(int id, string name, string lname, string email, UserType ut)
-        {
-            if (EnsureUniqueLoginName(lname, GetUser(id)) == false)
-                throw new Exception(String.Format("A user with the login '{0}' already exists", lname));
-
-            var found = ApplicationContext.Current.Services.UserService.GetUserById(id);
-            if (found == null) return;
-            found.Name = name;
-            found.Username = lname;
-            found.Email = email;
-            found.UserType = ut.UserTypeItem;
-            ApplicationContext.Current.Services.UserService.Save(found);
-        }
-
-        public static void Update(int id, string name, string lname, string email, bool disabled, bool noConsole, UserType ut)
-        {
-            if (EnsureUniqueLoginName(lname, GetUser(id)) == false)
-                throw new Exception(String.Format("A user with the login '{0}' already exists", lname));
-
-            var found = ApplicationContext.Current.Services.UserService.GetUserById(id);
-            if (found == null) return;
-            found.Name = name;
-            found.Username = lname;
-            found.Email = email;
-            found.UserType = ut.UserTypeItem;
-            found.IsApproved = disabled == false;
-            found.IsLockedOut = noConsole;
-            ApplicationContext.Current.Services.UserService.Save(found);
-        }
-
-        /// <summary>
-        /// Updates the membership provider properties
-        /// </summary>
-        /// <param name="id">The id.</param>
-        /// <param name="email"></param>
-        /// <param name="disabled"></param>
-        /// <param name="noConsole"></param>        
-        public static void Update(int id, string email, bool disabled, bool noConsole)
-        {
-            var found = ApplicationContext.Current.Services.UserService.GetUserById(id);
-            if (found == null) return;
-            
-            found.Email = email;            
-            found.IsApproved = disabled == false;
-            found.IsLockedOut = noConsole;
-            ApplicationContext.Current.Services.UserService.Save(found);
-        }
-        
-        /// <summary>
-        /// Gets the ID from the user with the specified login name and password
-        /// </summary>
-        /// <param name="lname">The login name.</param>
-        /// <param name="passw">The password.</param>
-        /// <returns>a user ID</returns>
-        public static int getUserId(string lname, string passw)
-        {
-            var found = ApplicationContext.Current.Services.UserService.GetByUsername(lname);
-<<<<<<< HEAD
-            return found.Password == passw ? found.Id : -1;
-=======
-            return found.RawPasswordValue == passw ? found.Id : -1;
->>>>>>> 8391c328
-        }
-
-        /// <summary>
-        /// Gets the ID from the user with the specified login name
-        /// </summary>
-        /// <param name="lname">The login name.</param>
-        /// <returns>a user ID</returns>
-        public static int getUserId(string lname)
-        {
-            var found = ApplicationContext.Current.Services.UserService.GetByUsername(lname);
-            return found == null ? -1 : found.Id;
-        }
-        
-        /// <summary>
-        /// Deletes this instance.
-        /// </summary>
-        [Obsolete("Deleting users are NOT supported as history needs to be kept. Please use the disable() method instead")]
-        public void delete()
-        {
-            //make sure you cannot delete the admin user!
-            if (this.Id == 0)
-                throw new InvalidOperationException("The Administrator account cannot be deleted");
-
-            OnDeleting(EventArgs.Empty);
-
-            ApplicationContext.Current.Services.UserService.Delete(_user, true);
-
-            FlushFromCache();
-        }
-
-        /// <summary>
-        /// Disables this instance.
-        /// </summary>
-        public void disable()
-        {
-            OnDisabling(EventArgs.Empty);
-
-            //delete without the true overload will perform the disable operation
-            ApplicationContext.Current.Services.UserService.Delete(_user);
-        }
-
-        /// <summary>
-        /// Gets the users permissions based on a nodes path
-        /// </summary>
-        /// <param name="Path">The path.</param>
-        /// <returns></returns>
-        public string GetPermissions(string Path)
-        {
-            if (_lazyId.HasValue) SetupUser(_lazyId.Value);
-
-            var defaultPermissions = UserType.DefaultPermissions;
-
-            var cachedPermissions = ApplicationContext.Current.Services.UserService.GetPermissions(_user)
-                .ToArray();
-
-            // NH 4.7.1 changing default permission behavior to default to User Type permissions IF no specific permissions has been
-            // set for the current node
-            var nodeId = Path.Contains(",") ? int.Parse(Path.Substring(Path.LastIndexOf(",", StringComparison.Ordinal) + 1)) : int.Parse(Path);
-            if (cachedPermissions.Any(x => x.EntityId == nodeId))
-            {
-                var found = cachedPermissions.First(x => x.EntityId == nodeId);
-                return string.Join("", found.AssignedPermissions);
-            }
-
-            // exception to everything. If default cruds is empty and we're on root node; allow browse of root node
-            if (string.IsNullOrEmpty(defaultPermissions) && Path == "-1")
-                defaultPermissions = "F";
-
-            // else return default user type cruds
-            return defaultPermissions;
-        }
-
-        /// <summary>
-        /// Initializes the user node permissions
-        /// </summary>
-        [Obsolete("This method doesn't do anything whatsoever and will be removed in future versions")]
-        public void initCruds()
-        {            
-        }
-
-        /// <summary>
-        /// Gets a users notifications for a specified node path.
-        /// </summary>
-        /// <param name="Path">The node path.</param>
-        /// <returns></returns>
-        public string GetNotifications(string Path)
-        {
-            string notifications = "";
-
-            if (_notificationsInitialized == false)
-                initNotifications();
-
-            foreach (string nodeId in Path.Split(','))
-            {
-                if (_notifications.ContainsKey(int.Parse(nodeId)))
-                    notifications = _notifications[int.Parse(nodeId)].ToString();
-            }
-
-            return notifications;
-        }
-
-        /// <summary>
-        /// Clears the internal hashtable containing cached information about notifications for the user
-        /// </summary>
-        public void resetNotificationCache()
-        {
-            _notificationsInitialized = false;
-            _notifications.Clear();
-        }
-
-        /// <summary>
-        /// Initializes the notifications and caches them.
-        /// </summary>
-        public void initNotifications()
-        {
-            if (_lazyId.HasValue) SetupUser(_lazyId.Value);
-
-            var notifications = ApplicationContext.Current.Services.NotificationService.GetUserNotifications(_user);
-            foreach (var n in notifications.OrderBy(x => x.EntityId))
-            {
-                int nodeId = n.EntityId;
-                if (_notifications.ContainsKey(nodeId) == false)
-                {
-                    _notifications.Add(nodeId, string.Empty);
-                }
-                _notifications[nodeId] += n.Action;
-            }
-
-            _notificationsInitialized = true;
-        }
-
-        /// <summary>
-        /// Gets the user id.
-        /// </summary>
-        /// <value>The id.</value>
-        public int Id
-        {
-            get { return _user.Id; }
-        }
-
-        /// <summary>
-        /// Clears the list of applications the user has access to.
-        /// </summary>
-        public void clearApplications()
-        {
-            if (_lazyId.HasValue) SetupUser(_lazyId.Value);
-
-            foreach (var s in _user.AllowedSections.ToArray())
-            {
-                _user.RemoveAllowedSection(s);
-            }
-
-            ApplicationContext.Current.Services.UserService.Save(_user);
-        }
-
-        /// <summary>
-        /// Adds a application to the list of allowed applications
-        /// </summary>
-        /// <param name="AppAlias">The app alias.</param>
-        public void addApplication(string AppAlias)
-        {
-            if (_lazyId.HasValue) SetupUser(_lazyId.Value);
-
-            _user.AddAllowedSection(AppAlias);
-
-            ApplicationContext.Current.Services.UserService.Save(_user);
-        }
-
-        /// <summary>
-        /// Gets or sets a value indicating whether the user has access to the Umbraco back end.
-        /// </summary>
-        /// <value><c>true</c> if the user has access to the back end; otherwise, <c>false</c>.</value>
-        public bool NoConsole
-        {
-            get
-            {
-                if (_lazyId.HasValue) SetupUser(_lazyId.Value);
-                return _user.IsLockedOut;
-            }
-            set
-            {
-                _user.IsLockedOut = value;
-            }
-        }
-
-        /// <summary>
-        /// Gets or sets a value indicating whether this <see cref="User"/> is disabled.
-        /// </summary>
-        /// <value><c>true</c> if disabled; otherwise, <c>false</c>.</value>
-        public bool Disabled
-        {
-            get
-            {
-                if (_lazyId.HasValue) SetupUser(_lazyId.Value);
-                return _user.IsApproved == false;
-            }
-            set
-            {
-                _user.IsApproved = value == false;
-            }
-        }
-
-        /// <summary>
-        /// <summary>
-        /// Gets or sets the start content node id.
-        /// </summary>
-        /// <value>The start node id.</value>
-        public int StartNodeId
-        {
-            get
-            {
-                if (_lazyId.HasValue) SetupUser(_lazyId.Value);
-                return _user.StartContentId;
-            }
-            set
-            {
-                _user.StartContentId = value;
-            }
-        }
-
-        /// <summary>
-        /// Gets or sets the start media id.
-        /// </summary>
-        /// <value>The start media id.</value>
-        public int StartMediaId
-        {
-            get
-            {
-                if (_lazyId.HasValue) SetupUser(_lazyId.Value);
-                return _user.StartMediaId;
-            }
-            set
-            {
-                _user.StartMediaId = value;
-            }
-        }
-
-        /// <summary>
-        /// Flushes the user from cache.
-        /// </summary>
-        [Obsolete("This method should not be used, cache flushing is handled automatically by event handling in the web application and ensures that all servers are notified, this will not notify all servers in a load balanced environment")]
-        public void FlushFromCache()
-        {
-            OnFlushingFromCache(EventArgs.Empty);
-            RuntimeCacheProvider.Current.Clear(typeof (IUser));
-        }
-
-        /// <summary>
-        /// Gets the user with a specified ID
-        /// </summary>
-        /// <param name="id">The id.</param>
-        /// <returns></returns>
-        [Obsolete("The legacy user object should no longer be used, use the WebSecurity class to access the current user or the UserService to retreive a user by id")]
-        public static User GetUser(int id)
-        {
-            var result = ApplicationContext.Current.Services.UserService.GetUserById(id);
-            if (result == null)
-            {
-                throw new ArgumentException("No user found with id " + id);
-            }
-            return new User(result);
-        }
-
-
-        //EVENTS
-        /// <summary>
-        /// The save event handler
-        /// </summary>
-        public delegate void SavingEventHandler(User sender, EventArgs e);
-        /// <summary>
-        /// The new event handler
-        /// </summary>
-        public delegate void NewEventHandler(User sender, EventArgs e);
-        /// <summary>
-        /// The disable event handler
-        /// </summary>
-        public delegate void DisablingEventHandler(User sender, EventArgs e);
-        /// <summary>
-        /// The delete event handler
-        /// </summary>
-        public delegate void DeletingEventHandler(User sender, EventArgs e);
-        /// <summary>
-        /// The Flush User from cache event handler
-        /// </summary>
-        public delegate void FlushingFromCacheEventHandler(User sender, EventArgs e);
-
-        /// <summary>
-        /// Occurs when [saving].
-        /// </summary>
-        public static event SavingEventHandler Saving;
-        /// <summary>
-        /// Raises the <see cref="E:Saving"/> event.
-        /// </summary>
-        /// <param name="e">The <see cref="System.EventArgs"/> instance containing the event data.</param>
-        protected virtual void OnSaving(EventArgs e)
-        {
-            if (Saving != null)
-                Saving(this, e);
-        }
-
-        /// <summary>
-        /// Occurs when [new].
-        /// </summary>
-        public static event NewEventHandler New;
-        /// <summary>
-        /// Raises the <see cref="E:New"/> event.
-        /// </summary>
-        /// <param name="e">The <see cref="System.EventArgs"/> instance containing the event data.</param>
-        protected virtual void OnNew(EventArgs e)
-        {
-            if (New != null)
-                New(this, e);
-        }
-
-        /// <summary>
-        /// Occurs when [disabling].
-        /// </summary>
-        public static event DisablingEventHandler Disabling;
-        /// <summary>
-        /// Raises the <see cref="E:Disabling"/> event.
-        /// </summary>
-        /// <param name="e">The <see cref="System.EventArgs"/> instance containing the event data.</param>
-        protected virtual void OnDisabling(EventArgs e)
-        {
-            if (Disabling != null)
-                Disabling(this, e);
-        }
-
-        /// <summary>
-        /// Occurs when [deleting].
-        /// </summary>
-        public static event DeletingEventHandler Deleting;
-        /// <summary>
-        /// Raises the <see cref="E:Deleting"/> event.
-        /// </summary>
-        /// <param name="e">The <see cref="System.EventArgs"/> instance containing the event data.</param>
-        protected virtual void OnDeleting(EventArgs e)
-        {
-            if (Deleting != null)
-                Deleting(this, e);
-        }
-
-        /// <summary>
-        /// Occurs when [flushing from cache].
-        /// </summary>
-        public static event FlushingFromCacheEventHandler FlushingFromCache;
-        /// <summary>
-        /// Raises the <see cref="E:FlushingFromCache"/> event.
-        /// </summary>
-        /// <param name="e">The <see cref="System.EventArgs"/> instance containing the event data.</param>
-        protected virtual void OnFlushingFromCache(EventArgs e)
-        {
-            if (FlushingFromCache != null)
-                FlushingFromCache(this, e);
-        }
-
-
-    }
-}
+using System;
+using System.Collections;
+using System.Web.Caching;
+using Umbraco.Core;
+using Umbraco.Core.Cache;
+using Umbraco.Core.Logging;
+using Umbraco.Core.Models.Membership;
+using Umbraco.Core.Models.Rdbms;
+using Umbraco.Core.Persistence.Caching;
+using Umbraco.Core.Persistence.Querying;
+using umbraco.DataLayer;
+using System.Collections.Generic;
+using System.Linq;
+using System.Runtime.CompilerServices;
+
+namespace umbraco.BusinessLogic
+{
+    /// <summary>
+    /// represents a Umbraco back end user
+    /// </summary>
+    [Obsolete("Use the UserService instead")]
+    public class User
+    {
+        private IUser _user;
+        private int? _lazyId;
+        private bool? _defaultToLiveEditing;
+        
+        private readonly Hashtable _notifications = new Hashtable();
+        private bool _notificationsInitialized = false;
+
+        [Obsolete("Obsolete, For querying the database use the new UmbracoDatabase object ApplicationContext.Current.DatabaseContext.Database", false)]
+        private static ISqlHelper SqlHelper
+        {
+            get { return Application.SqlHelper; }
+        }
+
+        internal User(IUser user)
+        {
+            _user = user;
+        }
+
+        /// <summary>
+        /// Initializes a new instance of the <see cref="User"/> class.
+        /// </summary>
+        /// <param name="ID">The ID.</param>
+        public User(int ID)
+        {
+            SetupUser(ID);
+        }
+
+        /// <summary>
+        /// Initializes a new instance of the <see cref="User"/> class.
+        /// </summary>
+        /// <param name="ID">The ID.</param>
+        /// <param name="noSetup">if set to <c>true</c> [no setup].</param>
+        public User(int ID, bool noSetup)
+        {
+            _lazyId = ID;            
+        }
+
+        /// <summary>
+        /// Initializes a new instance of the <see cref="User"/> class.
+        /// </summary>
+        /// <param name="Login">The login.</param>
+        /// <param name="Password">The password.</param>
+        public User(string Login, string Password)
+        {
+            SetupUser(getUserId(Login, Password));
+        }
+
+        /// <summary>
+        /// Initializes a new instance of the <see cref="User"/> class.
+        /// </summary>
+        /// <param name="Login">The login.</param>
+        public User(string Login)
+        {
+            SetupUser(getUserId(Login));
+        }
+
+        private void SetupUser(int ID)
+        {
+            _user = ApplicationContext.Current.Services.UserService.GetUserById(ID);
+            if (_user == null)
+            {
+                throw new ArgumentException("No User exists with ID " + ID);
+            }
+        }
+
+        /// <summary>
+        /// Used to persist object changes to the database.
+        /// </summary>
+        public void Save()
+        {
+            if (_lazyId.HasValue) SetupUser(_lazyId.Value);
+
+            ApplicationContext.Current.Services.UserService.Save(_user);
+
+            OnSaving(EventArgs.Empty);
+        }
+
+        /// <summary>
+        /// Gets or sets the users name.
+        /// </summary>
+        /// <value>The name.</value>
+        public string Name
+        {
+            get
+            {
+                if (_lazyId.HasValue) SetupUser(_lazyId.Value);
+                return _user.Name;
+            }
+            set
+            {
+                _user.Name = value;
+                
+            }
+        }
+
+        /// <summary>
+        /// Gets or sets the users email.
+        /// </summary>
+        /// <value>The email.</value>
+        public string Email
+        {
+            get
+            {
+                if (_lazyId.HasValue) SetupUser(_lazyId.Value);
+                return _user.Email;
+            }
+            set
+            {
+                _user.Email = value;
+            }
+        }
+
+        /// <summary>
+        /// Gets or sets the users language.
+        /// </summary>
+        /// <value>The language.</value>
+        public string Language
+        {
+            get
+            {
+                if (_lazyId.HasValue) SetupUser(_lazyId.Value);
+                return _user.Language;
+            }
+            set
+            {
+                _user.Language = value;
+            }
+        }
+
+        /// <summary>
+        /// Gets or sets the users password.
+        /// </summary>
+        /// <value>The password.</value>
+        public string Password
+        {
+            get
+            {
+                return GetPassword();
+            }
+            set
+            {
+                _user.RawPasswordValue = value;
+            }
+        }
+
+        /// <summary>
+        /// Gets the password.
+        /// </summary>
+        /// <returns></returns>
+        public string GetPassword()
+        {
+            if (_lazyId.HasValue) SetupUser(_lazyId.Value);
+            return _user.RawPasswordValue;
+        }
+
+        /// <summary>
+        /// Determines whether this user is an admin.
+        /// </summary>
+        /// <returns>
+        /// 	<c>true</c> if this user is admin; otherwise, <c>false</c>.
+        /// </returns>
+        public bool IsAdmin()
+        {
+            return UserType.Alias == "admin";
+        }
+
+        [Obsolete("Do not use this method to validate credentials, use the user's membership provider to do authentication. This method will not work if the password format is 'Encrypted'")]
+        public bool ValidatePassword(string password)
+        {
+            var userLogin = ApplicationContext.Current.DatabaseContext.Database.ExecuteScalar<string>(
+                "SELECT userLogin FROM umbracoUser WHERE userLogin = @login AND UserPasword = @password",
+                new {login = LoginName, password = password});
+
+            return userLogin == this.LoginName;
+        }
+
+        /// <summary>
+        /// Determines whether this user is the root (super user).
+        /// </summary>
+        /// <returns>
+        /// 	<c>true</c> if this user is root; otherwise, <c>false</c>.
+        /// </returns>
+        public bool IsRoot()
+        {
+            return Id == 0;
+        }
+
+        /// <summary>
+        /// Gets the applications which the user has access to.
+        /// </summary>
+        /// <value>The users applications.</value>
+        public Application[] Applications
+        {
+            get
+            {
+                return GetApplications().ToArray();
+            }
+        }
+
+        /// <summary>
+        /// Get the application which the user has access to as a List
+        /// </summary>
+        /// <returns></returns>
+        public List<Application> GetApplications()
+        {
+            if (_lazyId.HasValue) SetupUser(_lazyId.Value);
+
+            var allApps = Application.getAll();
+            var apps = new List<Application>();
+
+            var sections = _user.AllowedSections;
+
+            foreach (var s in sections)
+            {
+                var app = allApps.SingleOrDefault(x => x.alias == s);
+                if (app != null)
+                    apps.Add(app);
+            }
+
+            return apps;
+        }
+
+        /// <summary>
+        /// Gets or sets the users  login name
+        /// </summary>
+        /// <value>The loginname.</value>
+        public string LoginName
+        {
+            get
+            {
+                if (_lazyId.HasValue) SetupUser(_lazyId.Value);
+                return _user.Username;
+            }
+            set
+            {
+                if (EnsureUniqueLoginName(value, this) == false)
+                    throw new Exception(String.Format("A user with the login '{0}' already exists", value));
+
+                _user.Username = value;
+            }
+        }
+
+        private static bool EnsureUniqueLoginName(string loginName, User currentUser)
+        {
+            User[] u = User.getAllByLoginName(loginName);
+            if (u.Length != 0)
+            {
+                if (u[0].Id != currentUser.Id)
+                    return false;
+            }
+
+            return true;
+        }
+
+        /// <summary>
+        /// Validates the users credentials.
+        /// </summary>
+        /// <param name="lname">The login name.</param>
+        /// <param name="passw">The password.</param>
+        /// <returns></returns>
+        [Obsolete("Do not use this method to validate credentials, use the user's membership provider to do authentication. This method will not work if the password format is 'Encrypted'")]
+        public static bool validateCredentials(string lname, string passw)
+        {
+            return validateCredentials(lname, passw, true);
+        }
+
+        /// <summary>
+        /// Validates the users credentials.
+        /// </summary>
+        /// <param name="lname">The login name.</param>
+        /// <param name="passw">The password.</param>
+        /// <param name="checkForUmbracoConsoleAccess">if set to <c>true</c> [check for umbraco console access].</param>
+        /// <returns></returns>
+        [Obsolete("Do not use this method to validate credentials, use the user's membership provider to do authentication. This method will not work if the password format is 'Encrypted'")]
+        public static bool validateCredentials(string lname, string passw, bool checkForUmbracoConsoleAccess)
+        {
+            string consoleCheckSql = "";
+            if (checkForUmbracoConsoleAccess)
+                consoleCheckSql = "and userNoConsole = 0 ";
+
+            object tmp = SqlHelper.ExecuteScalar<object>(
+                "select id from umbracoUser where userDisabled = 0 " + consoleCheckSql + " and userLogin = @login and userPassword = @pw", 
+                SqlHelper.CreateParameter("@login", lname), 
+                SqlHelper.CreateParameter("@pw", passw)
+                );
+
+            // Logging
+            if (tmp == null)
+            {
+				LogHelper.Info<User>("Login: '" + lname + "' failed, from IP: " + System.Web.HttpContext.Current.Request.UserHostAddress);
+            }
+                
+            return (tmp != null);
+        }
+
+        /// <summary>
+        /// Gets or sets the type of the user.
+        /// </summary>
+        /// <value>The type of the user.</value>
+        public UserType UserType
+        {
+            get
+            {
+                if (_lazyId.HasValue) SetupUser(_lazyId.Value);
+                return new UserType(_user.UserType);
+            }
+            set
+            {
+                _user.UserType = value.UserTypeItem;
+            }
+        }
+
+
+        /// <summary>
+        /// Gets all users
+        /// </summary>
+        /// <returns></returns>
+        public static User[] getAll()
+        {
+            int totalRecs;
+            var users = ApplicationContext.Current.Services.UserService.GetAll(
+                0, int.MaxValue, out totalRecs);
+
+            return users.Select(x => new User(x))
+                .OrderBy(x => x.Name)
+                .ToArray();
+        }
+
+
+        /// <summary>
+        /// Gets the current user (logged in)
+        /// </summary>
+        /// <returns>A user or null</returns>
+        public static User GetCurrent()
+        {
+            try
+            {
+                if (BasePages.BasePage.umbracoUserContextID != "")
+                    return GetUser(BasePages.BasePage.GetUserId(BasePages.BasePage.umbracoUserContextID));
+                else
+                    return null;
+            }
+            catch (Exception)
+            {
+                return null;
+            }
+        }
+
+		/// <summary>
+        /// Gets all users by email.
+        /// </summary>
+        /// <param name="email">The email.</param>
+        /// <returns></returns>
+		public static User[] getAllByEmail(string email)
+		{
+			return getAllByEmail(email, false);
+		}
+
+        /// <summary>
+        /// Gets all users by email.
+        /// </summary>
+        /// <param name="email">The email.</param>
+       /// <param name="useExactMatch">match exact email address or partial email address.</param>
+        /// <returns></returns>
+        public static User[] getAllByEmail(string email, bool useExactMatch)
+        {
+            int totalRecs;
+            if (useExactMatch)
+            {
+                return ApplicationContext.Current.Services.UserService.FindByEmail(
+                    email, 0, int.MaxValue, out totalRecs, StringPropertyMatchType.Exact)
+                    .Select(x => new User(x))
+                    .ToArray();
+            }
+            else
+            {
+                return ApplicationContext.Current.Services.UserService.FindByEmail(
+                    string.Format("%{0}%", email), 0, int.MaxValue, out totalRecs, StringPropertyMatchType.Wildcard)
+                    .Select(x => new User(x))
+                    .ToArray();
+            }
+        }
+
+        /// <summary>
+        /// Gets all users by login name.
+        /// </summary>
+        /// <param name="login">The login.</param>
+        /// <returns></returns>
+        public static User[] getAllByLoginName(string login)
+        {
+            return GetAllByLoginName(login, false).ToArray();
+        }
+
+		/// <summary>
+		/// Gets all users by login name.
+		/// </summary>
+		/// <param name="login">The login.</param>
+        /// <param name="partialMatch">whether to use a partial match</param>
+		/// <returns></returns>
+		public static User[] getAllByLoginName(string login, bool partialMatch)
+		{
+			return GetAllByLoginName(login, partialMatch).ToArray();
+		}
+
+        public static IEnumerable<User> GetAllByLoginName(string login, bool partialMatch)
+        {
+            int totalRecs;
+            if (partialMatch)
+            {
+                return ApplicationContext.Current.Services.UserService.FindByUsername(
+                    string.Format("%{0}%", login), 0, int.MaxValue, out totalRecs, StringPropertyMatchType.Wildcard)
+                    .Select(x => new User(x))
+                    .ToArray();
+            }
+            else
+            {
+                return ApplicationContext.Current.Services.UserService.FindByUsername(
+                    login, 0, int.MaxValue, out totalRecs, StringPropertyMatchType.Exact)
+                    .Select(x => new User(x))
+                    .ToArray();
+            }
+        }
+
+        /// <summary>
+        /// Create a new user.
+        /// </summary>
+        /// <param name="name">The full name.</param>
+        /// <param name="lname">The login name.</param>
+        /// <param name="passw">The password.</param>
+        /// <param name="ut">The user type.</param>
+        public static User MakeNew(string name, string lname, string passw, UserType ut)
+        {
+            var user = new Umbraco.Core.Models.Membership.User(name, "", lname, passw, ut.UserTypeItem);
+            ApplicationContext.Current.Services.UserService.Save(user);
+
+            var u = new User(user);
+            u.OnNew(EventArgs.Empty);
+
+            return u;
+        }
+
+
+        /// <summary>
+        /// Creates a new user.
+        /// </summary>
+        /// <param name="name">The name.</param>
+        /// <param name="lname">The lname.</param>
+        /// <param name="passw">The passw.</param>
+        /// <param name="email">The email.</param>
+        /// <param name="ut">The ut.</param>        
+        public static User MakeNew(string name, string lname, string passw, string email, UserType ut)
+        {
+            var user = new Umbraco.Core.Models.Membership.User(name, email, lname, passw, ut.UserTypeItem);
+            ApplicationContext.Current.Services.UserService.Save(user);
+
+            var u = new User(user);
+            u.OnNew(EventArgs.Empty);
+
+            return u;
+        }
+
+
+        /// <summary>
+        /// Updates the name, login name and password for the user with the specified id.
+        /// </summary>
+        /// <param name="id">The id.</param>
+        /// <param name="name">The name.</param>
+        /// <param name="lname">The lname.</param>
+        /// <param name="email">The email.</param>
+        /// <param name="ut">The ut.</param>
+        public static void Update(int id, string name, string lname, string email, UserType ut)
+        {
+            if (EnsureUniqueLoginName(lname, GetUser(id)) == false)
+                throw new Exception(String.Format("A user with the login '{0}' already exists", lname));
+
+            var found = ApplicationContext.Current.Services.UserService.GetUserById(id);
+            if (found == null) return;
+            found.Name = name;
+            found.Username = lname;
+            found.Email = email;
+            found.UserType = ut.UserTypeItem;
+            ApplicationContext.Current.Services.UserService.Save(found);
+        }
+
+        public static void Update(int id, string name, string lname, string email, bool disabled, bool noConsole, UserType ut)
+        {
+            if (EnsureUniqueLoginName(lname, GetUser(id)) == false)
+                throw new Exception(String.Format("A user with the login '{0}' already exists", lname));
+
+            var found = ApplicationContext.Current.Services.UserService.GetUserById(id);
+            if (found == null) return;
+            found.Name = name;
+            found.Username = lname;
+            found.Email = email;
+            found.UserType = ut.UserTypeItem;
+            found.IsApproved = disabled == false;
+            found.IsLockedOut = noConsole;
+            ApplicationContext.Current.Services.UserService.Save(found);
+        }
+
+        /// <summary>
+        /// Updates the membership provider properties
+        /// </summary>
+        /// <param name="id">The id.</param>
+        /// <param name="email"></param>
+        /// <param name="disabled"></param>
+        /// <param name="noConsole"></param>        
+        public static void Update(int id, string email, bool disabled, bool noConsole)
+        {
+            var found = ApplicationContext.Current.Services.UserService.GetUserById(id);
+            if (found == null) return;
+            
+            found.Email = email;            
+            found.IsApproved = disabled == false;
+            found.IsLockedOut = noConsole;
+            ApplicationContext.Current.Services.UserService.Save(found);
+        }
+        
+        /// <summary>
+        /// Gets the ID from the user with the specified login name and password
+        /// </summary>
+        /// <param name="lname">The login name.</param>
+        /// <param name="passw">The password.</param>
+        /// <returns>a user ID</returns>
+        public static int getUserId(string lname, string passw)
+        {
+            var found = ApplicationContext.Current.Services.UserService.GetByUsername(lname);
+            return found.RawPasswordValue == passw ? found.Id : -1;
+        }
+
+        /// <summary>
+        /// Gets the ID from the user with the specified login name
+        /// </summary>
+        /// <param name="lname">The login name.</param>
+        /// <returns>a user ID</returns>
+        public static int getUserId(string lname)
+        {
+            var found = ApplicationContext.Current.Services.UserService.GetByUsername(lname);
+            return found == null ? -1 : found.Id;
+        }
+        
+        /// <summary>
+        /// Deletes this instance.
+        /// </summary>
+        [Obsolete("Deleting users are NOT supported as history needs to be kept. Please use the disable() method instead")]
+        public void delete()
+        {
+            //make sure you cannot delete the admin user!
+            if (this.Id == 0)
+                throw new InvalidOperationException("The Administrator account cannot be deleted");
+
+            OnDeleting(EventArgs.Empty);
+
+            ApplicationContext.Current.Services.UserService.Delete(_user, true);
+
+            FlushFromCache();
+        }
+
+        /// <summary>
+        /// Disables this instance.
+        /// </summary>
+        public void disable()
+        {
+            OnDisabling(EventArgs.Empty);
+
+            //delete without the true overload will perform the disable operation
+            ApplicationContext.Current.Services.UserService.Delete(_user);
+        }
+
+        /// <summary>
+        /// Gets the users permissions based on a nodes path
+        /// </summary>
+        /// <param name="Path">The path.</param>
+        /// <returns></returns>
+        public string GetPermissions(string Path)
+        {
+            if (_lazyId.HasValue) SetupUser(_lazyId.Value);
+
+            var defaultPermissions = UserType.DefaultPermissions;
+
+            var cachedPermissions = ApplicationContext.Current.Services.UserService.GetPermissions(_user)
+                .ToArray();
+
+            // NH 4.7.1 changing default permission behavior to default to User Type permissions IF no specific permissions has been
+            // set for the current node
+            var nodeId = Path.Contains(",") ? int.Parse(Path.Substring(Path.LastIndexOf(",", StringComparison.Ordinal) + 1)) : int.Parse(Path);
+            if (cachedPermissions.Any(x => x.EntityId == nodeId))
+            {
+                var found = cachedPermissions.First(x => x.EntityId == nodeId);
+                return string.Join("", found.AssignedPermissions);
+            }
+
+            // exception to everything. If default cruds is empty and we're on root node; allow browse of root node
+            if (string.IsNullOrEmpty(defaultPermissions) && Path == "-1")
+                defaultPermissions = "F";
+
+            // else return default user type cruds
+            return defaultPermissions;
+        }
+
+        /// <summary>
+        /// Initializes the user node permissions
+        /// </summary>
+        [Obsolete("This method doesn't do anything whatsoever and will be removed in future versions")]
+        public void initCruds()
+        {            
+        }
+
+        /// <summary>
+        /// Gets a users notifications for a specified node path.
+        /// </summary>
+        /// <param name="Path">The node path.</param>
+        /// <returns></returns>
+        public string GetNotifications(string Path)
+        {
+            string notifications = "";
+
+            if (_notificationsInitialized == false)
+                initNotifications();
+
+            foreach (string nodeId in Path.Split(','))
+            {
+                if (_notifications.ContainsKey(int.Parse(nodeId)))
+                    notifications = _notifications[int.Parse(nodeId)].ToString();
+            }
+
+            return notifications;
+        }
+
+        /// <summary>
+        /// Clears the internal hashtable containing cached information about notifications for the user
+        /// </summary>
+        public void resetNotificationCache()
+        {
+            _notificationsInitialized = false;
+            _notifications.Clear();
+        }
+
+        /// <summary>
+        /// Initializes the notifications and caches them.
+        /// </summary>
+        public void initNotifications()
+        {
+            if (_lazyId.HasValue) SetupUser(_lazyId.Value);
+
+            var notifications = ApplicationContext.Current.Services.NotificationService.GetUserNotifications(_user);
+            foreach (var n in notifications.OrderBy(x => x.EntityId))
+            {
+                int nodeId = n.EntityId;
+                if (_notifications.ContainsKey(nodeId) == false)
+                {
+                    _notifications.Add(nodeId, string.Empty);
+                }
+                _notifications[nodeId] += n.Action;
+            }
+
+            _notificationsInitialized = true;
+        }
+
+        /// <summary>
+        /// Gets the user id.
+        /// </summary>
+        /// <value>The id.</value>
+        public int Id
+        {
+            get { return _user.Id; }
+        }
+
+        /// <summary>
+        /// Clears the list of applications the user has access to.
+        /// </summary>
+        public void clearApplications()
+        {
+            if (_lazyId.HasValue) SetupUser(_lazyId.Value);
+
+            foreach (var s in _user.AllowedSections.ToArray())
+            {
+                _user.RemoveAllowedSection(s);
+            }
+
+            ApplicationContext.Current.Services.UserService.Save(_user);
+        }
+
+        /// <summary>
+        /// Adds a application to the list of allowed applications
+        /// </summary>
+        /// <param name="AppAlias">The app alias.</param>
+        public void addApplication(string AppAlias)
+        {
+            if (_lazyId.HasValue) SetupUser(_lazyId.Value);
+
+            _user.AddAllowedSection(AppAlias);
+
+            ApplicationContext.Current.Services.UserService.Save(_user);
+        }
+
+        /// <summary>
+        /// Gets or sets a value indicating whether the user has access to the Umbraco back end.
+        /// </summary>
+        /// <value><c>true</c> if the user has access to the back end; otherwise, <c>false</c>.</value>
+        public bool NoConsole
+        {
+            get
+            {
+                if (_lazyId.HasValue) SetupUser(_lazyId.Value);
+                return _user.IsLockedOut;
+            }
+            set
+            {
+                _user.IsLockedOut = value;
+            }
+        }
+
+        /// <summary>
+        /// Gets or sets a value indicating whether this <see cref="User"/> is disabled.
+        /// </summary>
+        /// <value><c>true</c> if disabled; otherwise, <c>false</c>.</value>
+        public bool Disabled
+        {
+            get
+            {
+                if (_lazyId.HasValue) SetupUser(_lazyId.Value);
+                return _user.IsApproved == false;
+            }
+            set
+            {
+                _user.IsApproved = value == false;
+            }
+        }
+
+        /// <summary>
+        /// <summary>
+        /// Gets or sets the start content node id.
+        /// </summary>
+        /// <value>The start node id.</value>
+        public int StartNodeId
+        {
+            get
+            {
+                if (_lazyId.HasValue) SetupUser(_lazyId.Value);
+                return _user.StartContentId;
+            }
+            set
+            {
+                _user.StartContentId = value;
+            }
+        }
+
+        /// <summary>
+        /// Gets or sets the start media id.
+        /// </summary>
+        /// <value>The start media id.</value>
+        public int StartMediaId
+        {
+            get
+            {
+                if (_lazyId.HasValue) SetupUser(_lazyId.Value);
+                return _user.StartMediaId;
+            }
+            set
+            {
+                _user.StartMediaId = value;
+            }
+        }
+
+        /// <summary>
+        /// Flushes the user from cache.
+        /// </summary>
+        [Obsolete("This method should not be used, cache flushing is handled automatically by event handling in the web application and ensures that all servers are notified, this will not notify all servers in a load balanced environment")]
+        public void FlushFromCache()
+        {
+            OnFlushingFromCache(EventArgs.Empty);
+            RuntimeCacheProvider.Current.Clear(typeof (IUser));
+        }
+
+        /// <summary>
+        /// Gets the user with a specified ID
+        /// </summary>
+        /// <param name="id">The id.</param>
+        /// <returns></returns>
+        [Obsolete("The legacy user object should no longer be used, use the WebSecurity class to access the current user or the UserService to retreive a user by id")]
+        public static User GetUser(int id)
+        {
+            var result = ApplicationContext.Current.Services.UserService.GetUserById(id);
+            if (result == null)
+            {
+                throw new ArgumentException("No user found with id " + id);
+            }
+            return new User(result);
+        }
+
+
+        //EVENTS
+        /// <summary>
+        /// The save event handler
+        /// </summary>
+        public delegate void SavingEventHandler(User sender, EventArgs e);
+        /// <summary>
+        /// The new event handler
+        /// </summary>
+        public delegate void NewEventHandler(User sender, EventArgs e);
+        /// <summary>
+        /// The disable event handler
+        /// </summary>
+        public delegate void DisablingEventHandler(User sender, EventArgs e);
+        /// <summary>
+        /// The delete event handler
+        /// </summary>
+        public delegate void DeletingEventHandler(User sender, EventArgs e);
+        /// <summary>
+        /// The Flush User from cache event handler
+        /// </summary>
+        public delegate void FlushingFromCacheEventHandler(User sender, EventArgs e);
+
+        /// <summary>
+        /// Occurs when [saving].
+        /// </summary>
+        public static event SavingEventHandler Saving;
+        /// <summary>
+        /// Raises the <see cref="E:Saving"/> event.
+        /// </summary>
+        /// <param name="e">The <see cref="System.EventArgs"/> instance containing the event data.</param>
+        protected virtual void OnSaving(EventArgs e)
+        {
+            if (Saving != null)
+                Saving(this, e);
+        }
+
+        /// <summary>
+        /// Occurs when [new].
+        /// </summary>
+        public static event NewEventHandler New;
+        /// <summary>
+        /// Raises the <see cref="E:New"/> event.
+        /// </summary>
+        /// <param name="e">The <see cref="System.EventArgs"/> instance containing the event data.</param>
+        protected virtual void OnNew(EventArgs e)
+        {
+            if (New != null)
+                New(this, e);
+        }
+
+        /// <summary>
+        /// Occurs when [disabling].
+        /// </summary>
+        public static event DisablingEventHandler Disabling;
+        /// <summary>
+        /// Raises the <see cref="E:Disabling"/> event.
+        /// </summary>
+        /// <param name="e">The <see cref="System.EventArgs"/> instance containing the event data.</param>
+        protected virtual void OnDisabling(EventArgs e)
+        {
+            if (Disabling != null)
+                Disabling(this, e);
+        }
+
+        /// <summary>
+        /// Occurs when [deleting].
+        /// </summary>
+        public static event DeletingEventHandler Deleting;
+        /// <summary>
+        /// Raises the <see cref="E:Deleting"/> event.
+        /// </summary>
+        /// <param name="e">The <see cref="System.EventArgs"/> instance containing the event data.</param>
+        protected virtual void OnDeleting(EventArgs e)
+        {
+            if (Deleting != null)
+                Deleting(this, e);
+        }
+
+        /// <summary>
+        /// Occurs when [flushing from cache].
+        /// </summary>
+        public static event FlushingFromCacheEventHandler FlushingFromCache;
+        /// <summary>
+        /// Raises the <see cref="E:FlushingFromCache"/> event.
+        /// </summary>
+        /// <param name="e">The <see cref="System.EventArgs"/> instance containing the event data.</param>
+        protected virtual void OnFlushingFromCache(EventArgs e)
+        {
+            if (FlushingFromCache != null)
+                FlushingFromCache(this, e);
+        }
+
+
+    }
+}