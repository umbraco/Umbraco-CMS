// Copyright (c) Umbraco.
// See LICENSE for more details.

using Umbraco.Cms.Core.Configuration;
using Umbraco.Cms.Core.Configuration.Models;

namespace JsonSchema;

internal class AppSettings
{
    // ReSharper disable once InconsistentNaming
    public CmsDefinition? CMS { get; set; }
<<<<<<< HEAD

    /// <summary>
    ///     Configurations for the Umbraco CMS
    /// </summary>
    public class CmsDefinition
    {
        public ContentSettings? Content { get; set; }
        public CoreDebugSettings? Debug { get; set; }

        public ExceptionFilterSettings? ExceptionFilter { get; set; }

        public ModelsBuilderSettings? ModelsBuilder { get; set; }

        public GlobalSettings? Global { get; set; }

        public HealthChecksSettings? HealthChecks { get; set; }

        public HostingSettings? Hosting { get; set; }

        public ImagingSettings? Imaging { get; set; }

        public IndexCreatorSettings? Examine { get; set; }

        public KeepAliveSettings? KeepAlive { get; set; }

        public LoggingSettings? Logging { get; set; }



        public NuCacheSettings? NuCache { get; set; }

        public RequestHandlerSettings? RequestHandler { get; set; }

        public RuntimeSettings? Runtime { get; set; }

        public SecuritySettings? Security { get; set; }

        public TourSettings? Tours { get; set; }

        public TypeFinderSettings? TypeFinder { get; set; }


=======

    /// <summary>
    ///     Configurations for the Umbraco CMS
    /// </summary>
    public class CmsDefinition
    {
        public ContentSettings? Content { get; set; }
        public CoreDebugSettings? Debug { get; set; }

        public ExceptionFilterSettings? ExceptionFilter { get; set; }

        public ModelsBuilderSettings? ModelsBuilder { get; set; }

        public GlobalSettings? Global { get; set; }

        public HealthChecksSettings? HealthChecks { get; set; }

        public HostingSettings? Hosting { get; set; }

        public ImagingSettings? Imaging { get; set; }

        public IndexCreatorSettings? Examine { get; set; }

        public KeepAliveSettings? KeepAlive { get; set; }

        public LoggingSettings? Logging { get; set; }

        public MemberPasswordConfigurationSettings? MemberPassword { get; set; }

        public NuCacheSettings? NuCache { get; set; }

        public RequestHandlerSettings? RequestHandler { get; set; }

        public RuntimeSettings? Runtime { get; set; }

        public SecuritySettings? Security { get; set; }

        public TourSettings? Tours { get; set; }

        public TypeFinderSettings? TypeFinder { get; set; }

        public UserPasswordConfigurationSettings? UserPassword { get; set; }
>>>>>>> 63052dc4

        public WebRoutingSettings? WebRouting { get; set; }

        public UmbracoPluginSettings? Plugins { get; set; }

        public UnattendedSettings? Unattended { get; set; }

        public RichTextEditorSettings? RichTextEditor { get; set; }

        public RuntimeMinificationSettings? RuntimeMinification { get; set; }

        public BasicAuthSettings? BasicAuth { get; set; }

        public PackageMigrationSettings? PackageMigration { get; set; }

        public LegacyPasswordMigrationSettings? LegacyPasswordMigration { get; set; }

        public ContentDashboardSettings? ContentDashboard { get; set; }

        public HelpPageSettings? HelpPage { get; set; }

        public InstallDefaultDataSettings? DefaultDataCreation { get; set; }

        public DataTypesSettings? DataTypes { get; set; }
    }
}<|MERGE_RESOLUTION|>--- conflicted
+++ resolved
@@ -10,7 +10,6 @@
 {
     // ReSharper disable once InconsistentNaming
     public CmsDefinition? CMS { get; set; }
-<<<<<<< HEAD
 
     /// <summary>
     ///     Configurations for the Umbraco CMS
@@ -39,7 +38,6 @@
         public LoggingSettings? Logging { get; set; }
 
 
-
         public NuCacheSettings? NuCache { get; set; }
 
         public RequestHandlerSettings? RequestHandler { get; set; }
@@ -52,51 +50,6 @@
 
         public TypeFinderSettings? TypeFinder { get; set; }
 
-
-=======
-
-    /// <summary>
-    ///     Configurations for the Umbraco CMS
-    /// </summary>
-    public class CmsDefinition
-    {
-        public ContentSettings? Content { get; set; }
-        public CoreDebugSettings? Debug { get; set; }
-
-        public ExceptionFilterSettings? ExceptionFilter { get; set; }
-
-        public ModelsBuilderSettings? ModelsBuilder { get; set; }
-
-        public GlobalSettings? Global { get; set; }
-
-        public HealthChecksSettings? HealthChecks { get; set; }
-
-        public HostingSettings? Hosting { get; set; }
-
-        public ImagingSettings? Imaging { get; set; }
-
-        public IndexCreatorSettings? Examine { get; set; }
-
-        public KeepAliveSettings? KeepAlive { get; set; }
-
-        public LoggingSettings? Logging { get; set; }
-
-        public MemberPasswordConfigurationSettings? MemberPassword { get; set; }
-
-        public NuCacheSettings? NuCache { get; set; }
-
-        public RequestHandlerSettings? RequestHandler { get; set; }
-
-        public RuntimeSettings? Runtime { get; set; }
-
-        public SecuritySettings? Security { get; set; }
-
-        public TourSettings? Tours { get; set; }
-
-        public TypeFinderSettings? TypeFinder { get; set; }
-
-        public UserPasswordConfigurationSettings? UserPassword { get; set; }
->>>>>>> 63052dc4
 
         public WebRoutingSettings? WebRouting { get; set; }
 
