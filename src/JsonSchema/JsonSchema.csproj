<Project Sdk="Microsoft.NET.Sdk">
  <PropertyGroup>
    <TargetFramework>net7.0</TargetFramework>
    <OutputType>Exe</OutputType>
    <IsPackable>false</IsPackable>
    <EnablePackageValidation>false</EnablePackageValidation>
  </PropertyGroup>

  <ItemGroup>
    <PackageReference Include="CommandLineParser" Version="2.9.1" />
<<<<<<< HEAD
    <PackageReference Include="NJsonSchema" Version="10.8.0" />
=======
    <PackageReference Include="NJsonSchema" Version="10.7.2" />
>>>>>>> 956559c8
  </ItemGroup>

  <ItemGroup>
    <ProjectReference Include="..\Umbraco.Core\Umbraco.Core.csproj" />
<<<<<<< HEAD
    <PackageReference Include="Umbraco.Deploy.Core" Version="10.0.0" />
    <PackageReference Include="Umbraco.Forms.Core" Version="10.0.0" />
=======
    <PackageReference Include="Umbraco.Deploy.Core" Version="10.1.0" />
    <PackageReference Include="Umbraco.Forms.Core" Version="10.1.0" />
>>>>>>> 956559c8
  </ItemGroup>
</Project><|MERGE_RESOLUTION|>--- conflicted
+++ resolved
@@ -1,6 +1,5 @@
 <Project Sdk="Microsoft.NET.Sdk">
   <PropertyGroup>
-    <TargetFramework>net7.0</TargetFramework>
     <OutputType>Exe</OutputType>
     <IsPackable>false</IsPackable>
     <EnablePackageValidation>false</EnablePackageValidation>
@@ -8,21 +7,12 @@
 
   <ItemGroup>
     <PackageReference Include="CommandLineParser" Version="2.9.1" />
-<<<<<<< HEAD
     <PackageReference Include="NJsonSchema" Version="10.8.0" />
-=======
-    <PackageReference Include="NJsonSchema" Version="10.7.2" />
->>>>>>> 956559c8
   </ItemGroup>
 
   <ItemGroup>
     <ProjectReference Include="..\Umbraco.Core\Umbraco.Core.csproj" />
-<<<<<<< HEAD
-    <PackageReference Include="Umbraco.Deploy.Core" Version="10.0.0" />
-    <PackageReference Include="Umbraco.Forms.Core" Version="10.0.0" />
-=======
     <PackageReference Include="Umbraco.Deploy.Core" Version="10.1.0" />
     <PackageReference Include="Umbraco.Forms.Core" Version="10.1.0" />
->>>>>>> 956559c8
   </ItemGroup>
 </Project>