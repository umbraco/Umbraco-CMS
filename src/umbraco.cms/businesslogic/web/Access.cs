using System;
using System.Data;
using System.Xml;
using System.Xml.XPath;
using System.Collections;
using System.IO;

using System.Web.Security;
using Umbraco.Core.IO;
using Umbraco.Core.Security;

namespace umbraco.cms.businesslogic.web
{
<<<<<<< HEAD
	/// <summary>
	/// Summary description for Access.
	/// </summary>
	public class Access
	{
	    static private readonly Hashtable CheckedPages = new Hashtable();

		//must be volatile for double check lock to work
		static private volatile XmlDocument _accessXmlContent;
		static private string _accessXmlSource;

		private static void ClearCheckPages() 
		{
			CheckedPages.Clear();
		}

        static readonly object Locko = new object();

		public static XmlDocument AccessXml 
		{
=======
    /// <summary>
    /// Summary description for Access.
    /// </summary>
    public class Access
    {
        static private readonly Hashtable CheckedPages = new Hashtable();

        //must be volatile for double check lock to work
        static private volatile XmlDocument _accessXmlContent;
        static private string _accessXmlSource;

        private static void ClearCheckPages()
        {
            CheckedPages.Clear();
        }

        static readonly object Locko = new object();

        public static XmlDocument AccessXml
        {
>>>>>>> 8391c328
            get
            {
                if (_accessXmlContent == null)
                {
                    lock (Locko)
                    {
                        if (_accessXmlContent == null)
                        {
                            if (_accessXmlSource == null)
                            {
                                //if we pop it here it'll make for better stack traces ;)
                                _accessXmlSource = IOHelper.MapPath(SystemFiles.AccessXml, true);
                            }

                            _accessXmlContent = new XmlDocument();

                            if (!System.IO.File.Exists(_accessXmlSource))
                            {
                                var file = new FileInfo(_accessXmlSource);
                                if (!Directory.Exists(file.DirectoryName))
                                {
                                    Directory.CreateDirectory(file.Directory.FullName); //ensure the folder exists!	
                                }
                                System.IO.FileStream f = System.IO.File.Open(_accessXmlSource, FileMode.Create);
                                System.IO.StreamWriter sw = new StreamWriter(f);
                                sw.WriteLine("<access/>");
                                sw.Close();
                                f.Close();
                            }
                            _accessXmlContent.Load(_accessXmlSource);
                        }
                    }
                }
                return _accessXmlContent;
            }
<<<<<<< HEAD
		}

		public static void AddMembershipRoleToDocument(int documentId, string role) {
			//event
			AddMemberShipRoleToDocumentEventArgs e = new AddMemberShipRoleToDocumentEventArgs();
			new Access().FireBeforeAddMemberShipRoleToDocument(new Document(documentId), role, e);

			if (!e.Cancel) {
				XmlElement x = (XmlElement)GetPage(documentId);

				if (x == null)
					throw new Exception("Document is not protected!");
				else {
					if (x.SelectSingleNode("group [@id = '" + role + "']") == null) {
						XmlElement groupXml = (XmlElement)AccessXml.CreateNode(XmlNodeType.Element, "group", "");
						groupXml.SetAttribute("id", role);
						x.AppendChild(groupXml);
						Save();
					}
				}

				new Access().FireAfterAddMemberShipRoleToDocument(new Document(documentId), role, e);
			}
		}

		[Obsolete("This method is no longer supported. Use the ASP.NET MemberShip methods instead", true)]
		public static void AddMemberGroupToDocument(int DocumentId, int MemberGroupId) 
		{
			XmlElement x = (XmlElement) GetPage(DocumentId);
			
			if (x == null)
				throw new Exception("Document is not protected!");
			else 
			{
				if (x.SelectSingleNode("group [@id = '" + MemberGroupId.ToString() + "']") == null) 
				{
					XmlElement groupXml = (XmlElement) AccessXml.CreateNode(XmlNodeType.Element, "group", "");
					groupXml.SetAttribute("id", MemberGroupId.ToString());
					x.AppendChild(groupXml);
					Save();
				}
			}
		}

		[Obsolete("This method is no longer supported. Use the ASP.NET MemberShip methods instead", true)]
		public static void AddMemberToDocument(int DocumentId, int MemberId) 
		{
			XmlElement x = (XmlElement) GetPage(DocumentId);
			
			if (x == null)
				throw new Exception("Document is not protected!");
			else 
			{
				if (x.Attributes.GetNamedItem("memberId") != null)
					x.Attributes.GetNamedItem("memberId").Value = MemberId.ToString();
				else
					x.SetAttribute("memberId", MemberId.ToString());
				Save();
			}
		}
		
		public static void AddMembershipUserToDocument(int documentId, string membershipUserName) {
			//event
			AddMembershipUserToDocumentEventArgs e = new AddMembershipUserToDocumentEventArgs();
			new Access().FireBeforeAddMembershipUserToDocument(new Document(documentId), membershipUserName, e);

			if (!e.Cancel) {
				XmlElement x = (XmlElement)GetPage(documentId);

				if (x == null)
					throw new Exception("Document is not protected!");
				else {
					if (x.Attributes.GetNamedItem("memberId") != null)
						x.Attributes.GetNamedItem("memberId").Value = membershipUserName;
					else
						x.SetAttribute("memberId", membershipUserName);
					Save();
				}

				new Access().FireAfterAddMembershipUserToDocument(new Document(documentId), membershipUserName, e);
			}
			
		}

		[Obsolete("This method is no longer supported. Use the ASP.NET MemberShip methods instead", true)]
		public static void RemoveMemberGroupFromDocument(int DocumentId, int MemberGroupId) 
		{
			XmlElement x = (XmlElement) GetPage(DocumentId);
			
			if (x == null)
				throw new Exception("Document is not protected!");
			else 
			{
				XmlNode xGroup = x.SelectSingleNode("group [@id = '" + MemberGroupId.ToString() + "']");
				if (xGroup != null) 
				{
					x.RemoveChild(xGroup);
					Save();
				}
			}
		}

		public static void RemoveMembershipRoleFromDocument(int documentId, string role) {

			RemoveMemberShipRoleFromDocumentEventArgs e = new RemoveMemberShipRoleFromDocumentEventArgs();
			new Access().FireBeforeRemoveMemberShipRoleFromDocument(new Document(documentId), role, e);

			if (!e.Cancel) {
				XmlElement x = (XmlElement)GetPage(documentId);

				if (x == null)
					throw new Exception("Document is not protected!");
				else {
					XmlNode xGroup = x.SelectSingleNode("group [@id = '" + role + "']");
					if (xGroup != null) {
						x.RemoveChild(xGroup);
						Save();
					}
				}

				new Access().FireAfterRemoveMemberShipRoleFromDocument(new Document(documentId), role, e);
			}
		}

		public static bool RenameMemberShipRole(string oldRolename, string newRolename)
		{
			bool hasChange = false;
			if (oldRolename != newRolename)
			{
                oldRolename = oldRolename.Replace("'", "&apos;");
				foreach (XmlNode x in AccessXml.SelectNodes("//group [@id = '" + oldRolename + "']"))
				{
					x.Attributes["id"].Value = newRolename;
					hasChange = true;
				}
				if (hasChange)
					Save();
			}

			return hasChange;
	
		}
		
		public static void ProtectPage(bool Simple, int DocumentId, int LoginDocumentId, int ErrorDocumentId) 
		{
			AddProtectionEventArgs e = new AddProtectionEventArgs();
			new Access().FireBeforeAddProtection(new Document(DocumentId), e);

			if (!e.Cancel) {

				XmlElement x = (XmlElement)GetPage(DocumentId);
				if (x == null) {
					x = (XmlElement)_accessXmlContent.CreateNode(XmlNodeType.Element, "page", "");
					AccessXml.DocumentElement.AppendChild(x);
				}
					// if using simple mode, make sure that all existing groups are removed
				else if (Simple) {
					x.RemoveAll();
				}
				x.SetAttribute("id", DocumentId.ToString());
				x.SetAttribute("loginPage", LoginDocumentId.ToString());
				x.SetAttribute("noRightsPage", ErrorDocumentId.ToString());
				x.SetAttribute("simple", Simple.ToString());
				Save();

				ClearCheckPages();

				new Access().FireAfterAddProtection(new Document(DocumentId), e);
			}
		}

		public static void RemoveProtection(int DocumentId) 
		{
			XmlElement x = (XmlElement) GetPage(DocumentId);
			if (x != null) 
			{
				//event
				RemoveProtectionEventArgs e = new RemoveProtectionEventArgs();
				new Access().FireBeforeRemoveProtection(new Document(DocumentId), e);

				if (!e.Cancel) {

					x.ParentNode.RemoveChild(x);
					Save();
					ClearCheckPages();

					new Access().FireAfterRemoveProtection(new Document(DocumentId), e);
				}

			}
		}

		private static void Save() 
		{
			SaveEventArgs e = new SaveEventArgs();

			new Access().FireBeforeSave(e);

			if (!e.Cancel) {
				System.IO.FileStream f = System.IO.File.Open(_accessXmlSource, FileMode.Create);
				AccessXml.Save(f);
				f.Close();

				new Access().FireAfterSave(e);
			}
		}

		[Obsolete("This method is no longer supported. Use the ASP.NET MemberShip methods instead", true)]
		public static bool IsProtectedByGroup(int DocumentId, int GroupId) 
		{
			bool isProtected = false;

			cms.businesslogic.web.Document d = new Document(DocumentId);

			if (!IsProtected(DocumentId, d.Path))
				isProtected = false;
			else 
			{
				XmlNode currentNode = GetPage(GetProtectedPage(d.Path));
				if (currentNode.SelectSingleNode("./group [@id=" + GroupId.ToString() + "]") != null) 
				{
					isProtected = true;
				}
			}

			return isProtected;
		}

		public static bool IsProtectedByMembershipRole(int documentId, string role) {
			bool isProtected = false;

			CMSNode d = new CMSNode(documentId);

			if (!IsProtected(documentId, d.Path))
				isProtected = false;
			else {
				XmlNode currentNode = GetPage(GetProtectedPage(d.Path));
				if (currentNode.SelectSingleNode("./group [@id='" + role + "']") != null) {
					isProtected = true;
				}
			}

			return isProtected;
		}

		public static string[] GetAccessingMembershipRoles(int documentId, string path) {
			ArrayList roles = new ArrayList();

			if (!IsProtected(documentId, path))
				return null;
			else {
				XmlNode currentNode = GetPage(GetProtectedPage(path));
				foreach (XmlNode n in currentNode.SelectNodes("./group")) {
					roles.Add(n.Attributes.GetNamedItem("id").Value);
				}
				return (string[])roles.ToArray(typeof(string));
			}

		}

		[Obsolete("This method is no longer supported. Use the ASP.NET MemberShip methods instead", true)]
		public static cms.businesslogic.member.MemberGroup[] GetAccessingGroups(int DocumentId) 
		{
			cms.businesslogic.web.Document d = new Document(DocumentId);

			if (!IsProtected(DocumentId, d.Path))
				return null;
			else 
			{
				XmlNode currentNode = GetPage(GetProtectedPage(d.Path));
				cms.businesslogic.member.MemberGroup[] mg = new umbraco.cms.businesslogic.member.MemberGroup[currentNode.SelectNodes("./group").Count];
				int count = 0;
				foreach (XmlNode n in currentNode.SelectNodes("./group"))
				{
					mg[count] = new cms.businesslogic.member.MemberGroup(int.Parse(n.Attributes.GetNamedItem("id").Value));
					count++;
				}
				return mg;
			}

		}

		[Obsolete("This method is no longer supported. Use the ASP.NET MemberShip methods instead", true)]
		public static cms.businesslogic.member.Member GetAccessingMember(int DocumentId) {
			cms.businesslogic.web.Document d = new Document(DocumentId);

			if (!IsProtected(DocumentId, d.Path))
				return null;
			else if (GetProtectionType(DocumentId) != ProtectionType.Simple)
				throw new Exception("Document isn't protected using Simple mechanism. Use GetAccessingMemberGroups instead");
			else {
				XmlNode currentNode = GetPage(GetProtectedPage(d.Path));
				if (currentNode.Attributes.GetNamedItem("memberId") != null)
					return new cms.businesslogic.member.Member(int.Parse(
						currentNode.Attributes.GetNamedItem("memberId").Value));
				else
					throw new Exception("Document doesn't contain a memberId. This might be caused if document is protected using umbraco RC1 or older.");

			}

		}
		
		public static MembershipUser GetAccessingMembershipUser(int documentId) {
			CMSNode d = new CMSNode(documentId);

			if (!IsProtected(documentId, d.Path))
				return null;
			else if (GetProtectionType(documentId) != ProtectionType.Simple)
				throw new Exception("Document isn't protected using Simple mechanism. Use GetAccessingMemberGroups instead");
			else {
				XmlNode currentNode = GetPage(GetProtectedPage(d.Path));
				if (currentNode.Attributes.GetNamedItem("memberId") != null)
					return Membership.GetUser(currentNode.Attributes.GetNamedItem("memberId").Value);
				else
					throw new Exception("Document doesn't contain a memberId. This might be caused if document is protected using umbraco RC1 or older.");

			}

		}


		[Obsolete("This method is no longer supported. Use the ASP.NET MemberShip methods instead", true)]
		public static bool HasAccess(int DocumentId, cms.businesslogic.member.Member Member) 
		{
			bool hasAccess = false;

			cms.businesslogic.web.Document d = new Document(DocumentId);

			if (!IsProtected(DocumentId, d.Path))
				hasAccess = true;
			else 
			{
				XmlNode currentNode = GetPage(GetProtectedPage(d.Path));
				if (Member != null) 
				{
					IDictionaryEnumerator ide = Member.Groups.GetEnumerator();
					while(ide.MoveNext())
					{
						cms.businesslogic.member.MemberGroup mg = (cms.businesslogic.member.MemberGroup) ide.Value;
						if (currentNode.SelectSingleNode("./group [@id=" + mg.Id.ToString() + "]") != null) 
						{
							hasAccess = true;
							break;
						}
					}
				}
			}

			return hasAccess;
		}

		public static bool HasAccces(int documentId, object memberId) {
			bool hasAccess = false;
			cms.businesslogic.CMSNode node = new CMSNode(documentId);

			if (!IsProtected(documentId, node.Path))
				return true;
			else {
				MembershipUser member = Membership.GetUser(memberId);
				XmlNode currentNode = GetPage(GetProtectedPage(node.Path));

				if (member != null) {
					foreach(string role in Roles.GetRolesForUser()) {
						if (currentNode.SelectSingleNode("./group [@id='" + role + "']") != null) {
							hasAccess = true;
							break;
						}
					}
				}
			}
			return hasAccess;
		}

	    public static bool HasAccess(int documentId, string path, MembershipUser member) {
			bool hasAccess = false;

			if (!IsProtected(documentId, path))
				hasAccess = true;
			else {
				XmlNode currentNode = GetPage(GetProtectedPage(path));
				if (member != null) {
					string[] roles = Roles.GetRolesForUser(member.UserName);
					foreach(string role in roles) {
						if (currentNode.SelectSingleNode("./group [@id='" + role + "']") != null) {
							hasAccess = true;
							break;
						}
					}
				}
			}

			return hasAccess;
		}

		public static ProtectionType GetProtectionType(int DocumentId) 
		{
			XmlNode x = GetPage(DocumentId);
			try 
			{
				if (bool.Parse(x.Attributes.GetNamedItem("simple").Value))
					return ProtectionType.Simple;
				else
					return ProtectionType.Advanced;
			} 
			catch 
			{
				return ProtectionType.NotProtected;
			}

		}

		public static bool IsProtected(int DocumentId, string Path) 
		{
			bool isProtected = false;

			if (!CheckedPages.ContainsKey(DocumentId)) 
			{
				foreach(string id in Path.Split(',')) 
				{
					if (GetPage(int.Parse(id)) != null) 
					{
						isProtected = true;
						break;
					}
				}

				// Add thread safe updating to the hashtable
                if (System.Web.HttpContext.Current != null)
    				System.Web.HttpContext.Current.Application.Lock();
				if (!CheckedPages.ContainsKey(DocumentId))
					CheckedPages.Add(DocumentId, isProtected);
                if (System.Web.HttpContext.Current != null)
                    System.Web.HttpContext.Current.Application.UnLock();
			}
			else
				isProtected = (bool) CheckedPages[DocumentId];
			
			return isProtected;
		}

		public static int GetErrorPage(string Path) 
		{
			return int.Parse(GetPage(GetProtectedPage(Path)).Attributes.GetNamedItem("noRightsPage").Value);
		}

		public static int GetLoginPage(string Path) 
		{
			return int.Parse(GetPage(GetProtectedPage(Path)).Attributes.GetNamedItem("loginPage").Value);
		}

		private static int GetProtectedPage(string Path) 
		{
			int protectedPage = 0;

			foreach(string id in Path.Split(',')) 
				if (GetPage(int.Parse(id)) != null) 
					protectedPage = int.Parse(id);

			return protectedPage;
		}

		private static XmlNode GetPage(int documentId) 
		{
			XmlNode x = AccessXml.SelectSingleNode("/access/page [@id=" + documentId.ToString() + "]");
			return x;
		}


		//Event delegates
		public delegate void SaveEventHandler(Access sender, SaveEventArgs e);

		public delegate void AddProtectionEventHandler(Document sender, AddProtectionEventArgs e);
		public delegate void RemoveProtectionEventHandler(Document sender, RemoveProtectionEventArgs e);

		public delegate void AddMemberShipRoleToDocumentEventHandler(Document sender, string role, AddMemberShipRoleToDocumentEventArgs e);
		public delegate void RemoveMemberShipRoleFromDocumentEventHandler(Document sender, string role, RemoveMemberShipRoleFromDocumentEventArgs e);

		public delegate void RemoveMemberShipUserFromDocumentEventHandler(Document sender, string MembershipUserName, RemoveMemberShipUserFromDocumentEventArgs e);
		public delegate void AddMembershipUserToDocumentEventHandler(Document sender, string MembershipUserName, AddMembershipUserToDocumentEventArgs e);

		//Events

		public static event SaveEventHandler BeforeSave;
		protected virtual void FireBeforeSave(SaveEventArgs e) {
			if (BeforeSave != null)
				BeforeSave(this, e);
		}

		public static event SaveEventHandler AfterSave;
		protected virtual void FireAfterSave(SaveEventArgs e) {
			if (AfterSave != null)
				AfterSave(this, e);
		}

		public static event AddProtectionEventHandler BeforeAddProtection;
		protected virtual void FireBeforeAddProtection(Document doc, AddProtectionEventArgs e) {
			if (BeforeAddProtection != null)
				BeforeAddProtection(doc, e);
		}

		public static event AddProtectionEventHandler AfterAddProtection;
		protected virtual void FireAfterAddProtection(Document doc, AddProtectionEventArgs e) {
			if (AfterAddProtection != null)
				AfterAddProtection(doc, e);
		}

		public static event RemoveProtectionEventHandler BeforeRemoveProtection;
		protected virtual void FireBeforeRemoveProtection(Document doc, RemoveProtectionEventArgs e) {
			if (BeforeRemoveProtection != null)
				BeforeRemoveProtection(doc, e);
		}

		public static event RemoveProtectionEventHandler AfterRemoveProtection;
		protected virtual void FireAfterRemoveProtection(Document doc, RemoveProtectionEventArgs e) {
			if (AfterRemoveProtection != null)
				AfterRemoveProtection(doc, e);
		}

		public static event AddMemberShipRoleToDocumentEventHandler BeforeAddMemberShipRoleToDocument;
		protected virtual void FireBeforeAddMemberShipRoleToDocument(Document doc, string role, AddMemberShipRoleToDocumentEventArgs e) {
			if (BeforeAddMemberShipRoleToDocument != null)
				BeforeAddMemberShipRoleToDocument(doc, role, e);
		}

		public static event AddMemberShipRoleToDocumentEventHandler AfterAddMemberShipRoleToDocument;
		protected virtual void FireAfterAddMemberShipRoleToDocument(Document doc, string role, AddMemberShipRoleToDocumentEventArgs e) {
			if (AfterAddMemberShipRoleToDocument != null)
				AfterAddMemberShipRoleToDocument(doc, role, e);
		}

		public static event RemoveMemberShipRoleFromDocumentEventHandler BeforeRemoveMemberShipRoleToDocument;
		protected virtual void FireBeforeRemoveMemberShipRoleFromDocument(Document doc, string role, RemoveMemberShipRoleFromDocumentEventArgs e) {
			if (BeforeRemoveMemberShipRoleToDocument != null)
				BeforeRemoveMemberShipRoleToDocument(doc, role, e);
		}

		public static event RemoveMemberShipRoleFromDocumentEventHandler AfterRemoveMemberShipRoleToDocument;
		protected virtual void FireAfterRemoveMemberShipRoleFromDocument(Document doc, string role, RemoveMemberShipRoleFromDocumentEventArgs e) {
			if (AfterRemoveMemberShipRoleToDocument != null)
				AfterRemoveMemberShipRoleToDocument(doc, role, e);
		}

		public static event RemoveMemberShipUserFromDocumentEventHandler BeforeRemoveMembershipUserFromDocument;
		protected virtual void FireBeforeRemoveMembershipUserFromDocument(Document doc, string username, RemoveMemberShipUserFromDocumentEventArgs e) {
			if (BeforeRemoveMembershipUserFromDocument != null)
				BeforeRemoveMembershipUserFromDocument(doc, username, e);
		}

		public static event RemoveMemberShipUserFromDocumentEventHandler AfterRemoveMembershipUserFromDocument;
		protected virtual void FireAfterRemoveMembershipUserFromDocument(Document doc, string username, RemoveMemberShipUserFromDocumentEventArgs e) {
			if (AfterRemoveMembershipUserFromDocument != null)
				AfterRemoveMembershipUserFromDocument(doc, username, e);
		}

		public static event AddMembershipUserToDocumentEventHandler BeforeAddMembershipUserToDocument;
		protected virtual void FireBeforeAddMembershipUserToDocument(Document doc, string username, AddMembershipUserToDocumentEventArgs e) {
			if (BeforeAddMembershipUserToDocument != null)
				BeforeAddMembershipUserToDocument(doc, username, e);
		}

		public static event AddMembershipUserToDocumentEventHandler AfterAddMembershipUserToDocument;
		protected virtual void FireAfterAddMembershipUserToDocument(Document doc, string username, AddMembershipUserToDocumentEventArgs e) {
			if (AfterAddMembershipUserToDocument != null)
				AfterAddMembershipUserToDocument(doc, username, e);
		}
	}

	public enum ProtectionType 
	{
		NotProtected,
		Simple,
		Advanced
	}
=======
        }

        public static void AddMembershipRoleToDocument(int documentId, string role)
        {
            //event
            AddMemberShipRoleToDocumentEventArgs e = new AddMemberShipRoleToDocumentEventArgs();
            new Access().FireBeforeAddMemberShipRoleToDocument(new Document(documentId), role, e);

            if (!e.Cancel)
            {
                XmlElement x = (XmlElement)GetPage(documentId);

                if (x == null)
                    throw new Exception("Document is not protected!");
                else
                {
                    if (x.SelectSingleNode("group [@id = '" + role + "']") == null)
                    {
                        XmlElement groupXml = (XmlElement)AccessXml.CreateNode(XmlNodeType.Element, "group", "");
                        groupXml.SetAttribute("id", role);
                        x.AppendChild(groupXml);
                        Save();
                    }
                }

                new Access().FireAfterAddMemberShipRoleToDocument(new Document(documentId), role, e);
            }
        }

        [Obsolete("This method is no longer supported. Use the ASP.NET MemberShip methods instead", true)]
        public static void AddMemberGroupToDocument(int DocumentId, int MemberGroupId)
        {
            XmlElement x = (XmlElement)GetPage(DocumentId);

            if (x == null)
                throw new Exception("Document is not protected!");
            else
            {
                if (x.SelectSingleNode("group [@id = '" + MemberGroupId.ToString() + "']") == null)
                {
                    XmlElement groupXml = (XmlElement)AccessXml.CreateNode(XmlNodeType.Element, "group", "");
                    groupXml.SetAttribute("id", MemberGroupId.ToString());
                    x.AppendChild(groupXml);
                    Save();
                }
            }
        }

        [Obsolete("This method is no longer supported. Use the ASP.NET MemberShip methods instead", true)]
        public static void AddMemberToDocument(int DocumentId, int MemberId)
        {
            XmlElement x = (XmlElement)GetPage(DocumentId);

            if (x == null)
                throw new Exception("Document is not protected!");
            else
            {
                if (x.Attributes.GetNamedItem("memberId") != null)
                    x.Attributes.GetNamedItem("memberId").Value = MemberId.ToString();
                else
                    x.SetAttribute("memberId", MemberId.ToString());
                Save();
            }
        }

        public static void AddMembershipUserToDocument(int documentId, string membershipUserName)
        {
            //event
            AddMembershipUserToDocumentEventArgs e = new AddMembershipUserToDocumentEventArgs();
            new Access().FireBeforeAddMembershipUserToDocument(new Document(documentId), membershipUserName, e);

            if (!e.Cancel)
            {
                XmlElement x = (XmlElement)GetPage(documentId);

                if (x == null)
                    throw new Exception("Document is not protected!");
                else
                {
                    if (x.Attributes.GetNamedItem("memberId") != null)
                        x.Attributes.GetNamedItem("memberId").Value = membershipUserName;
                    else
                        x.SetAttribute("memberId", membershipUserName);
                    Save();
                }

                new Access().FireAfterAddMembershipUserToDocument(new Document(documentId), membershipUserName, e);
            }

        }

        [Obsolete("This method is no longer supported. Use the ASP.NET MemberShip methods instead", true)]
        public static void RemoveMemberGroupFromDocument(int DocumentId, int MemberGroupId)
        {
            XmlElement x = (XmlElement)GetPage(DocumentId);

            if (x == null)
                throw new Exception("Document is not protected!");
            else
            {
                XmlNode xGroup = x.SelectSingleNode("group [@id = '" + MemberGroupId.ToString() + "']");
                if (xGroup != null)
                {
                    x.RemoveChild(xGroup);
                    Save();
                }
            }
        }

        public static void RemoveMembershipRoleFromDocument(int documentId, string role)
        {

            RemoveMemberShipRoleFromDocumentEventArgs e = new RemoveMemberShipRoleFromDocumentEventArgs();
            new Access().FireBeforeRemoveMemberShipRoleFromDocument(new Document(documentId), role, e);

            if (!e.Cancel)
            {
                XmlElement x = (XmlElement)GetPage(documentId);

                if (x == null)
                    throw new Exception("Document is not protected!");
                else
                {
                    XmlNode xGroup = x.SelectSingleNode("group [@id = '" + role + "']");
                    if (xGroup != null)
                    {
                        x.RemoveChild(xGroup);
                        Save();
                    }
                }

                new Access().FireAfterRemoveMemberShipRoleFromDocument(new Document(documentId), role, e);
            }
        }

        public static bool RenameMemberShipRole(string oldRolename, string newRolename)
        {
            bool hasChange = false;
            if (oldRolename != newRolename)
            {
                oldRolename = oldRolename.Replace("'", "&apos;");
                foreach (XmlNode x in AccessXml.SelectNodes("//group [@id = '" + oldRolename + "']"))
                {
                    x.Attributes["id"].Value = newRolename;
                    hasChange = true;
                }
                if (hasChange)
                    Save();
            }

            return hasChange;

        }

        public static void ProtectPage(bool Simple, int DocumentId, int LoginDocumentId, int ErrorDocumentId)
        {
            AddProtectionEventArgs e = new AddProtectionEventArgs();
            new Access().FireBeforeAddProtection(new Document(DocumentId), e);

            if (!e.Cancel)
            {

                XmlElement x = (XmlElement)GetPage(DocumentId);
                if (x == null)
                {
                    x = (XmlElement)_accessXmlContent.CreateNode(XmlNodeType.Element, "page", "");
                    AccessXml.DocumentElement.AppendChild(x);
                }
                // if using simple mode, make sure that all existing groups are removed
                else if (Simple)
                {
                    x.RemoveAll();
                }
                x.SetAttribute("id", DocumentId.ToString());
                x.SetAttribute("loginPage", LoginDocumentId.ToString());
                x.SetAttribute("noRightsPage", ErrorDocumentId.ToString());
                x.SetAttribute("simple", Simple.ToString());
                Save();

                ClearCheckPages();

                new Access().FireAfterAddProtection(new Document(DocumentId), e);
            }
        }

        public static void RemoveProtection(int DocumentId)
        {
            XmlElement x = (XmlElement)GetPage(DocumentId);
            if (x != null)
            {
                //event
                RemoveProtectionEventArgs e = new RemoveProtectionEventArgs();
                new Access().FireBeforeRemoveProtection(new Document(DocumentId), e);

                if (!e.Cancel)
                {

                    x.ParentNode.RemoveChild(x);
                    Save();
                    ClearCheckPages();

                    new Access().FireAfterRemoveProtection(new Document(DocumentId), e);
                }

            }
        }

        private static void Save()
        {
            SaveEventArgs e = new SaveEventArgs();

            new Access().FireBeforeSave(e);

            if (!e.Cancel)
            {
                System.IO.FileStream f = System.IO.File.Open(_accessXmlSource, FileMode.Create);
                AccessXml.Save(f);
                f.Close();

                new Access().FireAfterSave(e);
            }
        }

        [Obsolete("This method is no longer supported. Use the ASP.NET MemberShip methods instead", true)]
        public static bool IsProtectedByGroup(int DocumentId, int GroupId)
        {
            bool isProtected = false;

            cms.businesslogic.web.Document d = new Document(DocumentId);

            if (!IsProtected(DocumentId, d.Path))
                isProtected = false;
            else
            {
                XmlNode currentNode = GetPage(GetProtectedPage(d.Path));
                if (currentNode.SelectSingleNode("./group [@id=" + GroupId.ToString() + "]") != null)
                {
                    isProtected = true;
                }
            }

            return isProtected;
        }

        public static bool IsProtectedByMembershipRole(int documentId, string role)
        {
            bool isProtected = false;

            CMSNode d = new CMSNode(documentId);

            if (!IsProtected(documentId, d.Path))
                isProtected = false;
            else
            {
                XmlNode currentNode = GetPage(GetProtectedPage(d.Path));
                if (currentNode.SelectSingleNode("./group [@id='" + role + "']") != null)
                {
                    isProtected = true;
                }
            }

            return isProtected;
        }

        public static string[] GetAccessingMembershipRoles(int documentId, string path)
        {
            ArrayList roles = new ArrayList();

            if (!IsProtected(documentId, path))
                return null;
            else
            {
                XmlNode currentNode = GetPage(GetProtectedPage(path));
                foreach (XmlNode n in currentNode.SelectNodes("./group"))
                {
                    roles.Add(n.Attributes.GetNamedItem("id").Value);
                }
                return (string[])roles.ToArray(typeof(string));
            }

        }

        [Obsolete("This method is no longer supported. Use the ASP.NET MemberShip methods instead", true)]
        public static cms.businesslogic.member.MemberGroup[] GetAccessingGroups(int DocumentId)
        {
            cms.businesslogic.web.Document d = new Document(DocumentId);

            if (!IsProtected(DocumentId, d.Path))
                return null;
            else
            {
                XmlNode currentNode = GetPage(GetProtectedPage(d.Path));
                var mg = new member.MemberGroup[currentNode.SelectNodes("./group").Count];
                int count = 0;
                foreach (XmlNode n in currentNode.SelectNodes("./group"))
                {
                    mg[count] = new member.MemberGroup(int.Parse(n.Attributes.GetNamedItem("id").Value));
                    count++;
                }
                return mg;
            }

        }

        [Obsolete("This method is no longer supported. Use the ASP.NET MemberShip methods instead", true)]
        public static cms.businesslogic.member.Member GetAccessingMember(int DocumentId)
        {
            cms.businesslogic.web.Document d = new Document(DocumentId);

            if (!IsProtected(DocumentId, d.Path))
                return null;
            else if (GetProtectionType(DocumentId) != ProtectionType.Simple)
                throw new Exception("Document isn't protected using Simple mechanism. Use GetAccessingMemberGroups instead");
            else
            {
                XmlNode currentNode = GetPage(GetProtectedPage(d.Path));
                if (currentNode.Attributes.GetNamedItem("memberId") != null)
                    return new cms.businesslogic.member.Member(int.Parse(
                        currentNode.Attributes.GetNamedItem("memberId").Value));
                else
                    throw new Exception("Document doesn't contain a memberId. This might be caused if document is protected using umbraco RC1 or older.");

            }

        }

        public static MembershipUser GetAccessingMembershipUser(int documentId)
        {
            CMSNode d = new CMSNode(documentId);

            if (!IsProtected(documentId, d.Path))
                return null;
            else if (GetProtectionType(documentId) != ProtectionType.Simple)
                throw new Exception("Document isn't protected using Simple mechanism. Use GetAccessingMemberGroups instead");
            else
            {
                XmlNode currentNode = GetPage(GetProtectedPage(d.Path));
                if (currentNode.Attributes.GetNamedItem("memberId") != null)
                {
                    var provider = MembershipProviderExtensions.GetMembersMembershipProvider();

                    return provider.GetUser(currentNode.Attributes.GetNamedItem("memberId").Value, true);
                }
                else
                {
                    throw new Exception("Document doesn't contain a memberId. This might be caused if document is protected using umbraco RC1 or older.");
                }

            }

        }


        [Obsolete("This method is no longer supported. Use the ASP.NET MemberShip methods instead", true)]
        public static bool HasAccess(int DocumentId, cms.businesslogic.member.Member Member)
        {
            bool hasAccess = false;

            cms.businesslogic.web.Document d = new Document(DocumentId);

            if (!IsProtected(DocumentId, d.Path))
                hasAccess = true;
            else
            {
                XmlNode currentNode = GetPage(GetProtectedPage(d.Path));
                if (Member != null)
                {
                    IDictionaryEnumerator ide = Member.Groups.GetEnumerator();
                    while (ide.MoveNext())
                    {
                        cms.businesslogic.member.MemberGroup mg = (cms.businesslogic.member.MemberGroup)ide.Value;
                        if (currentNode.SelectSingleNode("./group [@id=" + mg.Id.ToString() + "]") != null)
                        {
                            hasAccess = true;
                            break;
                        }
                    }
                }
            }

            return hasAccess;
        }

        public static bool HasAccces(int documentId, object memberId)
        {
            bool hasAccess = false;
            var node = new CMSNode(documentId);

            if (IsProtected(documentId, node.Path) == false)
                return true;

            var provider = MembershipProviderExtensions.GetMembersMembershipProvider();

            var member = provider.GetUser(memberId, true);
            var currentNode = GetPage(GetProtectedPage(node.Path));

            if (member != null)
            {
                foreach (string role in Roles.GetRolesForUser())
                {
                    if (currentNode.SelectSingleNode("./group [@id='" + role + "']") != null)
                    {
                        hasAccess = true;
                        break;
                    }
                }
            }
            return hasAccess;
        }

        public static bool HasAccess(int documentId, string path, MembershipUser member)
        {
            bool hasAccess = false;

            if (!IsProtected(documentId, path))
                hasAccess = true;
            else
            {
                XmlNode currentNode = GetPage(GetProtectedPage(path));
                if (member != null)
                {
                    string[] roles = Roles.GetRolesForUser(member.UserName);
                    foreach (string role in roles)
                    {
                        if (currentNode.SelectSingleNode("./group [@id='" + role + "']") != null)
                        {
                            hasAccess = true;
                            break;
                        }
                    }
                }
            }

            return hasAccess;
        }

        public static ProtectionType GetProtectionType(int DocumentId)
        {
            XmlNode x = GetPage(DocumentId);
            try
            {
                if (bool.Parse(x.Attributes.GetNamedItem("simple").Value))
                    return ProtectionType.Simple;
                else
                    return ProtectionType.Advanced;
            }
            catch
            {
                return ProtectionType.NotProtected;
            }

        }

        public static bool IsProtected(int DocumentId, string Path)
        {
            bool isProtected = false;

            if (!CheckedPages.ContainsKey(DocumentId))
            {
                foreach (string id in Path.Split(','))
                {
                    if (GetPage(int.Parse(id)) != null)
                    {
                        isProtected = true;
                        break;
                    }
                }

                // Add thread safe updating to the hashtable
                if (System.Web.HttpContext.Current != null)
                    System.Web.HttpContext.Current.Application.Lock();
                if (!CheckedPages.ContainsKey(DocumentId))
                    CheckedPages.Add(DocumentId, isProtected);
                if (System.Web.HttpContext.Current != null)
                    System.Web.HttpContext.Current.Application.UnLock();
            }
            else
                isProtected = (bool)CheckedPages[DocumentId];

            return isProtected;
        }

        public static int GetErrorPage(string Path)
        {
            return int.Parse(GetPage(GetProtectedPage(Path)).Attributes.GetNamedItem("noRightsPage").Value);
        }

        public static int GetLoginPage(string Path)
        {
            return int.Parse(GetPage(GetProtectedPage(Path)).Attributes.GetNamedItem("loginPage").Value);
        }

        private static int GetProtectedPage(string Path)
        {
            int protectedPage = 0;

            foreach (string id in Path.Split(','))
                if (GetPage(int.Parse(id)) != null)
                    protectedPage = int.Parse(id);

            return protectedPage;
        }

        private static XmlNode GetPage(int documentId)
        {
            XmlNode x = AccessXml.SelectSingleNode("/access/page [@id=" + documentId.ToString() + "]");
            return x;
        }


        //Event delegates
        public delegate void SaveEventHandler(Access sender, SaveEventArgs e);

        public delegate void AddProtectionEventHandler(Document sender, AddProtectionEventArgs e);
        public delegate void RemoveProtectionEventHandler(Document sender, RemoveProtectionEventArgs e);

        public delegate void AddMemberShipRoleToDocumentEventHandler(Document sender, string role, AddMemberShipRoleToDocumentEventArgs e);
        public delegate void RemoveMemberShipRoleFromDocumentEventHandler(Document sender, string role, RemoveMemberShipRoleFromDocumentEventArgs e);

        public delegate void RemoveMemberShipUserFromDocumentEventHandler(Document sender, string MembershipUserName, RemoveMemberShipUserFromDocumentEventArgs e);
        public delegate void AddMembershipUserToDocumentEventHandler(Document sender, string MembershipUserName, AddMembershipUserToDocumentEventArgs e);

        //Events

        public static event SaveEventHandler BeforeSave;
        protected virtual void FireBeforeSave(SaveEventArgs e)
        {
            if (BeforeSave != null)
                BeforeSave(this, e);
        }

        public static event SaveEventHandler AfterSave;
        protected virtual void FireAfterSave(SaveEventArgs e)
        {
            if (AfterSave != null)
                AfterSave(this, e);
        }

        public static event AddProtectionEventHandler BeforeAddProtection;
        protected virtual void FireBeforeAddProtection(Document doc, AddProtectionEventArgs e)
        {
            if (BeforeAddProtection != null)
                BeforeAddProtection(doc, e);
        }

        public static event AddProtectionEventHandler AfterAddProtection;
        protected virtual void FireAfterAddProtection(Document doc, AddProtectionEventArgs e)
        {
            if (AfterAddProtection != null)
                AfterAddProtection(doc, e);
        }

        public static event RemoveProtectionEventHandler BeforeRemoveProtection;
        protected virtual void FireBeforeRemoveProtection(Document doc, RemoveProtectionEventArgs e)
        {
            if (BeforeRemoveProtection != null)
                BeforeRemoveProtection(doc, e);
        }

        public static event RemoveProtectionEventHandler AfterRemoveProtection;
        protected virtual void FireAfterRemoveProtection(Document doc, RemoveProtectionEventArgs e)
        {
            if (AfterRemoveProtection != null)
                AfterRemoveProtection(doc, e);
        }

        public static event AddMemberShipRoleToDocumentEventHandler BeforeAddMemberShipRoleToDocument;
        protected virtual void FireBeforeAddMemberShipRoleToDocument(Document doc, string role, AddMemberShipRoleToDocumentEventArgs e)
        {
            if (BeforeAddMemberShipRoleToDocument != null)
                BeforeAddMemberShipRoleToDocument(doc, role, e);
        }

        public static event AddMemberShipRoleToDocumentEventHandler AfterAddMemberShipRoleToDocument;
        protected virtual void FireAfterAddMemberShipRoleToDocument(Document doc, string role, AddMemberShipRoleToDocumentEventArgs e)
        {
            if (AfterAddMemberShipRoleToDocument != null)
                AfterAddMemberShipRoleToDocument(doc, role, e);
        }

        public static event RemoveMemberShipRoleFromDocumentEventHandler BeforeRemoveMemberShipRoleToDocument;
        protected virtual void FireBeforeRemoveMemberShipRoleFromDocument(Document doc, string role, RemoveMemberShipRoleFromDocumentEventArgs e)
        {
            if (BeforeRemoveMemberShipRoleToDocument != null)
                BeforeRemoveMemberShipRoleToDocument(doc, role, e);
        }

        public static event RemoveMemberShipRoleFromDocumentEventHandler AfterRemoveMemberShipRoleToDocument;
        protected virtual void FireAfterRemoveMemberShipRoleFromDocument(Document doc, string role, RemoveMemberShipRoleFromDocumentEventArgs e)
        {
            if (AfterRemoveMemberShipRoleToDocument != null)
                AfterRemoveMemberShipRoleToDocument(doc, role, e);
        }

        public static event RemoveMemberShipUserFromDocumentEventHandler BeforeRemoveMembershipUserFromDocument;
        protected virtual void FireBeforeRemoveMembershipUserFromDocument(Document doc, string username, RemoveMemberShipUserFromDocumentEventArgs e)
        {
            if (BeforeRemoveMembershipUserFromDocument != null)
                BeforeRemoveMembershipUserFromDocument(doc, username, e);
        }

        public static event RemoveMemberShipUserFromDocumentEventHandler AfterRemoveMembershipUserFromDocument;
        protected virtual void FireAfterRemoveMembershipUserFromDocument(Document doc, string username, RemoveMemberShipUserFromDocumentEventArgs e)
        {
            if (AfterRemoveMembershipUserFromDocument != null)
                AfterRemoveMembershipUserFromDocument(doc, username, e);
        }

        public static event AddMembershipUserToDocumentEventHandler BeforeAddMembershipUserToDocument;
        protected virtual void FireBeforeAddMembershipUserToDocument(Document doc, string username, AddMembershipUserToDocumentEventArgs e)
        {
            if (BeforeAddMembershipUserToDocument != null)
                BeforeAddMembershipUserToDocument(doc, username, e);
        }

        public static event AddMembershipUserToDocumentEventHandler AfterAddMembershipUserToDocument;
        protected virtual void FireAfterAddMembershipUserToDocument(Document doc, string username, AddMembershipUserToDocumentEventArgs e)
        {
            if (AfterAddMembershipUserToDocument != null)
                AfterAddMembershipUserToDocument(doc, username, e);
        }
    }

    public enum ProtectionType
    {
        NotProtected,
        Simple,
        Advanced
    }
>>>>>>> 8391c328
}
<|MERGE_RESOLUTION|>--- conflicted
+++ resolved
@@ -1,1297 +1,698 @@
-using System;
-using System.Data;
-using System.Xml;
-using System.Xml.XPath;
-using System.Collections;
-using System.IO;
-
-using System.Web.Security;
-using Umbraco.Core.IO;
-using Umbraco.Core.Security;
-
-namespace umbraco.cms.businesslogic.web
-{
-<<<<<<< HEAD
-	/// <summary>
-	/// Summary description for Access.
-	/// </summary>
-	public class Access
-	{
-	    static private readonly Hashtable CheckedPages = new Hashtable();
-
-		//must be volatile for double check lock to work
-		static private volatile XmlDocument _accessXmlContent;
-		static private string _accessXmlSource;
-
-		private static void ClearCheckPages() 
-		{
-			CheckedPages.Clear();
-		}
-
-        static readonly object Locko = new object();
-
-		public static XmlDocument AccessXml 
-		{
-=======
-    /// <summary>
-    /// Summary description for Access.
-    /// </summary>
-    public class Access
-    {
-        static private readonly Hashtable CheckedPages = new Hashtable();
-
-        //must be volatile for double check lock to work
-        static private volatile XmlDocument _accessXmlContent;
-        static private string _accessXmlSource;
-
-        private static void ClearCheckPages()
-        {
-            CheckedPages.Clear();
-        }
-
-        static readonly object Locko = new object();
-
-        public static XmlDocument AccessXml
-        {
->>>>>>> 8391c328
-            get
-            {
-                if (_accessXmlContent == null)
-                {
-                    lock (Locko)
-                    {
-                        if (_accessXmlContent == null)
-                        {
-                            if (_accessXmlSource == null)
-                            {
-                                //if we pop it here it'll make for better stack traces ;)
-                                _accessXmlSource = IOHelper.MapPath(SystemFiles.AccessXml, true);
-                            }
-
-                            _accessXmlContent = new XmlDocument();
-
-                            if (!System.IO.File.Exists(_accessXmlSource))
-                            {
-                                var file = new FileInfo(_accessXmlSource);
-                                if (!Directory.Exists(file.DirectoryName))
-                                {
-                                    Directory.CreateDirectory(file.Directory.FullName); //ensure the folder exists!	
-                                }
-                                System.IO.FileStream f = System.IO.File.Open(_accessXmlSource, FileMode.Create);
-                                System.IO.StreamWriter sw = new StreamWriter(f);
-                                sw.WriteLine("<access/>");
-                                sw.Close();
-                                f.Close();
-                            }
-                            _accessXmlContent.Load(_accessXmlSource);
-                        }
-                    }
-                }
-                return _accessXmlContent;
-            }
-<<<<<<< HEAD
-		}
-
-		public static void AddMembershipRoleToDocument(int documentId, string role) {
-			//event
-			AddMemberShipRoleToDocumentEventArgs e = new AddMemberShipRoleToDocumentEventArgs();
-			new Access().FireBeforeAddMemberShipRoleToDocument(new Document(documentId), role, e);
-
-			if (!e.Cancel) {
-				XmlElement x = (XmlElement)GetPage(documentId);
-
-				if (x == null)
-					throw new Exception("Document is not protected!");
-				else {
-					if (x.SelectSingleNode("group [@id = '" + role + "']") == null) {
-						XmlElement groupXml = (XmlElement)AccessXml.CreateNode(XmlNodeType.Element, "group", "");
-						groupXml.SetAttribute("id", role);
-						x.AppendChild(groupXml);
-						Save();
-					}
-				}
-
-				new Access().FireAfterAddMemberShipRoleToDocument(new Document(documentId), role, e);
-			}
-		}
-
-		[Obsolete("This method is no longer supported. Use the ASP.NET MemberShip methods instead", true)]
-		public static void AddMemberGroupToDocument(int DocumentId, int MemberGroupId) 
-		{
-			XmlElement x = (XmlElement) GetPage(DocumentId);
-			
-			if (x == null)
-				throw new Exception("Document is not protected!");
-			else 
-			{
-				if (x.SelectSingleNode("group [@id = '" + MemberGroupId.ToString() + "']") == null) 
-				{
-					XmlElement groupXml = (XmlElement) AccessXml.CreateNode(XmlNodeType.Element, "group", "");
-					groupXml.SetAttribute("id", MemberGroupId.ToString());
-					x.AppendChild(groupXml);
-					Save();
-				}
-			}
-		}
-
-		[Obsolete("This method is no longer supported. Use the ASP.NET MemberShip methods instead", true)]
-		public static void AddMemberToDocument(int DocumentId, int MemberId) 
-		{
-			XmlElement x = (XmlElement) GetPage(DocumentId);
-			
-			if (x == null)
-				throw new Exception("Document is not protected!");
-			else 
-			{
-				if (x.Attributes.GetNamedItem("memberId") != null)
-					x.Attributes.GetNamedItem("memberId").Value = MemberId.ToString();
-				else
-					x.SetAttribute("memberId", MemberId.ToString());
-				Save();
-			}
-		}
-		
-		public static void AddMembershipUserToDocument(int documentId, string membershipUserName) {
-			//event
-			AddMembershipUserToDocumentEventArgs e = new AddMembershipUserToDocumentEventArgs();
-			new Access().FireBeforeAddMembershipUserToDocument(new Document(documentId), membershipUserName, e);
-
-			if (!e.Cancel) {
-				XmlElement x = (XmlElement)GetPage(documentId);
-
-				if (x == null)
-					throw new Exception("Document is not protected!");
-				else {
-					if (x.Attributes.GetNamedItem("memberId") != null)
-						x.Attributes.GetNamedItem("memberId").Value = membershipUserName;
-					else
-						x.SetAttribute("memberId", membershipUserName);
-					Save();
-				}
-
-				new Access().FireAfterAddMembershipUserToDocument(new Document(documentId), membershipUserName, e);
-			}
-			
-		}
-
-		[Obsolete("This method is no longer supported. Use the ASP.NET MemberShip methods instead", true)]
-		public static void RemoveMemberGroupFromDocument(int DocumentId, int MemberGroupId) 
-		{
-			XmlElement x = (XmlElement) GetPage(DocumentId);
-			
-			if (x == null)
-				throw new Exception("Document is not protected!");
-			else 
-			{
-				XmlNode xGroup = x.SelectSingleNode("group [@id = '" + MemberGroupId.ToString() + "']");
-				if (xGroup != null) 
-				{
-					x.RemoveChild(xGroup);
-					Save();
-				}
-			}
-		}
-
-		public static void RemoveMembershipRoleFromDocument(int documentId, string role) {
-
-			RemoveMemberShipRoleFromDocumentEventArgs e = new RemoveMemberShipRoleFromDocumentEventArgs();
-			new Access().FireBeforeRemoveMemberShipRoleFromDocument(new Document(documentId), role, e);
-
-			if (!e.Cancel) {
-				XmlElement x = (XmlElement)GetPage(documentId);
-
-				if (x == null)
-					throw new Exception("Document is not protected!");
-				else {
-					XmlNode xGroup = x.SelectSingleNode("group [@id = '" + role + "']");
-					if (xGroup != null) {
-						x.RemoveChild(xGroup);
-						Save();
-					}
-				}
-
-				new Access().FireAfterRemoveMemberShipRoleFromDocument(new Document(documentId), role, e);
-			}
-		}
-
-		public static bool RenameMemberShipRole(string oldRolename, string newRolename)
-		{
-			bool hasChange = false;
-			if (oldRolename != newRolename)
-			{
-                oldRolename = oldRolename.Replace("'", "&apos;");
-				foreach (XmlNode x in AccessXml.SelectNodes("//group [@id = '" + oldRolename + "']"))
-				{
-					x.Attributes["id"].Value = newRolename;
-					hasChange = true;
-				}
-				if (hasChange)
-					Save();
-			}
-
-			return hasChange;
-	
-		}
-		
-		public static void ProtectPage(bool Simple, int DocumentId, int LoginDocumentId, int ErrorDocumentId) 
-		{
-			AddProtectionEventArgs e = new AddProtectionEventArgs();
-			new Access().FireBeforeAddProtection(new Document(DocumentId), e);
-
-			if (!e.Cancel) {
-
-				XmlElement x = (XmlElement)GetPage(DocumentId);
-				if (x == null) {
-					x = (XmlElement)_accessXmlContent.CreateNode(XmlNodeType.Element, "page", "");
-					AccessXml.DocumentElement.AppendChild(x);
-				}
-					// if using simple mode, make sure that all existing groups are removed
-				else if (Simple) {
-					x.RemoveAll();
-				}
-				x.SetAttribute("id", DocumentId.ToString());
-				x.SetAttribute("loginPage", LoginDocumentId.ToString());
-				x.SetAttribute("noRightsPage", ErrorDocumentId.ToString());
-				x.SetAttribute("simple", Simple.ToString());
-				Save();
-
-				ClearCheckPages();
-
-				new Access().FireAfterAddProtection(new Document(DocumentId), e);
-			}
-		}
-
-		public static void RemoveProtection(int DocumentId) 
-		{
-			XmlElement x = (XmlElement) GetPage(DocumentId);
-			if (x != null) 
-			{
-				//event
-				RemoveProtectionEventArgs e = new RemoveProtectionEventArgs();
-				new Access().FireBeforeRemoveProtection(new Document(DocumentId), e);
-
-				if (!e.Cancel) {
-
-					x.ParentNode.RemoveChild(x);
-					Save();
-					ClearCheckPages();
-
-					new Access().FireAfterRemoveProtection(new Document(DocumentId), e);
-				}
-
-			}
-		}
-
-		private static void Save() 
-		{
-			SaveEventArgs e = new SaveEventArgs();
-
-			new Access().FireBeforeSave(e);
-
-			if (!e.Cancel) {
-				System.IO.FileStream f = System.IO.File.Open(_accessXmlSource, FileMode.Create);
-				AccessXml.Save(f);
-				f.Close();
-
-				new Access().FireAfterSave(e);
-			}
-		}
-
-		[Obsolete("This method is no longer supported. Use the ASP.NET MemberShip methods instead", true)]
-		public static bool IsProtectedByGroup(int DocumentId, int GroupId) 
-		{
-			bool isProtected = false;
-
-			cms.businesslogic.web.Document d = new Document(DocumentId);
-
-			if (!IsProtected(DocumentId, d.Path))
-				isProtected = false;
-			else 
-			{
-				XmlNode currentNode = GetPage(GetProtectedPage(d.Path));
-				if (currentNode.SelectSingleNode("./group [@id=" + GroupId.ToString() + "]") != null) 
-				{
-					isProtected = true;
-				}
-			}
-
-			return isProtected;
-		}
-
-		public static bool IsProtectedByMembershipRole(int documentId, string role) {
-			bool isProtected = false;
-
-			CMSNode d = new CMSNode(documentId);
-
-			if (!IsProtected(documentId, d.Path))
-				isProtected = false;
-			else {
-				XmlNode currentNode = GetPage(GetProtectedPage(d.Path));
-				if (currentNode.SelectSingleNode("./group [@id='" + role + "']") != null) {
-					isProtected = true;
-				}
-			}
-
-			return isProtected;
-		}
-
-		public static string[] GetAccessingMembershipRoles(int documentId, string path) {
-			ArrayList roles = new ArrayList();
-
-			if (!IsProtected(documentId, path))
-				return null;
-			else {
-				XmlNode currentNode = GetPage(GetProtectedPage(path));
-				foreach (XmlNode n in currentNode.SelectNodes("./group")) {
-					roles.Add(n.Attributes.GetNamedItem("id").Value);
-				}
-				return (string[])roles.ToArray(typeof(string));
-			}
-
-		}
-
-		[Obsolete("This method is no longer supported. Use the ASP.NET MemberShip methods instead", true)]
-		public static cms.businesslogic.member.MemberGroup[] GetAccessingGroups(int DocumentId) 
-		{
-			cms.businesslogic.web.Document d = new Document(DocumentId);
-
-			if (!IsProtected(DocumentId, d.Path))
-				return null;
-			else 
-			{
-				XmlNode currentNode = GetPage(GetProtectedPage(d.Path));
-				cms.businesslogic.member.MemberGroup[] mg = new umbraco.cms.businesslogic.member.MemberGroup[currentNode.SelectNodes("./group").Count];
-				int count = 0;
-				foreach (XmlNode n in currentNode.SelectNodes("./group"))
-				{
-					mg[count] = new cms.businesslogic.member.MemberGroup(int.Parse(n.Attributes.GetNamedItem("id").Value));
-					count++;
-				}
-				return mg;
-			}
-
-		}
-
-		[Obsolete("This method is no longer supported. Use the ASP.NET MemberShip methods instead", true)]
-		public static cms.businesslogic.member.Member GetAccessingMember(int DocumentId) {
-			cms.businesslogic.web.Document d = new Document(DocumentId);
-
-			if (!IsProtected(DocumentId, d.Path))
-				return null;
-			else if (GetProtectionType(DocumentId) != ProtectionType.Simple)
-				throw new Exception("Document isn't protected using Simple mechanism. Use GetAccessingMemberGroups instead");
-			else {
-				XmlNode currentNode = GetPage(GetProtectedPage(d.Path));
-				if (currentNode.Attributes.GetNamedItem("memberId") != null)
-					return new cms.businesslogic.member.Member(int.Parse(
-						currentNode.Attributes.GetNamedItem("memberId").Value));
-				else
-					throw new Exception("Document doesn't contain a memberId. This might be caused if document is protected using umbraco RC1 or older.");
-
-			}
-
-		}
-		
-		public static MembershipUser GetAccessingMembershipUser(int documentId) {
-			CMSNode d = new CMSNode(documentId);
-
-			if (!IsProtected(documentId, d.Path))
-				return null;
-			else if (GetProtectionType(documentId) != ProtectionType.Simple)
-				throw new Exception("Document isn't protected using Simple mechanism. Use GetAccessingMemberGroups instead");
-			else {
-				XmlNode currentNode = GetPage(GetProtectedPage(d.Path));
-				if (currentNode.Attributes.GetNamedItem("memberId") != null)
-					return Membership.GetUser(currentNode.Attributes.GetNamedItem("memberId").Value);
-				else
-					throw new Exception("Document doesn't contain a memberId. This might be caused if document is protected using umbraco RC1 or older.");
-
-			}
-
-		}
-
-
-		[Obsolete("This method is no longer supported. Use the ASP.NET MemberShip methods instead", true)]
-		public static bool HasAccess(int DocumentId, cms.businesslogic.member.Member Member) 
-		{
-			bool hasAccess = false;
-
-			cms.businesslogic.web.Document d = new Document(DocumentId);
-
-			if (!IsProtected(DocumentId, d.Path))
-				hasAccess = true;
-			else 
-			{
-				XmlNode currentNode = GetPage(GetProtectedPage(d.Path));
-				if (Member != null) 
-				{
-					IDictionaryEnumerator ide = Member.Groups.GetEnumerator();
-					while(ide.MoveNext())
-					{
-						cms.businesslogic.member.MemberGroup mg = (cms.businesslogic.member.MemberGroup) ide.Value;
-						if (currentNode.SelectSingleNode("./group [@id=" + mg.Id.ToString() + "]") != null) 
-						{
-							hasAccess = true;
-							break;
-						}
-					}
-				}
-			}
-
-			return hasAccess;
-		}
-
-		public static bool HasAccces(int documentId, object memberId) {
-			bool hasAccess = false;
-			cms.businesslogic.CMSNode node = new CMSNode(documentId);
-
-			if (!IsProtected(documentId, node.Path))
-				return true;
-			else {
-				MembershipUser member = Membership.GetUser(memberId);
-				XmlNode currentNode = GetPage(GetProtectedPage(node.Path));
-
-				if (member != null) {
-					foreach(string role in Roles.GetRolesForUser()) {
-						if (currentNode.SelectSingleNode("./group [@id='" + role + "']") != null) {
-							hasAccess = true;
-							break;
-						}
-					}
-				}
-			}
-			return hasAccess;
-		}
-
-	    public static bool HasAccess(int documentId, string path, MembershipUser member) {
-			bool hasAccess = false;
-
-			if (!IsProtected(documentId, path))
-				hasAccess = true;
-			else {
-				XmlNode currentNode = GetPage(GetProtectedPage(path));
-				if (member != null) {
-					string[] roles = Roles.GetRolesForUser(member.UserName);
-					foreach(string role in roles) {
-						if (currentNode.SelectSingleNode("./group [@id='" + role + "']") != null) {
-							hasAccess = true;
-							break;
-						}
-					}
-				}
-			}
-
-			return hasAccess;
-		}
-
-		public static ProtectionType GetProtectionType(int DocumentId) 
-		{
-			XmlNode x = GetPage(DocumentId);
-			try 
-			{
-				if (bool.Parse(x.Attributes.GetNamedItem("simple").Value))
-					return ProtectionType.Simple;
-				else
-					return ProtectionType.Advanced;
-			} 
-			catch 
-			{
-				return ProtectionType.NotProtected;
-			}
-
-		}
-
-		public static bool IsProtected(int DocumentId, string Path) 
-		{
-			bool isProtected = false;
-
-			if (!CheckedPages.ContainsKey(DocumentId)) 
-			{
-				foreach(string id in Path.Split(',')) 
-				{
-					if (GetPage(int.Parse(id)) != null) 
-					{
-						isProtected = true;
-						break;
-					}
-				}
-
-				// Add thread safe updating to the hashtable
-                if (System.Web.HttpContext.Current != null)
-    				System.Web.HttpContext.Current.Application.Lock();
-				if (!CheckedPages.ContainsKey(DocumentId))
-					CheckedPages.Add(DocumentId, isProtected);
-                if (System.Web.HttpContext.Current != null)
-                    System.Web.HttpContext.Current.Application.UnLock();
-			}
-			else
-				isProtected = (bool) CheckedPages[DocumentId];
-			
-			return isProtected;
-		}
-
-		public static int GetErrorPage(string Path) 
-		{
-			return int.Parse(GetPage(GetProtectedPage(Path)).Attributes.GetNamedItem("noRightsPage").Value);
-		}
-
-		public static int GetLoginPage(string Path) 
-		{
-			return int.Parse(GetPage(GetProtectedPage(Path)).Attributes.GetNamedItem("loginPage").Value);
-		}
-
-		private static int GetProtectedPage(string Path) 
-		{
-			int protectedPage = 0;
-
-			foreach(string id in Path.Split(',')) 
-				if (GetPage(int.Parse(id)) != null) 
-					protectedPage = int.Parse(id);
-
-			return protectedPage;
-		}
-
-		private static XmlNode GetPage(int documentId) 
-		{
-			XmlNode x = AccessXml.SelectSingleNode("/access/page [@id=" + documentId.ToString() + "]");
-			return x;
-		}
-
-
-		//Event delegates
-		public delegate void SaveEventHandler(Access sender, SaveEventArgs e);
-
-		public delegate void AddProtectionEventHandler(Document sender, AddProtectionEventArgs e);
-		public delegate void RemoveProtectionEventHandler(Document sender, RemoveProtectionEventArgs e);
-
-		public delegate void AddMemberShipRoleToDocumentEventHandler(Document sender, string role, AddMemberShipRoleToDocumentEventArgs e);
-		public delegate void RemoveMemberShipRoleFromDocumentEventHandler(Document sender, string role, RemoveMemberShipRoleFromDocumentEventArgs e);
-
-		public delegate void RemoveMemberShipUserFromDocumentEventHandler(Document sender, string MembershipUserName, RemoveMemberShipUserFromDocumentEventArgs e);
-		public delegate void AddMembershipUserToDocumentEventHandler(Document sender, string MembershipUserName, AddMembershipUserToDocumentEventArgs e);
-
-		//Events
-
-		public static event SaveEventHandler BeforeSave;
-		protected virtual void FireBeforeSave(SaveEventArgs e) {
-			if (BeforeSave != null)
-				BeforeSave(this, e);
-		}
-
-		public static event SaveEventHandler AfterSave;
-		protected virtual void FireAfterSave(SaveEventArgs e) {
-			if (AfterSave != null)
-				AfterSave(this, e);
-		}
-
-		public static event AddProtectionEventHandler BeforeAddProtection;
-		protected virtual void FireBeforeAddProtection(Document doc, AddProtectionEventArgs e) {
-			if (BeforeAddProtection != null)
-				BeforeAddProtection(doc, e);
-		}
-
-		public static event AddProtectionEventHandler AfterAddProtection;
-		protected virtual void FireAfterAddProtection(Document doc, AddProtectionEventArgs e) {
-			if (AfterAddProtection != null)
-				AfterAddProtection(doc, e);
-		}
-
-		public static event RemoveProtectionEventHandler BeforeRemoveProtection;
-		protected virtual void FireBeforeRemoveProtection(Document doc, RemoveProtectionEventArgs e) {
-			if (BeforeRemoveProtection != null)
-				BeforeRemoveProtection(doc, e);
-		}
-
-		public static event RemoveProtectionEventHandler AfterRemoveProtection;
-		protected virtual void FireAfterRemoveProtection(Document doc, RemoveProtectionEventArgs e) {
-			if (AfterRemoveProtection != null)
-				AfterRemoveProtection(doc, e);
-		}
-
-		public static event AddMemberShipRoleToDocumentEventHandler BeforeAddMemberShipRoleToDocument;
-		protected virtual void FireBeforeAddMemberShipRoleToDocument(Document doc, string role, AddMemberShipRoleToDocumentEventArgs e) {
-			if (BeforeAddMemberShipRoleToDocument != null)
-				BeforeAddMemberShipRoleToDocument(doc, role, e);
-		}
-
-		public static event AddMemberShipRoleToDocumentEventHandler AfterAddMemberShipRoleToDocument;
-		protected virtual void FireAfterAddMemberShipRoleToDocument(Document doc, string role, AddMemberShipRoleToDocumentEventArgs e) {
-			if (AfterAddMemberShipRoleToDocument != null)
-				AfterAddMemberShipRoleToDocument(doc, role, e);
-		}
-
-		public static event RemoveMemberShipRoleFromDocumentEventHandler BeforeRemoveMemberShipRoleToDocument;
-		protected virtual void FireBeforeRemoveMemberShipRoleFromDocument(Document doc, string role, RemoveMemberShipRoleFromDocumentEventArgs e) {
-			if (BeforeRemoveMemberShipRoleToDocument != null)
-				BeforeRemoveMemberShipRoleToDocument(doc, role, e);
-		}
-
-		public static event RemoveMemberShipRoleFromDocumentEventHandler AfterRemoveMemberShipRoleToDocument;
-		protected virtual void FireAfterRemoveMemberShipRoleFromDocument(Document doc, string role, RemoveMemberShipRoleFromDocumentEventArgs e) {
-			if (AfterRemoveMemberShipRoleToDocument != null)
-				AfterRemoveMemberShipRoleToDocument(doc, role, e);
-		}
-
-		public static event RemoveMemberShipUserFromDocumentEventHandler BeforeRemoveMembershipUserFromDocument;
-		protected virtual void FireBeforeRemoveMembershipUserFromDocument(Document doc, string username, RemoveMemberShipUserFromDocumentEventArgs e) {
-			if (BeforeRemoveMembershipUserFromDocument != null)
-				BeforeRemoveMembershipUserFromDocument(doc, username, e);
-		}
-
-		public static event RemoveMemberShipUserFromDocumentEventHandler AfterRemoveMembershipUserFromDocument;
-		protected virtual void FireAfterRemoveMembershipUserFromDocument(Document doc, string username, RemoveMemberShipUserFromDocumentEventArgs e) {
-			if (AfterRemoveMembershipUserFromDocument != null)
-				AfterRemoveMembershipUserFromDocument(doc, username, e);
-		}
-
-		public static event AddMembershipUserToDocumentEventHandler BeforeAddMembershipUserToDocument;
-		protected virtual void FireBeforeAddMembershipUserToDocument(Document doc, string username, AddMembershipUserToDocumentEventArgs e) {
-			if (BeforeAddMembershipUserToDocument != null)
-				BeforeAddMembershipUserToDocument(doc, username, e);
-		}
-
-		public static event AddMembershipUserToDocumentEventHandler AfterAddMembershipUserToDocument;
-		protected virtual void FireAfterAddMembershipUserToDocument(Document doc, string username, AddMembershipUserToDocumentEventArgs e) {
-			if (AfterAddMembershipUserToDocument != null)
-				AfterAddMembershipUserToDocument(doc, username, e);
-		}
-	}
-
-	public enum ProtectionType 
-	{
-		NotProtected,
-		Simple,
-		Advanced
-	}
-=======
-        }
-
-        public static void AddMembershipRoleToDocument(int documentId, string role)
-        {
-            //event
-            AddMemberShipRoleToDocumentEventArgs e = new AddMemberShipRoleToDocumentEventArgs();
-            new Access().FireBeforeAddMemberShipRoleToDocument(new Document(documentId), role, e);
-
-            if (!e.Cancel)
-            {
-                XmlElement x = (XmlElement)GetPage(documentId);
-
-                if (x == null)
-                    throw new Exception("Document is not protected!");
-                else
-                {
-                    if (x.SelectSingleNode("group [@id = '" + role + "']") == null)
-                    {
-                        XmlElement groupXml = (XmlElement)AccessXml.CreateNode(XmlNodeType.Element, "group", "");
-                        groupXml.SetAttribute("id", role);
-                        x.AppendChild(groupXml);
-                        Save();
-                    }
-                }
-
-                new Access().FireAfterAddMemberShipRoleToDocument(new Document(documentId), role, e);
-            }
-        }
-
-        [Obsolete("This method is no longer supported. Use the ASP.NET MemberShip methods instead", true)]
-        public static void AddMemberGroupToDocument(int DocumentId, int MemberGroupId)
-        {
-            XmlElement x = (XmlElement)GetPage(DocumentId);
-
-            if (x == null)
-                throw new Exception("Document is not protected!");
-            else
-            {
-                if (x.SelectSingleNode("group [@id = '" + MemberGroupId.ToString() + "']") == null)
-                {
-                    XmlElement groupXml = (XmlElement)AccessXml.CreateNode(XmlNodeType.Element, "group", "");
-                    groupXml.SetAttribute("id", MemberGroupId.ToString());
-                    x.AppendChild(groupXml);
-                    Save();
-                }
-            }
-        }
-
-        [Obsolete("This method is no longer supported. Use the ASP.NET MemberShip methods instead", true)]
-        public static void AddMemberToDocument(int DocumentId, int MemberId)
-        {
-            XmlElement x = (XmlElement)GetPage(DocumentId);
-
-            if (x == null)
-                throw new Exception("Document is not protected!");
-            else
-            {
-                if (x.Attributes.GetNamedItem("memberId") != null)
-                    x.Attributes.GetNamedItem("memberId").Value = MemberId.ToString();
-                else
-                    x.SetAttribute("memberId", MemberId.ToString());
-                Save();
-            }
-        }
-
-        public static void AddMembershipUserToDocument(int documentId, string membershipUserName)
-        {
-            //event
-            AddMembershipUserToDocumentEventArgs e = new AddMembershipUserToDocumentEventArgs();
-            new Access().FireBeforeAddMembershipUserToDocument(new Document(documentId), membershipUserName, e);
-
-            if (!e.Cancel)
-            {
-                XmlElement x = (XmlElement)GetPage(documentId);
-
-                if (x == null)
-                    throw new Exception("Document is not protected!");
-                else
-                {
-                    if (x.Attributes.GetNamedItem("memberId") != null)
-                        x.Attributes.GetNamedItem("memberId").Value = membershipUserName;
-                    else
-                        x.SetAttribute("memberId", membershipUserName);
-                    Save();
-                }
-
-                new Access().FireAfterAddMembershipUserToDocument(new Document(documentId), membershipUserName, e);
-            }
-
-        }
-
-        [Obsolete("This method is no longer supported. Use the ASP.NET MemberShip methods instead", true)]
-        public static void RemoveMemberGroupFromDocument(int DocumentId, int MemberGroupId)
-        {
-            XmlElement x = (XmlElement)GetPage(DocumentId);
-
-            if (x == null)
-                throw new Exception("Document is not protected!");
-            else
-            {
-                XmlNode xGroup = x.SelectSingleNode("group [@id = '" + MemberGroupId.ToString() + "']");
-                if (xGroup != null)
-                {
-                    x.RemoveChild(xGroup);
-                    Save();
-                }
-            }
-        }
-
-        public static void RemoveMembershipRoleFromDocument(int documentId, string role)
-        {
-
-            RemoveMemberShipRoleFromDocumentEventArgs e = new RemoveMemberShipRoleFromDocumentEventArgs();
-            new Access().FireBeforeRemoveMemberShipRoleFromDocument(new Document(documentId), role, e);
-
-            if (!e.Cancel)
-            {
-                XmlElement x = (XmlElement)GetPage(documentId);
-
-                if (x == null)
-                    throw new Exception("Document is not protected!");
-                else
-                {
-                    XmlNode xGroup = x.SelectSingleNode("group [@id = '" + role + "']");
-                    if (xGroup != null)
-                    {
-                        x.RemoveChild(xGroup);
-                        Save();
-                    }
-                }
-
-                new Access().FireAfterRemoveMemberShipRoleFromDocument(new Document(documentId), role, e);
-            }
-        }
-
-        public static bool RenameMemberShipRole(string oldRolename, string newRolename)
-        {
-            bool hasChange = false;
-            if (oldRolename != newRolename)
-            {
-                oldRolename = oldRolename.Replace("'", "&apos;");
-                foreach (XmlNode x in AccessXml.SelectNodes("//group [@id = '" + oldRolename + "']"))
-                {
-                    x.Attributes["id"].Value = newRolename;
-                    hasChange = true;
-                }
-                if (hasChange)
-                    Save();
-            }
-
-            return hasChange;
-
-        }
-
-        public static void ProtectPage(bool Simple, int DocumentId, int LoginDocumentId, int ErrorDocumentId)
-        {
-            AddProtectionEventArgs e = new AddProtectionEventArgs();
-            new Access().FireBeforeAddProtection(new Document(DocumentId), e);
-
-            if (!e.Cancel)
-            {
-
-                XmlElement x = (XmlElement)GetPage(DocumentId);
-                if (x == null)
-                {
-                    x = (XmlElement)_accessXmlContent.CreateNode(XmlNodeType.Element, "page", "");
-                    AccessXml.DocumentElement.AppendChild(x);
-                }
-                // if using simple mode, make sure that all existing groups are removed
-                else if (Simple)
-                {
-                    x.RemoveAll();
-                }
-                x.SetAttribute("id", DocumentId.ToString());
-                x.SetAttribute("loginPage", LoginDocumentId.ToString());
-                x.SetAttribute("noRightsPage", ErrorDocumentId.ToString());
-                x.SetAttribute("simple", Simple.ToString());
-                Save();
-
-                ClearCheckPages();
-
-                new Access().FireAfterAddProtection(new Document(DocumentId), e);
-            }
-        }
-
-        public static void RemoveProtection(int DocumentId)
-        {
-            XmlElement x = (XmlElement)GetPage(DocumentId);
-            if (x != null)
-            {
-                //event
-                RemoveProtectionEventArgs e = new RemoveProtectionEventArgs();
-                new Access().FireBeforeRemoveProtection(new Document(DocumentId), e);
-
-                if (!e.Cancel)
-                {
-
-                    x.ParentNode.RemoveChild(x);
-                    Save();
-                    ClearCheckPages();
-
-                    new Access().FireAfterRemoveProtection(new Document(DocumentId), e);
-                }
-
-            }
-        }
-
-        private static void Save()
-        {
-            SaveEventArgs e = new SaveEventArgs();
-
-            new Access().FireBeforeSave(e);
-
-            if (!e.Cancel)
-            {
-                System.IO.FileStream f = System.IO.File.Open(_accessXmlSource, FileMode.Create);
-                AccessXml.Save(f);
-                f.Close();
-
-                new Access().FireAfterSave(e);
-            }
-        }
-
-        [Obsolete("This method is no longer supported. Use the ASP.NET MemberShip methods instead", true)]
-        public static bool IsProtectedByGroup(int DocumentId, int GroupId)
-        {
-            bool isProtected = false;
-
-            cms.businesslogic.web.Document d = new Document(DocumentId);
-
-            if (!IsProtected(DocumentId, d.Path))
-                isProtected = false;
-            else
-            {
-                XmlNode currentNode = GetPage(GetProtectedPage(d.Path));
-                if (currentNode.SelectSingleNode("./group [@id=" + GroupId.ToString() + "]") != null)
-                {
-                    isProtected = true;
-                }
-            }
-
-            return isProtected;
-        }
-
-        public static bool IsProtectedByMembershipRole(int documentId, string role)
-        {
-            bool isProtected = false;
-
-            CMSNode d = new CMSNode(documentId);
-
-            if (!IsProtected(documentId, d.Path))
-                isProtected = false;
-            else
-            {
-                XmlNode currentNode = GetPage(GetProtectedPage(d.Path));
-                if (currentNode.SelectSingleNode("./group [@id='" + role + "']") != null)
-                {
-                    isProtected = true;
-                }
-            }
-
-            return isProtected;
-        }
-
-        public static string[] GetAccessingMembershipRoles(int documentId, string path)
-        {
-            ArrayList roles = new ArrayList();
-
-            if (!IsProtected(documentId, path))
-                return null;
-            else
-            {
-                XmlNode currentNode = GetPage(GetProtectedPage(path));
-                foreach (XmlNode n in currentNode.SelectNodes("./group"))
-                {
-                    roles.Add(n.Attributes.GetNamedItem("id").Value);
-                }
-                return (string[])roles.ToArray(typeof(string));
-            }
-
-        }
-
-        [Obsolete("This method is no longer supported. Use the ASP.NET MemberShip methods instead", true)]
-        public static cms.businesslogic.member.MemberGroup[] GetAccessingGroups(int DocumentId)
-        {
-            cms.businesslogic.web.Document d = new Document(DocumentId);
-
-            if (!IsProtected(DocumentId, d.Path))
-                return null;
-            else
-            {
-                XmlNode currentNode = GetPage(GetProtectedPage(d.Path));
-                var mg = new member.MemberGroup[currentNode.SelectNodes("./group").Count];
-                int count = 0;
-                foreach (XmlNode n in currentNode.SelectNodes("./group"))
-                {
-                    mg[count] = new member.MemberGroup(int.Parse(n.Attributes.GetNamedItem("id").Value));
-                    count++;
-                }
-                return mg;
-            }
-
-        }
-
-        [Obsolete("This method is no longer supported. Use the ASP.NET MemberShip methods instead", true)]
-        public static cms.businesslogic.member.Member GetAccessingMember(int DocumentId)
-        {
-            cms.businesslogic.web.Document d = new Document(DocumentId);
-
-            if (!IsProtected(DocumentId, d.Path))
-                return null;
-            else if (GetProtectionType(DocumentId) != ProtectionType.Simple)
-                throw new Exception("Document isn't protected using Simple mechanism. Use GetAccessingMemberGroups instead");
-            else
-            {
-                XmlNode currentNode = GetPage(GetProtectedPage(d.Path));
-                if (currentNode.Attributes.GetNamedItem("memberId") != null)
-                    return new cms.businesslogic.member.Member(int.Parse(
-                        currentNode.Attributes.GetNamedItem("memberId").Value));
-                else
-                    throw new Exception("Document doesn't contain a memberId. This might be caused if document is protected using umbraco RC1 or older.");
-
-            }
-
-        }
-
-        public static MembershipUser GetAccessingMembershipUser(int documentId)
-        {
-            CMSNode d = new CMSNode(documentId);
-
-            if (!IsProtected(documentId, d.Path))
-                return null;
-            else if (GetProtectionType(documentId) != ProtectionType.Simple)
-                throw new Exception("Document isn't protected using Simple mechanism. Use GetAccessingMemberGroups instead");
-            else
-            {
-                XmlNode currentNode = GetPage(GetProtectedPage(d.Path));
-                if (currentNode.Attributes.GetNamedItem("memberId") != null)
-                {
-                    var provider = MembershipProviderExtensions.GetMembersMembershipProvider();
-
-                    return provider.GetUser(currentNode.Attributes.GetNamedItem("memberId").Value, true);
-                }
-                else
-                {
-                    throw new Exception("Document doesn't contain a memberId. This might be caused if document is protected using umbraco RC1 or older.");
-                }
-
-            }
-
-        }
-
-
-        [Obsolete("This method is no longer supported. Use the ASP.NET MemberShip methods instead", true)]
-        public static bool HasAccess(int DocumentId, cms.businesslogic.member.Member Member)
-        {
-            bool hasAccess = false;
-
-            cms.businesslogic.web.Document d = new Document(DocumentId);
-
-            if (!IsProtected(DocumentId, d.Path))
-                hasAccess = true;
-            else
-            {
-                XmlNode currentNode = GetPage(GetProtectedPage(d.Path));
-                if (Member != null)
-                {
-                    IDictionaryEnumerator ide = Member.Groups.GetEnumerator();
-                    while (ide.MoveNext())
-                    {
-                        cms.businesslogic.member.MemberGroup mg = (cms.businesslogic.member.MemberGroup)ide.Value;
-                        if (currentNode.SelectSingleNode("./group [@id=" + mg.Id.ToString() + "]") != null)
-                        {
-                            hasAccess = true;
-                            break;
-                        }
-                    }
-                }
-            }
-
-            return hasAccess;
-        }
-
-        public static bool HasAccces(int documentId, object memberId)
-        {
-            bool hasAccess = false;
-            var node = new CMSNode(documentId);
-
-            if (IsProtected(documentId, node.Path) == false)
-                return true;
-
-            var provider = MembershipProviderExtensions.GetMembersMembershipProvider();
-
-            var member = provider.GetUser(memberId, true);
-            var currentNode = GetPage(GetProtectedPage(node.Path));
-
-            if (member != null)
-            {
-                foreach (string role in Roles.GetRolesForUser())
-                {
-                    if (currentNode.SelectSingleNode("./group [@id='" + role + "']") != null)
-                    {
-                        hasAccess = true;
-                        break;
-                    }
-                }
-            }
-            return hasAccess;
-        }
-
-        public static bool HasAccess(int documentId, string path, MembershipUser member)
-        {
-            bool hasAccess = false;
-
-            if (!IsProtected(documentId, path))
-                hasAccess = true;
-            else
-            {
-                XmlNode currentNode = GetPage(GetProtectedPage(path));
-                if (member != null)
-                {
-                    string[] roles = Roles.GetRolesForUser(member.UserName);
-                    foreach (string role in roles)
-                    {
-                        if (currentNode.SelectSingleNode("./group [@id='" + role + "']") != null)
-                        {
-                            hasAccess = true;
-                            break;
-                        }
-                    }
-                }
-            }
-
-            return hasAccess;
-        }
-
-        public static ProtectionType GetProtectionType(int DocumentId)
-        {
-            XmlNode x = GetPage(DocumentId);
-            try
-            {
-                if (bool.Parse(x.Attributes.GetNamedItem("simple").Value))
-                    return ProtectionType.Simple;
-                else
-                    return ProtectionType.Advanced;
-            }
-            catch
-            {
-                return ProtectionType.NotProtected;
-            }
-
-        }
-
-        public static bool IsProtected(int DocumentId, string Path)
-        {
-            bool isProtected = false;
-
-            if (!CheckedPages.ContainsKey(DocumentId))
-            {
-                foreach (string id in Path.Split(','))
-                {
-                    if (GetPage(int.Parse(id)) != null)
-                    {
-                        isProtected = true;
-                        break;
-                    }
-                }
-
-                // Add thread safe updating to the hashtable
-                if (System.Web.HttpContext.Current != null)
-                    System.Web.HttpContext.Current.Application.Lock();
-                if (!CheckedPages.ContainsKey(DocumentId))
-                    CheckedPages.Add(DocumentId, isProtected);
-                if (System.Web.HttpContext.Current != null)
-                    System.Web.HttpContext.Current.Application.UnLock();
-            }
-            else
-                isProtected = (bool)CheckedPages[DocumentId];
-
-            return isProtected;
-        }
-
-        public static int GetErrorPage(string Path)
-        {
-            return int.Parse(GetPage(GetProtectedPage(Path)).Attributes.GetNamedItem("noRightsPage").Value);
-        }
-
-        public static int GetLoginPage(string Path)
-        {
-            return int.Parse(GetPage(GetProtectedPage(Path)).Attributes.GetNamedItem("loginPage").Value);
-        }
-
-        private static int GetProtectedPage(string Path)
-        {
-            int protectedPage = 0;
-
-            foreach (string id in Path.Split(','))
-                if (GetPage(int.Parse(id)) != null)
-                    protectedPage = int.Parse(id);
-
-            return protectedPage;
-        }
-
-        private static XmlNode GetPage(int documentId)
-        {
-            XmlNode x = AccessXml.SelectSingleNode("/access/page [@id=" + documentId.ToString() + "]");
-            return x;
-        }
-
-
-        //Event delegates
-        public delegate void SaveEventHandler(Access sender, SaveEventArgs e);
-
-        public delegate void AddProtectionEventHandler(Document sender, AddProtectionEventArgs e);
-        public delegate void RemoveProtectionEventHandler(Document sender, RemoveProtectionEventArgs e);
-
-        public delegate void AddMemberShipRoleToDocumentEventHandler(Document sender, string role, AddMemberShipRoleToDocumentEventArgs e);
-        public delegate void RemoveMemberShipRoleFromDocumentEventHandler(Document sender, string role, RemoveMemberShipRoleFromDocumentEventArgs e);
-
-        public delegate void RemoveMemberShipUserFromDocumentEventHandler(Document sender, string MembershipUserName, RemoveMemberShipUserFromDocumentEventArgs e);
-        public delegate void AddMembershipUserToDocumentEventHandler(Document sender, string MembershipUserName, AddMembershipUserToDocumentEventArgs e);
-
-        //Events
-
-        public static event SaveEventHandler BeforeSave;
-        protected virtual void FireBeforeSave(SaveEventArgs e)
-        {
-            if (BeforeSave != null)
-                BeforeSave(this, e);
-        }
-
-        public static event SaveEventHandler AfterSave;
-        protected virtual void FireAfterSave(SaveEventArgs e)
-        {
-            if (AfterSave != null)
-                AfterSave(this, e);
-        }
-
-        public static event AddProtectionEventHandler BeforeAddProtection;
-        protected virtual void FireBeforeAddProtection(Document doc, AddProtectionEventArgs e)
-        {
-            if (BeforeAddProtection != null)
-                BeforeAddProtection(doc, e);
-        }
-
-        public static event AddProtectionEventHandler AfterAddProtection;
-        protected virtual void FireAfterAddProtection(Document doc, AddProtectionEventArgs e)
-        {
-            if (AfterAddProtection != null)
-                AfterAddProtection(doc, e);
-        }
-
-        public static event RemoveProtectionEventHandler BeforeRemoveProtection;
-        protected virtual void FireBeforeRemoveProtection(Document doc, RemoveProtectionEventArgs e)
-        {
-            if (BeforeRemoveProtection != null)
-                BeforeRemoveProtection(doc, e);
-        }
-
-        public static event RemoveProtectionEventHandler AfterRemoveProtection;
-        protected virtual void FireAfterRemoveProtection(Document doc, RemoveProtectionEventArgs e)
-        {
-            if (AfterRemoveProtection != null)
-                AfterRemoveProtection(doc, e);
-        }
-
-        public static event AddMemberShipRoleToDocumentEventHandler BeforeAddMemberShipRoleToDocument;
-        protected virtual void FireBeforeAddMemberShipRoleToDocument(Document doc, string role, AddMemberShipRoleToDocumentEventArgs e)
-        {
-            if (BeforeAddMemberShipRoleToDocument != null)
-                BeforeAddMemberShipRoleToDocument(doc, role, e);
-        }
-
-        public static event AddMemberShipRoleToDocumentEventHandler AfterAddMemberShipRoleToDocument;
-        protected virtual void FireAfterAddMemberShipRoleToDocument(Document doc, string role, AddMemberShipRoleToDocumentEventArgs e)
-        {
-            if (AfterAddMemberShipRoleToDocument != null)
-                AfterAddMemberShipRoleToDocument(doc, role, e);
-        }
-
-        public static event RemoveMemberShipRoleFromDocumentEventHandler BeforeRemoveMemberShipRoleToDocument;
-        protected virtual void FireBeforeRemoveMemberShipRoleFromDocument(Document doc, string role, RemoveMemberShipRoleFromDocumentEventArgs e)
-        {
-            if (BeforeRemoveMemberShipRoleToDocument != null)
-                BeforeRemoveMemberShipRoleToDocument(doc, role, e);
-        }
-
-        public static event RemoveMemberShipRoleFromDocumentEventHandler AfterRemoveMemberShipRoleToDocument;
-        protected virtual void FireAfterRemoveMemberShipRoleFromDocument(Document doc, string role, RemoveMemberShipRoleFromDocumentEventArgs e)
-        {
-            if (AfterRemoveMemberShipRoleToDocument != null)
-                AfterRemoveMemberShipRoleToDocument(doc, role, e);
-        }
-
-        public static event RemoveMemberShipUserFromDocumentEventHandler BeforeRemoveMembershipUserFromDocument;
-        protected virtual void FireBeforeRemoveMembershipUserFromDocument(Document doc, string username, RemoveMemberShipUserFromDocumentEventArgs e)
-        {
-            if (BeforeRemoveMembershipUserFromDocument != null)
-                BeforeRemoveMembershipUserFromDocument(doc, username, e);
-        }
-
-        public static event RemoveMemberShipUserFromDocumentEventHandler AfterRemoveMembershipUserFromDocument;
-        protected virtual void FireAfterRemoveMembershipUserFromDocument(Document doc, string username, RemoveMemberShipUserFromDocumentEventArgs e)
-        {
-            if (AfterRemoveMembershipUserFromDocument != null)
-                AfterRemoveMembershipUserFromDocument(doc, username, e);
-        }
-
-        public static event AddMembershipUserToDocumentEventHandler BeforeAddMembershipUserToDocument;
-        protected virtual void FireBeforeAddMembershipUserToDocument(Document doc, string username, AddMembershipUserToDocumentEventArgs e)
-        {
-            if (BeforeAddMembershipUserToDocument != null)
-                BeforeAddMembershipUserToDocument(doc, username, e);
-        }
-
-        public static event AddMembershipUserToDocumentEventHandler AfterAddMembershipUserToDocument;
-        protected virtual void FireAfterAddMembershipUserToDocument(Document doc, string username, AddMembershipUserToDocumentEventArgs e)
-        {
-            if (AfterAddMembershipUserToDocument != null)
-                AfterAddMembershipUserToDocument(doc, username, e);
-        }
-    }
-
-    public enum ProtectionType
-    {
-        NotProtected,
-        Simple,
-        Advanced
-    }
->>>>>>> 8391c328
-}
+using System;
+using System.Data;
+using System.Xml;
+using System.Xml.XPath;
+using System.Collections;
+using System.IO;
+
+using System.Web.Security;
+using Umbraco.Core.IO;
+using Umbraco.Core.Security;
+
+namespace umbraco.cms.businesslogic.web
+{
+    /// <summary>
+    /// Summary description for Access.
+    /// </summary>
+    public class Access
+    {
+        static private readonly Hashtable CheckedPages = new Hashtable();
+
+        //must be volatile for double check lock to work
+        static private volatile XmlDocument _accessXmlContent;
+        static private string _accessXmlSource;
+
+        private static void ClearCheckPages()
+        {
+            CheckedPages.Clear();
+        }
+
+        static readonly object Locko = new object();
+
+        public static XmlDocument AccessXml
+        {
+            get
+            {
+                if (_accessXmlContent == null)
+                {
+                    lock (Locko)
+                    {
+                        if (_accessXmlContent == null)
+                        {
+                            if (_accessXmlSource == null)
+                            {
+                                //if we pop it here it'll make for better stack traces ;)
+                                _accessXmlSource = IOHelper.MapPath(SystemFiles.AccessXml, true);
+                            }
+
+                            _accessXmlContent = new XmlDocument();
+
+                            if (!System.IO.File.Exists(_accessXmlSource))
+                            {
+                                var file = new FileInfo(_accessXmlSource);
+                                if (!Directory.Exists(file.DirectoryName))
+                                {
+                                    Directory.CreateDirectory(file.Directory.FullName); //ensure the folder exists!	
+                                }
+                                System.IO.FileStream f = System.IO.File.Open(_accessXmlSource, FileMode.Create);
+                                System.IO.StreamWriter sw = new StreamWriter(f);
+                                sw.WriteLine("<access/>");
+                                sw.Close();
+                                f.Close();
+                            }
+                            _accessXmlContent.Load(_accessXmlSource);
+                        }
+                    }
+                }
+                return _accessXmlContent;
+            }
+        }
+
+        public static void AddMembershipRoleToDocument(int documentId, string role)
+        {
+            //event
+            AddMemberShipRoleToDocumentEventArgs e = new AddMemberShipRoleToDocumentEventArgs();
+            new Access().FireBeforeAddMemberShipRoleToDocument(new Document(documentId), role, e);
+
+            if (!e.Cancel)
+            {
+                XmlElement x = (XmlElement)GetPage(documentId);
+
+                if (x == null)
+                    throw new Exception("Document is not protected!");
+                else
+                {
+                    if (x.SelectSingleNode("group [@id = '" + role + "']") == null)
+                    {
+                        XmlElement groupXml = (XmlElement)AccessXml.CreateNode(XmlNodeType.Element, "group", "");
+                        groupXml.SetAttribute("id", role);
+                        x.AppendChild(groupXml);
+                        Save();
+                    }
+                }
+
+                new Access().FireAfterAddMemberShipRoleToDocument(new Document(documentId), role, e);
+            }
+        }
+
+        [Obsolete("This method is no longer supported. Use the ASP.NET MemberShip methods instead", true)]
+        public static void AddMemberGroupToDocument(int DocumentId, int MemberGroupId)
+        {
+            XmlElement x = (XmlElement)GetPage(DocumentId);
+
+            if (x == null)
+                throw new Exception("Document is not protected!");
+            else
+            {
+                if (x.SelectSingleNode("group [@id = '" + MemberGroupId.ToString() + "']") == null)
+                {
+                    XmlElement groupXml = (XmlElement)AccessXml.CreateNode(XmlNodeType.Element, "group", "");
+                    groupXml.SetAttribute("id", MemberGroupId.ToString());
+                    x.AppendChild(groupXml);
+                    Save();
+                }
+            }
+        }
+
+        [Obsolete("This method is no longer supported. Use the ASP.NET MemberShip methods instead", true)]
+        public static void AddMemberToDocument(int DocumentId, int MemberId)
+        {
+            XmlElement x = (XmlElement)GetPage(DocumentId);
+
+            if (x == null)
+                throw new Exception("Document is not protected!");
+            else
+            {
+                if (x.Attributes.GetNamedItem("memberId") != null)
+                    x.Attributes.GetNamedItem("memberId").Value = MemberId.ToString();
+                else
+                    x.SetAttribute("memberId", MemberId.ToString());
+                Save();
+            }
+        }
+
+        public static void AddMembershipUserToDocument(int documentId, string membershipUserName)
+        {
+            //event
+            AddMembershipUserToDocumentEventArgs e = new AddMembershipUserToDocumentEventArgs();
+            new Access().FireBeforeAddMembershipUserToDocument(new Document(documentId), membershipUserName, e);
+
+            if (!e.Cancel)
+            {
+                XmlElement x = (XmlElement)GetPage(documentId);
+
+                if (x == null)
+                    throw new Exception("Document is not protected!");
+                else
+                {
+                    if (x.Attributes.GetNamedItem("memberId") != null)
+                        x.Attributes.GetNamedItem("memberId").Value = membershipUserName;
+                    else
+                        x.SetAttribute("memberId", membershipUserName);
+                    Save();
+                }
+
+                new Access().FireAfterAddMembershipUserToDocument(new Document(documentId), membershipUserName, e);
+            }
+
+        }
+
+        [Obsolete("This method is no longer supported. Use the ASP.NET MemberShip methods instead", true)]
+        public static void RemoveMemberGroupFromDocument(int DocumentId, int MemberGroupId)
+        {
+            XmlElement x = (XmlElement)GetPage(DocumentId);
+
+            if (x == null)
+                throw new Exception("Document is not protected!");
+            else
+            {
+                XmlNode xGroup = x.SelectSingleNode("group [@id = '" + MemberGroupId.ToString() + "']");
+                if (xGroup != null)
+                {
+                    x.RemoveChild(xGroup);
+                    Save();
+                }
+            }
+        }
+
+        public static void RemoveMembershipRoleFromDocument(int documentId, string role)
+        {
+
+            RemoveMemberShipRoleFromDocumentEventArgs e = new RemoveMemberShipRoleFromDocumentEventArgs();
+            new Access().FireBeforeRemoveMemberShipRoleFromDocument(new Document(documentId), role, e);
+
+            if (!e.Cancel)
+            {
+                XmlElement x = (XmlElement)GetPage(documentId);
+
+                if (x == null)
+                    throw new Exception("Document is not protected!");
+                else
+                {
+                    XmlNode xGroup = x.SelectSingleNode("group [@id = '" + role + "']");
+                    if (xGroup != null)
+                    {
+                        x.RemoveChild(xGroup);
+                        Save();
+                    }
+                }
+
+                new Access().FireAfterRemoveMemberShipRoleFromDocument(new Document(documentId), role, e);
+            }
+        }
+
+        public static bool RenameMemberShipRole(string oldRolename, string newRolename)
+        {
+            bool hasChange = false;
+            if (oldRolename != newRolename)
+            {
+                oldRolename = oldRolename.Replace("'", "&apos;");
+                foreach (XmlNode x in AccessXml.SelectNodes("//group [@id = '" + oldRolename + "']"))
+                {
+                    x.Attributes["id"].Value = newRolename;
+                    hasChange = true;
+                }
+                if (hasChange)
+                    Save();
+            }
+
+            return hasChange;
+
+        }
+
+        public static void ProtectPage(bool Simple, int DocumentId, int LoginDocumentId, int ErrorDocumentId)
+        {
+            AddProtectionEventArgs e = new AddProtectionEventArgs();
+            new Access().FireBeforeAddProtection(new Document(DocumentId), e);
+
+            if (!e.Cancel)
+            {
+
+                XmlElement x = (XmlElement)GetPage(DocumentId);
+                if (x == null)
+                {
+                    x = (XmlElement)_accessXmlContent.CreateNode(XmlNodeType.Element, "page", "");
+                    AccessXml.DocumentElement.AppendChild(x);
+                }
+                // if using simple mode, make sure that all existing groups are removed
+                else if (Simple)
+                {
+                    x.RemoveAll();
+                }
+                x.SetAttribute("id", DocumentId.ToString());
+                x.SetAttribute("loginPage", LoginDocumentId.ToString());
+                x.SetAttribute("noRightsPage", ErrorDocumentId.ToString());
+                x.SetAttribute("simple", Simple.ToString());
+                Save();
+
+                ClearCheckPages();
+
+                new Access().FireAfterAddProtection(new Document(DocumentId), e);
+            }
+        }
+
+        public static void RemoveProtection(int DocumentId)
+        {
+            XmlElement x = (XmlElement)GetPage(DocumentId);
+            if (x != null)
+            {
+                //event
+                RemoveProtectionEventArgs e = new RemoveProtectionEventArgs();
+                new Access().FireBeforeRemoveProtection(new Document(DocumentId), e);
+
+                if (!e.Cancel)
+                {
+
+                    x.ParentNode.RemoveChild(x);
+                    Save();
+                    ClearCheckPages();
+
+                    new Access().FireAfterRemoveProtection(new Document(DocumentId), e);
+                }
+
+            }
+        }
+
+        private static void Save()
+        {
+            SaveEventArgs e = new SaveEventArgs();
+
+            new Access().FireBeforeSave(e);
+
+            if (!e.Cancel)
+            {
+                System.IO.FileStream f = System.IO.File.Open(_accessXmlSource, FileMode.Create);
+                AccessXml.Save(f);
+                f.Close();
+
+                new Access().FireAfterSave(e);
+            }
+        }
+
+        [Obsolete("This method is no longer supported. Use the ASP.NET MemberShip methods instead", true)]
+        public static bool IsProtectedByGroup(int DocumentId, int GroupId)
+        {
+            bool isProtected = false;
+
+            cms.businesslogic.web.Document d = new Document(DocumentId);
+
+            if (!IsProtected(DocumentId, d.Path))
+                isProtected = false;
+            else
+            {
+                XmlNode currentNode = GetPage(GetProtectedPage(d.Path));
+                if (currentNode.SelectSingleNode("./group [@id=" + GroupId.ToString() + "]") != null)
+                {
+                    isProtected = true;
+                }
+            }
+
+            return isProtected;
+        }
+
+        public static bool IsProtectedByMembershipRole(int documentId, string role)
+        {
+            bool isProtected = false;
+
+            CMSNode d = new CMSNode(documentId);
+
+            if (!IsProtected(documentId, d.Path))
+                isProtected = false;
+            else
+            {
+                XmlNode currentNode = GetPage(GetProtectedPage(d.Path));
+                if (currentNode.SelectSingleNode("./group [@id='" + role + "']") != null)
+                {
+                    isProtected = true;
+                }
+            }
+
+            return isProtected;
+        }
+
+        public static string[] GetAccessingMembershipRoles(int documentId, string path)
+        {
+            ArrayList roles = new ArrayList();
+
+            if (!IsProtected(documentId, path))
+                return null;
+            else
+            {
+                XmlNode currentNode = GetPage(GetProtectedPage(path));
+                foreach (XmlNode n in currentNode.SelectNodes("./group"))
+                {
+                    roles.Add(n.Attributes.GetNamedItem("id").Value);
+                }
+                return (string[])roles.ToArray(typeof(string));
+            }
+
+        }
+
+        [Obsolete("This method is no longer supported. Use the ASP.NET MemberShip methods instead", true)]
+        public static cms.businesslogic.member.MemberGroup[] GetAccessingGroups(int DocumentId)
+        {
+            cms.businesslogic.web.Document d = new Document(DocumentId);
+
+            if (!IsProtected(DocumentId, d.Path))
+                return null;
+            else
+            {
+                XmlNode currentNode = GetPage(GetProtectedPage(d.Path));
+                var mg = new member.MemberGroup[currentNode.SelectNodes("./group").Count];
+                int count = 0;
+                foreach (XmlNode n in currentNode.SelectNodes("./group"))
+                {
+                    mg[count] = new member.MemberGroup(int.Parse(n.Attributes.GetNamedItem("id").Value));
+                    count++;
+                }
+                return mg;
+            }
+
+        }
+
+        [Obsolete("This method is no longer supported. Use the ASP.NET MemberShip methods instead", true)]
+        public static cms.businesslogic.member.Member GetAccessingMember(int DocumentId)
+        {
+            cms.businesslogic.web.Document d = new Document(DocumentId);
+
+            if (!IsProtected(DocumentId, d.Path))
+                return null;
+            else if (GetProtectionType(DocumentId) != ProtectionType.Simple)
+                throw new Exception("Document isn't protected using Simple mechanism. Use GetAccessingMemberGroups instead");
+            else
+            {
+                XmlNode currentNode = GetPage(GetProtectedPage(d.Path));
+                if (currentNode.Attributes.GetNamedItem("memberId") != null)
+                    return new cms.businesslogic.member.Member(int.Parse(
+                        currentNode.Attributes.GetNamedItem("memberId").Value));
+                else
+                    throw new Exception("Document doesn't contain a memberId. This might be caused if document is protected using umbraco RC1 or older.");
+
+            }
+
+        }
+
+        public static MembershipUser GetAccessingMembershipUser(int documentId)
+        {
+            CMSNode d = new CMSNode(documentId);
+
+            if (!IsProtected(documentId, d.Path))
+                return null;
+            else if (GetProtectionType(documentId) != ProtectionType.Simple)
+                throw new Exception("Document isn't protected using Simple mechanism. Use GetAccessingMemberGroups instead");
+            else
+            {
+                XmlNode currentNode = GetPage(GetProtectedPage(d.Path));
+                if (currentNode.Attributes.GetNamedItem("memberId") != null)
+                {
+                    var provider = MembershipProviderExtensions.GetMembersMembershipProvider();
+
+                    return provider.GetUser(currentNode.Attributes.GetNamedItem("memberId").Value, true);
+                }
+                else
+                {
+                    throw new Exception("Document doesn't contain a memberId. This might be caused if document is protected using umbraco RC1 or older.");
+                }
+
+            }
+
+        }
+
+
+        [Obsolete("This method is no longer supported. Use the ASP.NET MemberShip methods instead", true)]
+        public static bool HasAccess(int DocumentId, cms.businesslogic.member.Member Member)
+        {
+            bool hasAccess = false;
+
+            cms.businesslogic.web.Document d = new Document(DocumentId);
+
+            if (!IsProtected(DocumentId, d.Path))
+                hasAccess = true;
+            else
+            {
+                XmlNode currentNode = GetPage(GetProtectedPage(d.Path));
+                if (Member != null)
+                {
+                    IDictionaryEnumerator ide = Member.Groups.GetEnumerator();
+                    while (ide.MoveNext())
+                    {
+                        cms.businesslogic.member.MemberGroup mg = (cms.businesslogic.member.MemberGroup)ide.Value;
+                        if (currentNode.SelectSingleNode("./group [@id=" + mg.Id.ToString() + "]") != null)
+                        {
+                            hasAccess = true;
+                            break;
+                        }
+                    }
+                }
+            }
+
+            return hasAccess;
+        }
+
+        public static bool HasAccces(int documentId, object memberId)
+        {
+            bool hasAccess = false;
+            var node = new CMSNode(documentId);
+
+            if (IsProtected(documentId, node.Path) == false)
+                return true;
+
+            var provider = MembershipProviderExtensions.GetMembersMembershipProvider();
+
+            var member = provider.GetUser(memberId, true);
+            var currentNode = GetPage(GetProtectedPage(node.Path));
+
+            if (member != null)
+            {
+                foreach (string role in Roles.GetRolesForUser())
+                {
+                    if (currentNode.SelectSingleNode("./group [@id='" + role + "']") != null)
+                    {
+                        hasAccess = true;
+                        break;
+                    }
+                }
+            }
+            return hasAccess;
+        }
+
+        public static bool HasAccess(int documentId, string path, MembershipUser member)
+        {
+            bool hasAccess = false;
+
+            if (!IsProtected(documentId, path))
+                hasAccess = true;
+            else
+            {
+                XmlNode currentNode = GetPage(GetProtectedPage(path));
+                if (member != null)
+                {
+                    string[] roles = Roles.GetRolesForUser(member.UserName);
+                    foreach (string role in roles)
+                    {
+                        if (currentNode.SelectSingleNode("./group [@id='" + role + "']") != null)
+                        {
+                            hasAccess = true;
+                            break;
+                        }
+                    }
+                }
+            }
+
+            return hasAccess;
+        }
+
+        public static ProtectionType GetProtectionType(int DocumentId)
+        {
+            XmlNode x = GetPage(DocumentId);
+            try
+            {
+                if (bool.Parse(x.Attributes.GetNamedItem("simple").Value))
+                    return ProtectionType.Simple;
+                else
+                    return ProtectionType.Advanced;
+            }
+            catch
+            {
+                return ProtectionType.NotProtected;
+            }
+
+        }
+
+        public static bool IsProtected(int DocumentId, string Path)
+        {
+            bool isProtected = false;
+
+            if (!CheckedPages.ContainsKey(DocumentId))
+            {
+                foreach (string id in Path.Split(','))
+                {
+                    if (GetPage(int.Parse(id)) != null)
+                    {
+                        isProtected = true;
+                        break;
+                    }
+                }
+
+                // Add thread safe updating to the hashtable
+                if (System.Web.HttpContext.Current != null)
+                    System.Web.HttpContext.Current.Application.Lock();
+                if (!CheckedPages.ContainsKey(DocumentId))
+                    CheckedPages.Add(DocumentId, isProtected);
+                if (System.Web.HttpContext.Current != null)
+                    System.Web.HttpContext.Current.Application.UnLock();
+            }
+            else
+                isProtected = (bool)CheckedPages[DocumentId];
+
+            return isProtected;
+        }
+
+        public static int GetErrorPage(string Path)
+        {
+            return int.Parse(GetPage(GetProtectedPage(Path)).Attributes.GetNamedItem("noRightsPage").Value);
+        }
+
+        public static int GetLoginPage(string Path)
+        {
+            return int.Parse(GetPage(GetProtectedPage(Path)).Attributes.GetNamedItem("loginPage").Value);
+        }
+
+        private static int GetProtectedPage(string Path)
+        {
+            int protectedPage = 0;
+
+            foreach (string id in Path.Split(','))
+                if (GetPage(int.Parse(id)) != null)
+                    protectedPage = int.Parse(id);
+
+            return protectedPage;
+        }
+
+        private static XmlNode GetPage(int documentId)
+        {
+            XmlNode x = AccessXml.SelectSingleNode("/access/page [@id=" + documentId.ToString() + "]");
+            return x;
+        }
+
+
+        //Event delegates
+        public delegate void SaveEventHandler(Access sender, SaveEventArgs e);
+
+        public delegate void AddProtectionEventHandler(Document sender, AddProtectionEventArgs e);
+        public delegate void RemoveProtectionEventHandler(Document sender, RemoveProtectionEventArgs e);
+
+        public delegate void AddMemberShipRoleToDocumentEventHandler(Document sender, string role, AddMemberShipRoleToDocumentEventArgs e);
+        public delegate void RemoveMemberShipRoleFromDocumentEventHandler(Document sender, string role, RemoveMemberShipRoleFromDocumentEventArgs e);
+
+        public delegate void RemoveMemberShipUserFromDocumentEventHandler(Document sender, string MembershipUserName, RemoveMemberShipUserFromDocumentEventArgs e);
+        public delegate void AddMembershipUserToDocumentEventHandler(Document sender, string MembershipUserName, AddMembershipUserToDocumentEventArgs e);
+
+        //Events
+
+        public static event SaveEventHandler BeforeSave;
+        protected virtual void FireBeforeSave(SaveEventArgs e)
+        {
+            if (BeforeSave != null)
+                BeforeSave(this, e);
+        }
+
+        public static event SaveEventHandler AfterSave;
+        protected virtual void FireAfterSave(SaveEventArgs e)
+        {
+            if (AfterSave != null)
+                AfterSave(this, e);
+        }
+
+        public static event AddProtectionEventHandler BeforeAddProtection;
+        protected virtual void FireBeforeAddProtection(Document doc, AddProtectionEventArgs e)
+        {
+            if (BeforeAddProtection != null)
+                BeforeAddProtection(doc, e);
+        }
+
+        public static event AddProtectionEventHandler AfterAddProtection;
+        protected virtual void FireAfterAddProtection(Document doc, AddProtectionEventArgs e)
+        {
+            if (AfterAddProtection != null)
+                AfterAddProtection(doc, e);
+        }
+
+        public static event RemoveProtectionEventHandler BeforeRemoveProtection;
+        protected virtual void FireBeforeRemoveProtection(Document doc, RemoveProtectionEventArgs e)
+        {
+            if (BeforeRemoveProtection != null)
+                BeforeRemoveProtection(doc, e);
+        }
+
+        public static event RemoveProtectionEventHandler AfterRemoveProtection;
+        protected virtual void FireAfterRemoveProtection(Document doc, RemoveProtectionEventArgs e)
+        {
+            if (AfterRemoveProtection != null)
+                AfterRemoveProtection(doc, e);
+        }
+
+        public static event AddMemberShipRoleToDocumentEventHandler BeforeAddMemberShipRoleToDocument;
+        protected virtual void FireBeforeAddMemberShipRoleToDocument(Document doc, string role, AddMemberShipRoleToDocumentEventArgs e)
+        {
+            if (BeforeAddMemberShipRoleToDocument != null)
+                BeforeAddMemberShipRoleToDocument(doc, role, e);
+        }
+
+        public static event AddMemberShipRoleToDocumentEventHandler AfterAddMemberShipRoleToDocument;
+        protected virtual void FireAfterAddMemberShipRoleToDocument(Document doc, string role, AddMemberShipRoleToDocumentEventArgs e)
+        {
+            if (AfterAddMemberShipRoleToDocument != null)
+                AfterAddMemberShipRoleToDocument(doc, role, e);
+        }
+
+        public static event RemoveMemberShipRoleFromDocumentEventHandler BeforeRemoveMemberShipRoleToDocument;
+        protected virtual void FireBeforeRemoveMemberShipRoleFromDocument(Document doc, string role, RemoveMemberShipRoleFromDocumentEventArgs e)
+        {
+            if (BeforeRemoveMemberShipRoleToDocument != null)
+                BeforeRemoveMemberShipRoleToDocument(doc, role, e);
+        }
+
+        public static event RemoveMemberShipRoleFromDocumentEventHandler AfterRemoveMemberShipRoleToDocument;
+        protected virtual void FireAfterRemoveMemberShipRoleFromDocument(Document doc, string role, RemoveMemberShipRoleFromDocumentEventArgs e)
+        {
+            if (AfterRemoveMemberShipRoleToDocument != null)
+                AfterRemoveMemberShipRoleToDocument(doc, role, e);
+        }
+
+        public static event RemoveMemberShipUserFromDocumentEventHandler BeforeRemoveMembershipUserFromDocument;
+        protected virtual void FireBeforeRemoveMembershipUserFromDocument(Document doc, string username, RemoveMemberShipUserFromDocumentEventArgs e)
+        {
+            if (BeforeRemoveMembershipUserFromDocument != null)
+                BeforeRemoveMembershipUserFromDocument(doc, username, e);
+        }
+
+        public static event RemoveMemberShipUserFromDocumentEventHandler AfterRemoveMembershipUserFromDocument;
+        protected virtual void FireAfterRemoveMembershipUserFromDocument(Document doc, string username, RemoveMemberShipUserFromDocumentEventArgs e)
+        {
+            if (AfterRemoveMembershipUserFromDocument != null)
+                AfterRemoveMembershipUserFromDocument(doc, username, e);
+        }
+
+        public static event AddMembershipUserToDocumentEventHandler BeforeAddMembershipUserToDocument;
+        protected virtual void FireBeforeAddMembershipUserToDocument(Document doc, string username, AddMembershipUserToDocumentEventArgs e)
+        {
+            if (BeforeAddMembershipUserToDocument != null)
+                BeforeAddMembershipUserToDocument(doc, username, e);
+        }
+
+        public static event AddMembershipUserToDocumentEventHandler AfterAddMembershipUserToDocument;
+        protected virtual void FireAfterAddMembershipUserToDocument(Document doc, string username, AddMembershipUserToDocumentEventArgs e)
+        {
+            if (AfterAddMembershipUserToDocument != null)
+                AfterAddMembershipUserToDocument(doc, username, e);
+        }
+    }
+
+    public enum ProtectionType
+    {
+        NotProtected,
+        Simple,
+        Advanced
+    }
+}