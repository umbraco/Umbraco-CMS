using System;
using System.Collections.Generic;
using System.Globalization;
using System.IO;
using System.Xml;
using System.Linq;
using ICSharpCode.SharpZipLib.Zip;
using Umbraco.Core;
using Umbraco.Core.IO;
using Umbraco.Core.Logging;
using Umbraco.Core.Packaging;
using umbraco.cms.businesslogic.web;
using umbraco.cms.businesslogic.propertytype;
using umbraco.BusinessLogic;
using System.Diagnostics;
using umbraco.cms.businesslogic.macro;
using umbraco.cms.businesslogic.template;
using umbraco.interfaces;

namespace umbraco.cms.businesslogic.packager
{
    /// <summary>
    /// The packager is a component which enables sharing of both data and functionality components between different umbraco installations.
    /// 
    /// The output is a .umb (a zip compressed file) which contains the exported documents/medias/macroes/documenttypes (etc.)
    /// in a Xml document, along with the physical files used (images/usercontrols/xsl documents etc.)
    /// 
    /// Partly implemented, import of packages is done, the export is *under construction*.
    /// </summary>
    /// <remarks>
    /// Ruben Verborgh 31/12/2007: I had to change some code, I marked my changes with "DATALAYER".
    /// Reason: @@IDENTITY can't be used with the new datalayer.
    /// I wasn't able to test the code, since I'm not aware how the code functions.
    /// </remarks>
    public class Installer
    {
        private const string PackageServer = "packages.umbraco.org";

        private readonly List<string> _unsecureFiles = new List<string>();
        private readonly Dictionary<string, string> _conflictingMacroAliases = new Dictionary<string, string>();
        private readonly Dictionary<string, string> _conflictingTemplateAliases = new Dictionary<string, string>();
        private readonly Dictionary<string, string> _conflictingStyleSheetNames = new Dictionary<string, string>();

        private readonly List<string> _binaryFileErrors = new List<string>();

        public string Name { get; private set; }
        public string Version { get; private set; }
        public string Url { get; private set; }
        public string License { get; private set; }
        public string LicenseUrl { get; private set; }
        public string Author { get; private set; }
        public string AuthorUrl { get; private set; }
        public string ReadMe { get; private set; }
        public string Control { get; private set; }

        public bool ContainsMacroConflict { get; private set; }
        public IDictionary<string, string> ConflictingMacroAliases { get { return _conflictingMacroAliases; } }

        public bool ContainsUnsecureFiles { get; private set; }
        public List<string> UnsecureFiles { get { return _unsecureFiles; } }

        public bool ContainsTemplateConflicts { get; private set; }
        public IDictionary<string, string> ConflictingTemplateAliases { get { return _conflictingTemplateAliases; } }

        /// <summary>
        /// Indicates that the package contains assembly reference errors
        /// </summary>
        public bool ContainsBinaryFileErrors { get; private set; }

        /// <summary>
        /// List each assembly reference error
        /// </summary>
        public List<string> BinaryFileErrors { get { return _binaryFileErrors; } }

        /// <summary>
        /// Indicates that the package contains legacy property editors
        /// </summary>
        public bool ContainsLegacyPropertyEditors { get; private set; }
        
        public bool ContainsStyleSheeConflicts { get; private set; }
        public IDictionary<string, string> ConflictingStyleSheetNames { get { return _conflictingStyleSheetNames; } }

        public int RequirementsMajor { get; private set; }
        public int RequirementsMinor { get; private set; }
        public int RequirementsPatch { get; private set; }

        /// <summary>
        /// The xmldocument, describing the contents of a package.
        /// </summary>
        public XmlDocument Config { get; private set; }

        /// <summary>
        /// Constructor
        /// </summary>
        public Installer()
        {
            ContainsBinaryFileErrors = false;
            ContainsTemplateConflicts = false;
            ContainsUnsecureFiles = false;
            ContainsMacroConflict = false;
            ContainsStyleSheeConflicts = false;
        }

        /// <summary>
        /// Constructor
        /// </summary>
        /// <param name="Name">The name of the package</param>
        /// <param name="Version">The version of the package</param>
        /// <param name="Url">The url to a descriptionpage</param>
        /// <param name="License">The license under which the package is released (preferably GPL ;))</param>
        /// <param name="LicenseUrl">The url to a licensedescription</param>
        /// <param name="Author">The original author of the package</param>
        /// <param name="AuthorUrl">The url to the Authors website</param>
        /// <param name="RequirementsMajor">Umbraco version major</param>
        /// <param name="RequirementsMinor">Umbraco version minor</param>
        /// <param name="RequirementsPatch">Umbraco version patch</param>
        /// <param name="Readme">The readme text</param>
        /// <param name="Control">The name of the usercontrol used to configure the package after install</param>
        public Installer(string Name, string Version, string Url, string License, string LicenseUrl, string Author, string AuthorUrl, int RequirementsMajor, int RequirementsMinor, int RequirementsPatch, string Readme, string Control)
        {
            ContainsBinaryFileErrors = false;
            ContainsTemplateConflicts = false;
            ContainsUnsecureFiles = false;
            ContainsMacroConflict = false;
            ContainsStyleSheeConflicts = false;
            this.Name = Name;
            this.Version = Version;
            this.Url = Url;
            this.License = License;
            this.LicenseUrl = LicenseUrl;
            this.RequirementsMajor = RequirementsMajor;
            this.RequirementsMinor = RequirementsMinor;
            this.RequirementsPatch = RequirementsPatch;
            this.Author = Author;
            this.AuthorUrl = AuthorUrl;
            ReadMe = Readme;
            this.Control = Control;
        }

        #region Public Methods
        
        /// <summary>
        /// Imports the specified package
        /// </summary>
        /// <param name="InputFile">Filename of the umbracopackage</param>
        /// <returns></returns>
        public string Import(string InputFile)
        {
            using (DisposableTimer.DebugDuration<Installer>(
                () => "Importing package file " + InputFile,
                () => "Package file " + InputFile + "imported"))
            {
                var tempDir = "";
                if (File.Exists(IOHelper.MapPath(SystemDirectories.Data + Path.DirectorySeparatorChar + InputFile)))
                {
                    var fi = new FileInfo(IOHelper.MapPath(SystemDirectories.Data + Path.DirectorySeparatorChar + InputFile));
                    // Check if the file is a valid package
                    if (fi.Extension.ToLower() == ".umb")
                    {
                        try
                        {
                            tempDir = UnPack(fi.FullName);
                            LoadConfig(tempDir);
                        }
                        catch (Exception unpackE)
                        {
                            throw new Exception("Error unpacking extension...", unpackE);
                        }
                    }
                    else
                        throw new Exception("Error - file isn't a package (doesn't have a .umb extension). Check if the file automatically got named '.zip' upon download.");
                }
                else
                    throw new Exception("Error - file not found. Could find file named '" + IOHelper.MapPath(SystemDirectories.Data + Path.DirectorySeparatorChar + InputFile) + "'");
                return tempDir;
            }
        }
        
        public int CreateManifest(string tempDir, string guid, string repoGuid)
        {
            //This is the new improved install rutine, which chops up the process into 3 steps, creating the manifest, moving files, and finally handling umb objects
            var packName = XmlHelper.GetNodeValue(Config.DocumentElement.SelectSingleNode("/umbPackage/info/package/name"));
            var packAuthor = XmlHelper.GetNodeValue(Config.DocumentElement.SelectSingleNode("/umbPackage/info/author/name"));
            var packAuthorUrl = XmlHelper.GetNodeValue(Config.DocumentElement.SelectSingleNode("/umbPackage/info/author/website"));
            var packVersion = XmlHelper.GetNodeValue(Config.DocumentElement.SelectSingleNode("/umbPackage/info/package/version"));
            var packReadme = XmlHelper.GetNodeValue(Config.DocumentElement.SelectSingleNode("/umbPackage/info/readme"));
            var packLicense = XmlHelper.GetNodeValue(Config.DocumentElement.SelectSingleNode("/umbPackage/info/package/license "));
            var packUrl = XmlHelper.GetNodeValue(Config.DocumentElement.SelectSingleNode("/umbPackage/info/package/url "));

            var enableSkins = false;
            var skinRepoGuid = "";

            if (Config.DocumentElement.SelectSingleNode("/umbPackage/enableSkins") != null)
            {
                var skinNode = Config.DocumentElement.SelectSingleNode("/umbPackage/enableSkins");
                enableSkins = bool.Parse(XmlHelper.GetNodeValue(skinNode));
                if (skinNode.Attributes["repository"] != null && string.IsNullOrEmpty(skinNode.Attributes["repository"].Value) == false)
                    skinRepoGuid = skinNode.Attributes["repository"].Value;
            }

            //Create a new package instance to record all the installed package adds - this is the same format as the created packages has.
            //save the package meta data
            var insPack = InstalledPackage.MakeNew(packName);
            insPack.Data.Author = packAuthor;
            insPack.Data.AuthorUrl = packAuthorUrl;
            insPack.Data.Version = packVersion;
            insPack.Data.Readme = packReadme;
            insPack.Data.License = packLicense;
            insPack.Data.Url = packUrl;

            //skinning
            insPack.Data.EnableSkins = enableSkins;
            insPack.Data.SkinRepoGuid = string.IsNullOrEmpty(skinRepoGuid) ? Guid.Empty : new Guid(skinRepoGuid);

            insPack.Data.PackageGuid = guid; //the package unique key.
            insPack.Data.RepositoryGuid = repoGuid; //the repository unique key, if the package is a file install, the repository will not get logged.
            insPack.Save();

            return insPack.Data.Id;
        }

        public void InstallFiles(int packageId, string tempDir)
        {
            using (DisposableTimer.DebugDuration<Installer>(
                () => "Installing package files for package id " + packageId + " into temp folder " + tempDir,
                () => "Package file installation complete for package id " + packageId))
            {
                //retrieve the manifest to continue installation
                var insPack = InstalledPackage.GetById(packageId);

                // Move files
                //string virtualBasePath = System.Web.HttpContext.Current.Request.ApplicationPath;
                string basePath = System.Web.Hosting.HostingEnvironment.ApplicationPhysicalPath;

                foreach (XmlNode n in Config.DocumentElement.SelectNodes("//file"))
                {
                    //we enclose the whole file-moving to ensure that the entire installer doesn't crash
                    try
                    {
                        var destPath = GetFileName(basePath, XmlHelper.GetNodeValue(n.SelectSingleNode("orgPath")));
                        var sourceFile = GetFileName(tempDir, XmlHelper.GetNodeValue(n.SelectSingleNode("guid")));
                        var destFile = GetFileName(destPath, XmlHelper.GetNodeValue(n.SelectSingleNode("orgName")));

                        // Create the destination directory if it doesn't exist
                        if (Directory.Exists(destPath) == false)
                            Directory.CreateDirectory(destPath);
                        //If a file with this name exists, delete it
                        else if (File.Exists(destFile))
                            File.Delete(destFile);

                        // Move the file
                        File.Move(sourceFile, destFile);

                        //PPH log file install
                        insPack.Data.Files.Add(XmlHelper.GetNodeValue(n.SelectSingleNode("orgPath")) + "/" + XmlHelper.GetNodeValue(n.SelectSingleNode("orgName")));
                    }
                    catch (Exception ex)
                    {
						LogHelper.Error<Installer>("Package install error", ex);
                    }
                }

                insPack.Save();
            }
        }
        
        public void InstallBusinessLogic(int packageId, string tempDir)
        {
            using (DisposableTimer.DebugDuration<Installer>(
                () => "Installing business logic for package id " + packageId + " into temp folder " + tempDir,
                () => "Package business logic installation complete for package id " + packageId))
            {
                //retrieve the manifest to continue installation
                var insPack = InstalledPackage.GetById(packageId);
                //bool saveNeeded = false;

                // Get current user, with a fallback
                var currentUser = new User(0);
                if (string.IsNullOrEmpty(BasePages.UmbracoEnsuredPage.umbracoUserContextID) == false)
                {
                    if (BasePages.UmbracoEnsuredPage.ValidateUserContextID(BasePages.UmbracoEnsuredPage.umbracoUserContextID))
                    {
                        currentUser = User.GetCurrent();
                    }
                }

                //Xml as XElement which is used with the new PackagingService
                var rootElement = Config.DocumentElement.GetXElement();
                var packagingService = ApplicationContext.Current.Services.PackagingService;

                //Perhaps it would have been a good idea to put the following into methods eh?!?

                #region DataTypes
                var dataTypeElement = rootElement.Descendants("DataTypes").FirstOrDefault();
                if(dataTypeElement != null)
                {
                    var dataTypeDefinitions = packagingService.ImportDataTypeDefinitions(dataTypeElement, currentUser.Id);
                    foreach (var dataTypeDefinition in dataTypeDefinitions)
                    {
                        insPack.Data.DataTypes.Add(dataTypeDefinition.Id.ToString(CultureInfo.InvariantCulture));
                        //saveNeeded = true;
                    }
                }
                /*foreach (XmlNode n in _packageConfig.DocumentElement.SelectNodes("//DataType"))
                {
                    cms.businesslogic.datatype.DataTypeDefinition newDtd = cms.businesslogic.datatype.DataTypeDefinition.Import(n);

                    if (newDtd != null)
                    {
                        insPack.Data.DataTypes.Add(newDtd.Id.ToString());
                        saveNeeded = true;
                    }
                }*/

                //if (saveNeeded) { insPack.Save(); saveNeeded = false; }
                #endregion

                #region Languages
                foreach (XmlNode n in Config.DocumentElement.SelectNodes("//Language"))
                {
                    language.Language newLang = language.Language.Import(n);

                    if (newLang != null)
                    {
                        insPack.Data.Languages.Add(newLang.id.ToString(CultureInfo.InvariantCulture));
                        //saveNeeded = true;
                    }
                }

                //if (saveNeeded) { insPack.Save(); saveNeeded = false; }
                #endregion

                #region Dictionary items
                foreach (XmlNode n in Config.DocumentElement.SelectNodes("./DictionaryItems/DictionaryItem"))
                {
                    Dictionary.DictionaryItem newDi = Dictionary.DictionaryItem.Import(n);

                    if (newDi != null)
                    {
                        insPack.Data.DictionaryItems.Add(newDi.id.ToString());
                        //saveNeeded = true;
                    }
                }

                //if (saveNeeded) { insPack.Save(); saveNeeded = false; }
                #endregion

                #region Macros
                foreach (XmlNode n in Config.DocumentElement.SelectNodes("//macro"))
                {
                    Macro m = Macro.Import(n);

                    if (m != null)
                    {
                        insPack.Data.Macros.Add(m.Id.ToString(CultureInfo.InvariantCulture));
                        //saveNeeded = true;
                    }
                }

                //if (saveNeeded) { insPack.Save(); saveNeeded = false; }
                #endregion
                
                #region Templates
                var templateElement = rootElement.Descendants("Templates").FirstOrDefault();
                if (templateElement != null)
                {
                    var templates = packagingService.ImportTemplates(templateElement, currentUser.Id);
                    foreach (var template in templates)
                    {
                        insPack.Data.Templates.Add(template.Id.ToString(CultureInfo.InvariantCulture));
                        //saveNeeded = true;
                    }
                }

                //if (saveNeeded) { insPack.Save(); saveNeeded = false; }

                /*foreach (XmlNode n in _packageConfig.DocumentElement.SelectNodes("Templates/Template"))
                {
                    var t = Template.Import(n, currentUser);

                    insPack.Data.Templates.Add(t.Id.ToString());

                    saveNeeded = true;
                }

                if (saveNeeded) { insPack.Save(); saveNeeded = false; }


                //NOTE: SD: I'm pretty sure the only thing the below script does is ensure that the Master template Id is set
                // in the database, but this is also duplicating the saving of the design content since the above Template.Import
                // already does this. I've left this for now because I'm not sure the reprocussions of removing it but seems there
                // is a lot of excess database calls happening here.
                foreach (XmlNode n in _packageConfig.DocumentElement.SelectNodes("Templates/Template"))
                {
                    string master = XmlHelper.GetNodeValue(n.SelectSingleNode("Master"));
                    Template t = Template.GetByAlias(XmlHelper.GetNodeValue(n.SelectSingleNode("Alias")));
                    if (master.Trim() != "")
                    {
                        var masterTemplate = Template.GetByAlias(master);
                        if (masterTemplate != null)
                        {
                            t.MasterTemplate = Template.GetByAlias(master).Id;
                            //SD: This appears to always just save an empty template because the design isn't set yet
                            // this fixes an issue now that we have MVC because if there is an empty template and MVC is 
                            // the default, it will create a View not a master page and then the system will try to route via
                            // MVC which means that the package will not work anymore.
                            // The code below that imports the templates should suffice because it's actually importing 
                            // template data not just blank data.

                            //if (UmbracoConfiguration.Current.UmbracoSettings.Templates.UseAspNetMasterPages)
                            //	t.SaveMasterPageFile(t.Design);
                        }
                    }
                    // Master templates can only be generated when their master is known
                    if (UmbracoConfiguration.Current.UmbracoSettings.Templates.UseAspNetMasterPages)
                    {
                        t.ImportDesign(XmlHelper.GetNodeValue(n.SelectSingleNode("Design")));
                        t.SaveMasterPageFile(t.Design);
                    }
                }*/
                #endregion

                #region DocumentTypes
                //Check whether the root element is a doc type rather then a complete package
                var docTypeElement = rootElement.Name.LocalName.Equals("DocumentType") ||
                                     rootElement.Name.LocalName.Equals("DocumentTypes")
                                         ? rootElement
                                         : rootElement.Descendants("DocumentTypes").FirstOrDefault();

                if (docTypeElement != null)
                {
                    var contentTypes = packagingService.ImportContentTypes(docTypeElement, currentUser.Id);
                    foreach (var contentType in contentTypes)
                    {
                        insPack.Data.Documenttypes.Add(contentType.Id.ToString(CultureInfo.InvariantCulture));
                        //saveNeeded = true;
                    }
                }

                //if (saveNeeded) { insPack.Save(); saveNeeded = false; }

                /*foreach (XmlNode n in _packageConfig.DocumentElement.SelectNodes("DocumentTypes/DocumentType"))
                {
                    ImportDocumentType(n, currentUser, false);
                    saveNeeded = true;
                }

                if (saveNeeded) { insPack.Save(); saveNeeded = false; }


                // Add documenttype structure
                foreach (XmlNode n in _packageConfig.DocumentElement.SelectNodes("DocumentTypes/DocumentType"))
                {
                    DocumentType dt = DocumentType.GetByAlias(XmlHelper.GetNodeValue(n.SelectSingleNode("Info/Alias")));
                    if (dt != null)
                    {
                        ArrayList allowed = new ArrayList();
                        foreach (XmlNode structure in n.SelectNodes("Structure/DocumentType"))
                        {
                            DocumentType dtt = DocumentType.GetByAlias(XmlHelper.GetNodeValue(structure));
                            if (dtt != null)
                                allowed.Add(dtt.Id);
                        }

                        int[] adt = new int[allowed.Count];
                        for (int i = 0; i < allowed.Count; i++)
                            adt[i] = (int)allowed[i];
                        dt.AllowedChildContentTypeIDs = adt;
                        dt.Save();
                        //PPH we log the document type install here.
                        insPack.Data.Documenttypes.Add(dt.Id.ToString());
                        saveNeeded = true;
                    }
                }

                if (saveNeeded) { insPack.Save(); saveNeeded = false; }*/
                #endregion

                #region Stylesheets
                foreach (XmlNode n in Config.DocumentElement.SelectNodes("Stylesheets/Stylesheet"))
                {
                    StyleSheet s = StyleSheet.Import(n, currentUser);

                    insPack.Data.Stylesheets.Add(s.Id.ToString());
                    //saveNeeded = true;
                }

                //if (saveNeeded) { insPack.Save(); saveNeeded = false; }
                #endregion

                #region Documents
                var documentElement = rootElement.Descendants("DocumentSet").FirstOrDefault();
                if (documentElement != null)
                {
                    var content = packagingService.ImportContent(documentElement, -1, currentUser.Id);
                    var firstContentItem = content.First();
                    insPack.Data.ContentNodeId = firstContentItem.Id.ToString(CultureInfo.InvariantCulture);
                }
                /*foreach (XmlElement n in _packageConfig.DocumentElement.SelectNodes("Documents/DocumentSet [@importMode = 'root']/*"))
                {
                    insPack.Data.ContentNodeId = cms.businesslogic.web.Document.Import(-1, currentUser, n).ToString();
                }*/
                #endregion

                #region Package Actions
                foreach (XmlNode n in Config.DocumentElement.SelectNodes("Actions/Action"))
                {
                    if (n.Attributes["undo"] == null || n.Attributes["undo"].Value == "true")
                    {
                        insPack.Data.Actions += n.OuterXml;
                    }

                    if (n.Attributes["runat"] != null && n.Attributes["runat"].Value == "install")
                    {
                        try
                        {
                            PackageAction.RunPackageAction(insPack.Data.Name, n.Attributes["alias"].Value, n);
                        }
                        catch
                        {

                        }
                    }
                }
                #endregion

                // Trigger update of Apps / Trees config.
                // (These are ApplicationStartupHandlers so just instantiating them will trigger them)
                new ApplicationRegistrar();
                new ApplicationTreeRegistrar();

                insPack.Save();
            }
        }

		/// <summary>
		/// Remove the temp installation folder
		/// </summary>
		/// <param name="packageId"></param>
		/// <param name="tempDir"></param>
        public void InstallCleanUp(int packageId, string tempDir)
        {
			if (Directory.Exists(tempDir))
			{
				Directory.Delete(tempDir, true);
			}
        }
        
        /// <summary>
        /// Reads the configuration of the package from the configuration xmldocument
        /// </summary>
        /// <param name="tempDir">The folder to which the contents of the package is extracted</param>
        public void LoadConfig(string tempDir)
        {
            Config = new XmlDocument();
            Config.Load(tempDir + Path.DirectorySeparatorChar + "package.xml");

            Name = Config.DocumentElement.SelectSingleNode("/umbPackage/info/package/name").FirstChild.Value;
            Version = Config.DocumentElement.SelectSingleNode("/umbPackage/info/package/version").FirstChild.Value;
            Url = Config.DocumentElement.SelectSingleNode("/umbPackage/info/package/url").FirstChild.Value;
            License = Config.DocumentElement.SelectSingleNode("/umbPackage/info/package/license").FirstChild.Value;
            LicenseUrl = Config.DocumentElement.SelectSingleNode("/umbPackage/info/package/license").Attributes.GetNamedItem("url").Value;
            RequirementsMajor = int.Parse(Config.DocumentElement.SelectSingleNode("/umbPackage/info/package/requirements/major").FirstChild.Value);
            RequirementsMinor = int.Parse(Config.DocumentElement.SelectSingleNode("/umbPackage/info/package/requirements/minor").FirstChild.Value);
            RequirementsPatch = int.Parse(Config.DocumentElement.SelectSingleNode("/umbPackage/info/package/requirements/patch").FirstChild.Value);
            Author = Config.DocumentElement.SelectSingleNode("/umbPackage/info/author/name").FirstChild.Value;
            AuthorUrl = Config.DocumentElement.SelectSingleNode("/umbPackage/info/author/website").FirstChild.Value;

            var basePath = System.Web.Hosting.HostingEnvironment.ApplicationPhysicalPath;
            var dllBinFiles = new List<string>();

            foreach (XmlNode n in Config.DocumentElement.SelectNodes("//file"))
            {
                var badFile = false;
                var destPath = GetFileName(basePath, XmlHelper.GetNodeValue(n.SelectSingleNode("orgPath")));
                var orgName = XmlHelper.GetNodeValue(n.SelectSingleNode("orgName"));
                var destFile = GetFileName(destPath, orgName);

                if (destPath.ToLower().Contains(IOHelper.DirSepChar + "app_code"))
                {
                    badFile = true;
                }
                    
                if (destPath.ToLower().Contains(IOHelper.DirSepChar + "bin"))
                {
                    badFile = true;                   
                }

                if (destFile.ToLower().EndsWith(".dll"))
                {
                    badFile = true;
                    dllBinFiles.Add(Path.Combine(tempDir, orgName));
                }

                if (badFile)
                {
                    ContainsUnsecureFiles = true;
                    _unsecureFiles.Add(XmlHelper.GetNodeValue(n.SelectSingleNode("orgName")));
                }
            }

            if (ContainsUnsecureFiles)
            {
                //Now we want to see if the DLLs contain any legacy data types since we want to warn people about that
                string[] assemblyErrors;
                var assembliesWithReferences = PackageBinaryInspector.ScanAssembliesForTypeReference<IDataType>(tempDir, out assemblyErrors).ToArray();
                if (assemblyErrors.Any())
                {
                    ContainsBinaryFileErrors = true;
                    BinaryFileErrors.AddRange(assemblyErrors);
                }
                if (assembliesWithReferences.Any())
                {
                    ContainsLegacyPropertyEditors = true;
                }
            }

            //this will check for existing macros with the same alias
            //since we will not overwrite on import it's a good idea to inform the user what will be overwritten
            foreach (XmlNode n in Config.DocumentElement.SelectNodes("//macro"))
            {
                var alias = n.SelectSingleNode("alias").InnerText;
                if (!string.IsNullOrEmpty(alias))
                {
                    var m = ApplicationContext.Current.Services.MacroService.GetByAlias(alias);
                    if (m != null)
                    {
<<<<<<< HEAD
                        var m = Macro.GetByAlias(alias);

                        if (m != null)
                        {
                            this.ContainsMacroConflict = true;
                            this._conflictingMacroAliases.Add(m.Name, alias);
                        }
                    }
                    catch (IndexOutOfRangeException) { } //thrown when the alias doesn't exist in the DB, ie - macro not there
=======
                        ContainsMacroConflict = true;
                        _conflictingMacroAliases.Add(m.Name, alias);
                    }                    
>>>>>>> bc0da044
                }
            }

            foreach (XmlNode n in Config.DocumentElement.SelectNodes("Templates/Template"))
            {
                var alias = n.SelectSingleNode("Alias").InnerText;
                if (!string.IsNullOrEmpty(alias))
                {
                    var t = Template.GetByAlias(alias);
                    if (t != null)
                    {
                        this.ContainsTemplateConflicts = true;
                        this._conflictingTemplateAliases.Add(t.Text, alias);
                    }
                }
            }

            foreach (XmlNode n in Config.DocumentElement.SelectNodes("Stylesheets/Stylesheet"))
            {
                var alias = n.SelectSingleNode("Name").InnerText;
                if (!string.IsNullOrEmpty(alias))
                {
                    var s = StyleSheet.GetByName(alias);
                    if (s != null)
                    {
                        this.ContainsStyleSheeConflicts = true;
                        this._conflictingStyleSheetNames.Add(s.Text, alias);
                    }
                }
            }

            try
            {
                ReadMe = XmlHelper.GetNodeValue(Config.DocumentElement.SelectSingleNode("/umbPackage/info/readme"));
            }
            catch { }

            try
            {
                Control = XmlHelper.GetNodeValue(Config.DocumentElement.SelectSingleNode("/umbPackage/control"));
            }
            catch { }
        }
        
        /// <summary>
        /// This uses the old method of fetching and only supports the packages.umbraco.org repository.
        /// </summary>
        /// <param name="Package"></param>
        /// <returns></returns>
        public string Fetch(Guid Package)
        {
            // Check for package directory
            if (Directory.Exists(IOHelper.MapPath(SystemDirectories.Packages)) == false)
                Directory.CreateDirectory(IOHelper.MapPath(SystemDirectories.Packages));

            var wc = new System.Net.WebClient();

            wc.DownloadFile(
                "http://" + PackageServer + "/fetch?package=" + Package.ToString(),
                IOHelper.MapPath(SystemDirectories.Packages + "/" + Package.ToString() + ".umb"));

            return "packages\\" + Package.ToString() + ".umb";
        }
        
        #endregion
        
        #region Private Methods

        /// <summary>
        /// Gets the name of the file in the specified path.
        /// Corrects possible problems with slashes that would result from a simple concatenation.
        /// Can also be used to concatenate paths.
        /// </summary>
        /// <param name="path">The path.</param>
        /// <param name="fileName">Name of the file.</param>
        /// <returns>The name of the file in the specified path.</returns>
        private static string GetFileName(string path, string fileName)
        {
            // virtual dir support
            fileName = IOHelper.FindFile(fileName);

            if (path.Contains("[$"))
            {
                //this is experimental and undocumented...
                path = path.Replace("[$UMBRACO]", SystemDirectories.Umbraco);
                path = path.Replace("[$UMBRACOCLIENT]", SystemDirectories.UmbracoClient);
                path = path.Replace("[$CONFIG]", SystemDirectories.Config);
                path = path.Replace("[$DATA]", SystemDirectories.Data);
            }

            //to support virtual dirs we try to lookup the file... 
            path = IOHelper.FindFile(path);



            Debug.Assert(path != null && path.Length >= 1);
            Debug.Assert(fileName != null && fileName.Length >= 1);

            path = path.Replace('/', '\\');
            fileName = fileName.Replace('/', '\\');

            // Does filename start with a slash? Does path end with one?
            bool fileNameStartsWithSlash = (fileName[0] == Path.DirectorySeparatorChar);
            bool pathEndsWithSlash = (path[path.Length - 1] == Path.DirectorySeparatorChar);

            // Path ends with a slash
            if (pathEndsWithSlash)
            {
                if (!fileNameStartsWithSlash)
                    // No double slash, just concatenate
                    return path + fileName;
                return path + fileName.Substring(1);
            }
            if (fileNameStartsWithSlash)
                // Required slash specified, just concatenate
                return path + fileName;
            return path + Path.DirectorySeparatorChar + fileName;
        }

        private static string UnPack(string zipName)
        {
            // Unzip

            //the temp directory will be the package GUID - this keeps it consistent!
            //the zipName is always the package Guid.umb

            var packageFileName = Path.GetFileNameWithoutExtension(zipName);
            var packageId = Guid.NewGuid();
            Guid.TryParse(packageFileName, out packageId);

            string tempDir = IOHelper.MapPath(SystemDirectories.Data) + Path.DirectorySeparatorChar + packageId.ToString();
            //clear the directory if it exists
            if (Directory.Exists(tempDir)) Directory.Delete(tempDir, true);
            Directory.CreateDirectory(tempDir);            

            var s = new ZipInputStream(File.OpenRead(zipName));

            ZipEntry theEntry;
            while ((theEntry = s.GetNextEntry()) != null)
            {
                string fileName = Path.GetFileName(theEntry.Name);

                if (fileName != String.Empty)
                {
                    FileStream streamWriter = File.Create(tempDir + Path.DirectorySeparatorChar + fileName);

                    int size = 2048;
                    byte[] data = new byte[2048];
                    while (true)
                    {
                        size = s.Read(data, 0, data.Length);
                        if (size > 0)
                        {
                            streamWriter.Write(data, 0, size);
                        }
                        else
                        {
                            break;
                        }
                    }

                    streamWriter.Close();

                }
            }

            // Clean up
            s.Close();
            File.Delete(zipName);

            return tempDir;

        }

        #endregion
    }
}
<|MERGE_RESOLUTION|>--- conflicted
+++ resolved
@@ -625,21 +625,9 @@
                     var m = ApplicationContext.Current.Services.MacroService.GetByAlias(alias);
                     if (m != null)
                     {
-<<<<<<< HEAD
-                        var m = Macro.GetByAlias(alias);
-
-                        if (m != null)
-                        {
-                            this.ContainsMacroConflict = true;
-                            this._conflictingMacroAliases.Add(m.Name, alias);
-                        }
-                    }
-                    catch (IndexOutOfRangeException) { } //thrown when the alias doesn't exist in the DB, ie - macro not there
-=======
                         ContainsMacroConflict = true;
                         _conflictingMacroAliases.Add(m.Name, alias);
                     }                    
->>>>>>> bc0da044
                 }
             }
 
@@ -816,4 +804,4 @@
 
         #endregion
     }
-}
+}