--- conflicted
+++ resolved
@@ -14,23 +14,14 @@
 using Umbraco.Cms.Infrastructure.Persistence;
 using Umbraco.Cms.Infrastructure.Persistence.Dtos;
 using Umbraco.Cms.Infrastructure.Persistence.Repositories.Implement;
+using Umbraco.Cms.Infrastructure.Persistence.SqlSyntax;
 using Umbraco.Cms.Infrastructure.Scoping;
 using Umbraco.Extensions;
 using static Umbraco.Cms.Core.Persistence.SqlExtensionsStatics;
 
 namespace Umbraco.Cms.Infrastructure.HybridCache.Persistence;
 
-<<<<<<< HEAD
-/// <summary>
-/// Provides methods for managing and interacting with the database-backed cache for content, media, and members.
-/// </summary>
-/// <remarks>This repository is responsible for operations such as refreshing, deleting, and rebuilding the
-/// database cache for content, media, and member entities. It also provides methods to retrieve cached data based on
-/// specific criteria. The repository leverages various dependencies to handle serialization, logging, and database
-/// access.</remarks>
-=======
 /// <inheritdoc/>
->>>>>>> cd00dfaa
 internal sealed class DatabaseCacheRepository : RepositoryBase, IDatabaseCacheRepository
 {
     private readonly IContentCacheDataSerializerFactory _contentCacheDataSerializerFactory;
@@ -68,26 +59,16 @@
         _nucacheSettings = nucacheSettings;
     }
 
-<<<<<<< HEAD
-    /// <inheritdoc />
+    /// <inheritdoc/>
     public async Task DeleteContentItemAsync(int id)
     {
         Sql<ISqlContext> sql = Sql()
             .Delete<ContentNuDto>()
             .Where<ContentNuDto>(x => x.NodeId == id);
         _ = await Database.ExecuteAsync(sql);
-
-        // await Database.ExecuteAsync($"DELETE FROM {SqlSyntax.GetQuotedTableName("cmsContentNu")} WHERE {SqlSyntax.GetQuotedColumnName("nodeId")}=@id", new { id = id });
-    }
-
-    /// <inheritdoc />
-=======
+    }
+
     /// <inheritdoc/>
-    public async Task DeleteContentItemAsync(int id)
-        => await Database.ExecuteAsync("DELETE FROM cmsContentNu WHERE nodeId = @id", new { id });
-
-    /// <inheritdoc/>
->>>>>>> cd00dfaa
     public async Task RefreshContentAsync(ContentCacheNode contentCacheNode, PublishedState publishedState)
     {
         IContentCacheDataSerializer serializer = _contentCacheDataSerializerFactory.Create(ContentCacheDataSerializerEntityType.Document);
@@ -107,16 +88,10 @@
                 await OnRepositoryRefreshed(serializer, contentCacheNode, false);
                 break;
             case PublishedState.Unpublishing:
-<<<<<<< HEAD
                 Sql<ISqlContext> sql = Sql()
                     .Delete<ContentNuDto>()
                     .Where<ContentNuDto>(x => x.NodeId == contentCacheNode.Id && x.Published);
                 _ = await Database.ExecuteAsync(sql);
-
-                // await Database.ExecuteAsync("DELETE FROM cmsContentNu WHERE nodeId=@id AND published=1", new { id = contentCacheNode.Id });
-=======
-                await Database.ExecuteAsync("DELETE FROM cmsContentNu WHERE nodeId = @id AND published = 1", new { id = contentCacheNode.Id });
->>>>>>> cd00dfaa
                 break;
         }
     }
@@ -169,35 +144,26 @@
     /// <inheritdoc/>
     public async Task<ContentCacheNode?> GetContentSourceAsync(Guid key, bool preview = false)
     {
-        Sql<ISqlContext>? sql;
-        try
-        {
-            sql = SqlContentSourcesSelect()
-            .Append(SqlObjectTypeNotTrashed(SqlContext, Constants.ObjectTypes.Document))
-            .Append(SqlWhereNodeKey(SqlContext, key))
-            .Append(SqlOrderByLevelIdSortOrder(SqlContext));
-
-            ContentSourceDto? dto = await Database.FirstOrDefaultAsync<ContentSourceDto>(sql);
-
-            if (dto == null)
-            {
-                return null;
-            }
-
-            if (preview is false && dto.PubDataRaw is null && dto.PubData is null)
-            {
-                return null;
-            }
-
-            IContentCacheDataSerializer serializer =
-                _contentCacheDataSerializerFactory.Create(ContentCacheDataSerializerEntityType.Document);
-            return CreateContentNodeKit(dto, serializer, preview);
-        }
-        catch (Exception ex)
-        {
-            _logger.LogError(ex, "Cannot get content cache for key: {key}", key);
-            throw;
-        }
+        Sql<ISqlContext>? sql = SqlContentSourcesSelect()
+        .Append(SqlObjectTypeNotTrashed(SqlContext, Constants.ObjectTypes.Document))
+        .Append(SqlWhereNodeKey(SqlContext, key))
+        .Append(SqlOrderByLevelIdSortOrder(SqlContext));
+
+        ContentSourceDto? dto = await Database.FirstOrDefaultAsync<ContentSourceDto>(sql);
+
+        if (dto == null)
+        {
+            return null;
+        }
+
+        if (preview is false && dto.PubDataRaw is null && dto.PubData is null)
+        {
+            return null;
+        }
+
+        IContentCacheDataSerializer serializer =
+            _contentCacheDataSerializerFactory.Create(ContentCacheDataSerializerEntityType.Document);
+        return CreateContentNodeKit(dto, serializer, preview);
     }
 
     /// <inheritdoc/>
@@ -235,19 +201,11 @@
                 ? SqlMediaSourcesSelect()
                 : throw new ArgumentOutOfRangeException(nameof(objectType), objectType, null);
 
-<<<<<<< HEAD
         sql.InnerJoin<NodeDto>("n")
-        .On<NodeDto, ContentDto>((n, c) => n.NodeId == c.ContentTypeId, "n", "umbracoContent")
-        .Append(SqlObjectTypeNotTrashed(SqlContext, objectType))
-        .WhereIn<NodeDto>(x => x.UniqueId, keys, "n")
-        .Append(SqlOrderByLevelIdSortOrder(SqlContext));
-=======
-            sql.InnerJoin<NodeDto>("n")
-                .On<NodeDto, ContentDto>((n, c) => n.NodeId == c.ContentTypeId, "n", "umbracoContent")
-                .Append(SqlObjectTypeNotTrashed(SqlContext, objectType))
-                .WhereIn<NodeDto>(x => x.UniqueId, keys,"n")
-                .Append(SqlOrderByLevelIdSortOrder(SqlContext));
->>>>>>> cd00dfaa
+            .On<NodeDto, ContentDto>((n, c) => n.NodeId == c.ContentTypeId, "n", "umbracoContent")
+            .Append(SqlObjectTypeNotTrashed(SqlContext, objectType))
+            .WhereIn<NodeDto>(x => x.UniqueId, keys, "n")
+            .Append(SqlOrderByLevelIdSortOrder(SqlContext));
 
         return GetContentNodeDtos(sql);
     }
@@ -329,21 +287,16 @@
     {
 
         ContentNuDto dto = GetDtoFromCacheNode(content, !preview, serializer);
-
-        await Database.InsertOrUpdateAsync(
-            dto,
-<<<<<<< HEAD
-            $"SET {SqlSyntax.GetQuotedColumnName("data")}=@data, {SqlSyntax.GetQuotedColumnName("dataRaw")}=@dataRaw, rv=rv+1 WHERE {SqlSyntax.GetQuotedColumnName("nodeId")}=@id AND {SqlSyntax.GetQuotedColumnName("published")}=@published",
-=======
-            "SET data = @data, dataRaw = @dataRaw, rv = rv + 1 WHERE nodeId = @id AND published = @published",
->>>>>>> cd00dfaa
-            new
-            {
-                dataRaw = dto.RawData ?? Array.Empty<byte>(),
-                data = dto.Data,
-                id = dto.NodeId,
-                published = dto.Published,
-            });
+        _ = await Database.InsertOrUpdateAsync(
+           dto,
+           $"SET {SqlSyntax.GetQuotedColumnName("data")}=@data, {SqlSyntax.GetQuotedColumnName("dataRaw")}=@dataRaw, rv=rv+1 WHERE {SqlSyntax.GetQuotedColumnName("nodeId")}=@id AND {SqlSyntax.GetQuotedColumnName("published")}=@published",
+           new
+           {
+               dataRaw = dto.RawData ?? Array.Empty<byte>(),
+               data = dto.Data,
+               id = dto.NodeId,
+               published = dto.Published,
+           });
     }
 
     /// <summary>
@@ -361,25 +314,8 @@
 
         Guid contentObjectType = Constants.ObjectTypes.Document;
 
-<<<<<<< HEAD
-        RemoveByObjectType(contentTypeIds, contentObjectType);
-
-        // insert back - if anything fails the transaction will rollback
-        IQuery<IContent> query = SqlContext.Query<IContent>();
-        if (contentTypeIds.Count > 0)
-        {
-            query = query.WhereIn(x => x.ContentTypeId, contentTypeIds); // assume number of ctypes won't blow IN(...)
-=======
         // Remove all - if anything fails the transaction will rollback.
-        if (contentTypeIds.Count == 0)
-        {
-            DeleteForObjectType(contentObjectType);
-        }
-        else
-        {
-            DeleteForObjectTypeAndContentTypes(contentObjectType, contentTypeIds);
->>>>>>> cd00dfaa
-        }
+        RemoveByObjectType(contentObjectType, contentTypeIds);
 
         // Insert back - if anything fails the transaction will rollback.
         IQuery<IContent> query = GetInsertQuery<IContent>(contentTypeIds);
@@ -415,7 +351,6 @@
     }
 
     /// <summary>
-<<<<<<< HEAD
     /// Rebuilds the media database cache by clearing and repopulating the cache with the latest media data.
     /// Assumes media tree lock.
     /// </summary>
@@ -430,14 +365,6 @@
         IContentCacheDataSerializer serializer,
         int groupSize,
         IReadOnlyCollection<int>? contentTypeIds)
-=======
-    /// Rebuilds the content database cache for media.
-    /// </summary>
-    /// <remarks>
-    /// Assumes media tree lock.
-    /// </remarks>
-    private void RebuildMediaDbCache(IContentCacheDataSerializer serializer, int groupSize, IReadOnlyCollection<int>? contentTypeIds)
->>>>>>> cd00dfaa
     {
         if (contentTypeIds is null)
         {
@@ -446,25 +373,8 @@
 
         Guid mediaObjectType = Constants.ObjectTypes.Media;
 
-<<<<<<< HEAD
-        RemoveByObjectType(contentTypeIds, mediaObjectType);
-
-        // insert back - if anything fails the transaction will rollback
-        IQuery<IMedia> query = SqlContext.Query<IMedia>();
-        if (contentTypeIds.Count > 0)
-        {
-            query = query.WhereIn(x => x.ContentTypeId, contentTypeIds); // assume number of ctypes won't blow IN(...)
-=======
         // Remove all - if anything fails the transaction will rollback.
-        if (contentTypeIds.Count == 0)
-        {
-            DeleteForObjectType(mediaObjectType);
-        }
-        else
-        {
-            DeleteForObjectTypeAndContentTypes(mediaObjectType, contentTypeIds);
->>>>>>> cd00dfaa
-        }
+        RemoveByObjectType(mediaObjectType, contentTypeIds);
 
         // Insert back - if anything fails the transaction will rollback.
         IQuery<IMedia> query = GetInsertQuery<IMedia>(contentTypeIds);
@@ -484,13 +394,6 @@
         while (processed < total);
     }
 
-<<<<<<< HEAD
-    // assumes member tree lock
-    private void RebuildMemberDbCache(
-        IContentCacheDataSerializer serializer,
-        int groupSize,
-        IReadOnlyCollection<int>? contentTypeIds)
-=======
     /// <summary>
     /// Rebuilds the content database cache for members.
     /// </summary>
@@ -498,7 +401,6 @@
     /// Assumes member tree lock.
     /// </remarks>
     private void RebuildMemberDbCache(IContentCacheDataSerializer serializer, int groupSize, IReadOnlyCollection<int>? contentTypeIds)
->>>>>>> cd00dfaa
     {
         if (contentTypeIds is null)
         {
@@ -506,25 +408,8 @@
         }
         Guid memberObjectType = Constants.ObjectTypes.Member;
 
-<<<<<<< HEAD
-        RemoveByObjectType(contentTypeIds, memberObjectType);
-
-        // insert back - if anything fails the transaction will rollback
-        IQuery<IMember> query = SqlContext.Query<IMember>();
-        if (contentTypeIds.Count > 0)
-        {
-            query = query.WhereIn(x => x.ContentTypeId, contentTypeIds); // assume number of ctypes won't blow IN(...)
-=======
         // Remove all - if anything fails the transaction will rollback.
-        if (contentTypeIds.Count == 0)
-        {
-            DeleteForObjectType(memberObjectType);
-        }
-        else
-        {
-            DeleteForObjectTypeAndContentTypes(memberObjectType, contentTypeIds);
->>>>>>> cd00dfaa
-        }
+        RemoveByObjectType(memberObjectType, contentTypeIds);
 
         // Insert back - if anything fails the transaction will rollback.
         IQuery<IMember> query = GetInsertQuery<IMember>(contentTypeIds);
@@ -543,26 +428,40 @@
         while (processed < total);
     }
 
-    private void DeleteForObjectType(Guid nodeObjectType) =>
-        Database.Execute(
-            @"
-                DELETE FROM cmsContentNu
-                WHERE cmsContentNu.nodeId IN (
-                    SELECT id FROM umbracoNode WHERE umbracoNode.nodeObjectType = @objType
-                )",
-            new { objType = nodeObjectType });
-
-    private void DeleteForObjectTypeAndContentTypes(Guid nodeObjectType, IReadOnlyCollection<int> contentTypeIds) =>
-        Database.Execute(
-            $@"
-                DELETE FROM cmsContentNu
-                WHERE cmsContentNu.nodeId IN (
-                    SELECT id FROM umbracoNode
-                    JOIN {Constants.DatabaseSchema.Tables.Content} ON {Constants.DatabaseSchema.Tables.Content}.nodeId=umbracoNode.id
-                    WHERE umbracoNode.nodeObjectType = @objType
-                    AND {Constants.DatabaseSchema.Tables.Content}.contentTypeId IN (@ctypes)
-                )",
-            new { objType = nodeObjectType, ctypes = contentTypeIds });
+    private void RemoveByObjectType(Guid objectType, IReadOnlyCollection<int>? contentTypeIds)
+    {
+        // remove all - if anything fails the transaction will rollback
+        Sql<ISqlContext> sql;
+        if (contentTypeIds is null || contentTypeIds.Count == 0)
+        {
+            sql = Sql()
+                .Delete<ContentNuDto>()
+                .WhereIn<ContentNuDto>(
+                    x => x.NodeId,
+                    Sql().Select<NodeDto>(n => n.NodeId)
+                        .From<NodeDto>()
+                        .Where<NodeDto>(n => n.NodeObjectType == objectType));
+            _ = Database.Execute(sql);
+        }
+        else
+        {
+            // assume number of ctypes won't blow IN(...)
+            // must support SQL-CE
+            sql = Sql()
+                .Delete<ContentNuDto>()
+                .WhereIn<ContentNuDto>(
+                    x => x.NodeId,
+                    Sql()
+                    .Select<NodeDto>(n => n.NodeId)
+                    .From<NodeDto>()
+                    .InnerJoin<ContentDto>()
+                    .On<NodeDto, ContentDto>((n, c) => n.NodeId == c.NodeId)
+                    .Where<NodeDto, ContentDto>((n, c) =>
+                        n.NodeObjectType == objectType
+                        && contentTypeIds.Contains(c.ContentTypeId)));
+            _ = Database.Execute(sql);
+        }
+    }
 
     private IQuery<TContent> GetInsertQuery<TContent>(IReadOnlyCollection<int> contentTypeIds)
         where TContent : IContentBase
@@ -574,51 +473,6 @@
         }
 
         return query;
-    }
-
-    private void RemoveByObjectType(IReadOnlyCollection<int>? contentTypeIds, Guid objectType)
-    {
-        Sql<ISqlContext> sql;
-        try
-        {
-
-            // remove all - if anything fails the transaction will rollback
-            if (contentTypeIds is null || contentTypeIds.Count == 0)
-            {
-                // must support SQL-CE
-                sql = Sql()
-                    .Delete<ContentNuDto>()
-                    .WhereIn<ContentNuDto>(
-                        x => x.NodeId,
-                        Sql().Select<NodeDto>(n => n.NodeId)
-                            .From<NodeDto>()
-                            .Where<NodeDto>(n => n.NodeObjectType == objectType));
-                _ = Database.Execute(sql);
-            }
-            else
-            {
-                // assume number of ctypes won't blow IN(...)
-                // must support SQL-CE
-                sql = Sql()
-                    .Delete<ContentNuDto>()
-                    .WhereIn<ContentNuDto>(
-                        x => x.NodeId,
-                        Sql()
-                        .Select<NodeDto>(n => n.NodeId)
-                        .From<NodeDto>()
-                        .InnerJoin<ContentDto>()
-                        .On<NodeDto, ContentDto>((n, c) => n.NodeId == c.NodeId)
-                        .Where<NodeDto, ContentDto>((n, c) =>
-                            n.NodeObjectType == objectType
-                            && contentTypeIds.Contains(c.ContentTypeId)));
-                _ = Database.Execute(sql);
-            }
-        }
-        catch (Exception ex)
-        {
-            _logger.LogError(ex, "Error removing content by object type {ObjectType} and content type IDs {ContentTypeIds}", objectType, contentTypeIds);
-            throw;
-        }
     }
 
     private ContentNuDto GetDtoFromCacheNode(ContentCacheNode cacheNode, bool published, IContentCacheDataSerializer serializer)
@@ -790,37 +644,6 @@
         return sql;
     }
 
-<<<<<<< HEAD
-    private Sql<ISqlContext> SqlContentSourcesSelectUmbracoNodeJoin(ISqlContext sqlContext)
-    {
-        SqlTemplate sqlTemplate = sqlContext.Templates.Get(
-            Constants.SqlTemplates.NuCacheDatabaseDataSource.SourcesSelectUmbracoNodeJoin, builder =>
-                builder.InnerJoin<NodeDto>("x")
-                    .On<NodeDto, NodeDto>(
-                        (left, right) => left.NodeId == right.NodeId ||
-                                         SqlText<bool>(
-                                             left.Path,
-                                             right.Path,
-                                             (lp, rp) => $"({lp} LIKE {SqlSyntax.GetConcat(rp, "',%'")})"),
-                        aliasRight: "x"));
-
-        Sql<ISqlContext> sql = sqlTemplate.Sql();
-        return sql;
-    }
-
-    private Sql<ISqlContext> SqlWhereNodeId(ISqlContext sqlContext, int id)
-    {
-        SqlTemplate sqlTemplate = sqlContext.Templates.Get(
-            Constants.SqlTemplates.NuCacheDatabaseDataSource.WhereNodeId,
-            builder =>
-                builder.Where<NodeDto>(x => x.NodeId == SqlTemplate.Arg<int>("id")));
-
-        Sql<ISqlContext> sql = sqlTemplate.Sql(id);
-        return sql;
-    }
-
-=======
->>>>>>> cd00dfaa
     private Sql<ISqlContext> SqlWhereNodeKey(ISqlContext sqlContext, Guid key)
     {
         SqlTemplate sqlTemplate = sqlContext.Templates.Get(
