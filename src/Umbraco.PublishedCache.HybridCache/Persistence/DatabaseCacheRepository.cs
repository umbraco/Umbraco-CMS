--- conflicted
+++ resolved
@@ -121,97 +121,6 @@
         RebuildMediaDbCache(serializer, _nucacheSettings.Value.SqlPageSize, mediaTypeIds);
         RebuildMemberDbCache(serializer, _nucacheSettings.Value.SqlPageSize, memberTypeIds);
 
-    }
-
-<<<<<<< HEAD
-    // assumes content tree lock
-    public bool VerifyContentDbCache()
-    {
-        // every document should have a corresponding row for edited properties
-        // and if published, may have a corresponding row for published properties
-        Guid contentObjectType = Constants.ObjectTypes.Document;
-
-        var count = Database.ExecuteScalar<int>(
-            $@"SELECT COUNT(*)
-FROM umbracoNode
-JOIN {Constants.DatabaseSchema.Tables.Document} ON umbracoNode.id={Constants.DatabaseSchema.Tables.Document}.nodeId
-LEFT JOIN cmsContentNu nuEdited ON (umbracoNode.id=nuEdited.nodeId AND nuEdited.published=0)
-LEFT JOIN cmsContentNu nuPublished ON (umbracoNode.id=nuPublished.nodeId AND nuPublished.published=1)
-WHERE umbracoNode.nodeObjectType=@objType
-AND nuEdited.nodeId IS NULL OR ({Constants.DatabaseSchema.Tables.Document}.published=1 AND nuPublished.nodeId IS NULL);",
-            new { objType = contentObjectType });
-
-        return count == 0;
-    }
-
-    // assumes media tree lock
-    public bool VerifyMediaDbCache()
-    {
-        // every media item should have a corresponding row for edited properties
-        Guid mediaObjectType = Constants.ObjectTypes.Media;
-
-        var count = Database.ExecuteScalar<int>(
-            @"SELECT COUNT(*)
-FROM umbracoNode
-LEFT JOIN cmsContentNu ON (umbracoNode.id=cmsContentNu.nodeId AND cmsContentNu.published=0)
-WHERE umbracoNode.nodeObjectType=@objType
-AND cmsContentNu.nodeId IS NULL
-",
-            new { objType = mediaObjectType });
-
-        return count == 0;
-    }
-
-    public async Task<IEnumerable<Guid>> GetContentKeysAsync(Guid nodeObjectType)
-    {
-        Sql<ISqlContext> sql = Sql()
-            .Select<NodeDto>(x => x.UniqueId)
-            .From<NodeDto>()
-            .Where<NodeDto>(x => x.NodeObjectType == nodeObjectType);
-
-        return await Database.FetchAsync<Guid>(sql);
-    }
-
-    // assumes member tree lock
-    public bool VerifyMemberDbCache()
-    {
-        // every member item should have a corresponding row for edited properties
-        Guid memberObjectType = Constants.ObjectTypes.Member;
-
-        var count = Database.ExecuteScalar<int>(
-            @"SELECT COUNT(*)
-FROM umbracoNode
-LEFT JOIN cmsContentNu ON (umbracoNode.id=cmsContentNu.nodeId AND cmsContentNu.published=0)
-WHERE umbracoNode.nodeObjectType=@objType
-AND cmsContentNu.nodeId IS NULL
-",
-            new { objType = memberObjectType });
-
-        return count == 0;
-=======
-    public async Task<ContentCacheNode?> GetContentSourceAsync(int id, bool preview = false)
-    {
-        Sql<ISqlContext>? sql = SqlContentSourcesSelect()
-            .Append(SqlObjectTypeNotTrashed(SqlContext, Constants.ObjectTypes.Document))
-            .Append(SqlWhereNodeId(SqlContext, id))
-            .Append(SqlOrderByLevelIdSortOrder(SqlContext));
-
-        ContentSourceDto? dto = await Database.FirstOrDefaultAsync<ContentSourceDto>(sql);
-
-        if (dto == null)
-        {
-            return null;
-        }
-
-        if (preview is false && dto.PubDataRaw is null && dto.PubData is null)
-        {
-            return null;
-        }
-
-        IContentCacheDataSerializer serializer =
-            _contentCacheDataSerializerFactory.Create(ContentCacheDataSerializerEntityType.Document);
-        return CreateContentNodeKit(dto, serializer, preview);
->>>>>>> d4b53f9f
     }
 
     public async Task<ContentCacheNode?> GetContentSourceAsync(Guid key, bool preview = false)
