﻿using Microsoft.Extensions.Caching.Hybrid;
using Microsoft.Extensions.Options;
using Umbraco.Cms.Core;
using Umbraco.Cms.Core.Models;
using Umbraco.Cms.Core.Models.PublishedContent;
using Umbraco.Cms.Core.PublishedCache;
using Umbraco.Cms.Core.Scoping;
using Umbraco.Cms.Core.Services;
using Umbraco.Cms.Infrastructure.HybridCache.Factories;
using Umbraco.Cms.Infrastructure.HybridCache.Persistence;
using Umbraco.Cms.Infrastructure.HybridCache.Serialization;
using Umbraco.Extensions;

namespace Umbraco.Cms.Infrastructure.HybridCache.Services;

internal sealed class DocumentCacheService : IDocumentCacheService
{
    private readonly IDatabaseCacheRepository _databaseCacheRepository;
    private readonly IIdKeyMap _idKeyMap;
    private readonly ICoreScopeProvider _scopeProvider;
    private readonly Microsoft.Extensions.Caching.Hybrid.HybridCache _hybridCache;
    private readonly IPublishedContentFactory _publishedContentFactory;
    private readonly ICacheNodeFactory _cacheNodeFactory;
    private readonly IEnumerable<IDocumentSeedKeyProvider> _seedKeyProviders;
    private readonly IPublishedModelFactory _publishedModelFactory;
    private readonly IPreviewService _previewService;
    private readonly CacheEntrySettings _cacheEntrySettings;
    private HashSet<Guid>? _seedKeys;
    private HashSet<Guid> SeedKeys
    {
        get
        {
            if (_seedKeys is not null)
            {
                return _seedKeys;
            }

            _seedKeys = [];

            foreach (IDocumentSeedKeyProvider provider in _seedKeyProviders)
            {
                _seedKeys.UnionWith(provider.GetSeedKeys());
            }

            return _seedKeys;
        }
    }

    public DocumentCacheService(
        IDatabaseCacheRepository databaseCacheRepository,
        IIdKeyMap idKeyMap,
        ICoreScopeProvider scopeProvider,
        Microsoft.Extensions.Caching.Hybrid.HybridCache hybridCache,
        IPublishedContentFactory publishedContentFactory,
        ICacheNodeFactory cacheNodeFactory,
        IEnumerable<IDocumentSeedKeyProvider> seedKeyProviders,
        IOptionsMonitor<CacheEntrySettings> cacheEntrySettings,
        IPublishedModelFactory publishedModelFactory,
        IPreviewService previewService)
    {
        _databaseCacheRepository = databaseCacheRepository;
        _idKeyMap = idKeyMap;
        _scopeProvider = scopeProvider;
        _hybridCache = hybridCache;
        _publishedContentFactory = publishedContentFactory;
        _cacheNodeFactory = cacheNodeFactory;
        _seedKeyProviders = seedKeyProviders;
        _publishedModelFactory = publishedModelFactory;
        _previewService = previewService;
        _cacheEntrySettings = cacheEntrySettings.Get(Constants.Configuration.NamedOptions.CacheEntry.Document);
    }

    public async Task<IPublishedContent?> GetByKeyAsync(Guid key, bool? preview = null)
    {
        bool calculatedPreview = preview ?? GetPreview();

        ContentCacheNode? contentCacheNode = await _hybridCache.GetOrCreateAsync(
            GetCacheKey(key, calculatedPreview), // Unique key to the cache entry
<<<<<<< HEAD
            async cancel => await _databaseCacheRepository.GetContentSourceAsync(key, calculatedPreview),
            GetEntryOptions(key));
=======
            async cancel =>
            {
                using ICoreScope scope = _scopeProvider.CreateCoreScope();
                ContentCacheNode? contentCacheNode = await _databaseCacheRepository.GetContentSourceAsync(key, calculatedPreview);
                scope.Complete();
                return contentCacheNode;
            });
>>>>>>> b05564c0

        return contentCacheNode is null ? null : _publishedContentFactory.ToIPublishedContent(contentCacheNode, calculatedPreview).CreateModel(_publishedModelFactory);
    }

    private bool GetPreview()
    {
        return _previewService.IsInPreview();
    }

    public async Task<IPublishedContent?> GetByIdAsync(int id, bool? preview = null)
    {
        Attempt<Guid> keyAttempt = _idKeyMap.GetKeyForId(id, UmbracoObjectTypes.Document);
        if (keyAttempt.Success is false)
        {
            return null;
        }

        bool calculatedPreview = preview ?? GetPreview();
        Guid key = keyAttempt.Result;

        ContentCacheNode? contentCacheNode = await _hybridCache.GetOrCreateAsync(
<<<<<<< HEAD
            GetCacheKey(key, calculatedPreview), // Unique key to the cache entry
            async cancel => await _databaseCacheRepository.GetContentSourceAsync(id, calculatedPreview),
            GetEntryOptions(key));
        scope.Complete();
=======
            GetCacheKey(keyAttempt.Result, calculatedPreview), // Unique key to the cache entry
        async cancel =>
        {
            using ICoreScope scope = _scopeProvider.CreateCoreScope();
            ContentCacheNode? contentCacheNode = await _databaseCacheRepository.GetContentSourceAsync(id, calculatedPreview);
            scope.Complete();
            return contentCacheNode;
        });

>>>>>>> b05564c0
        return contentCacheNode is null ? null : _publishedContentFactory.ToIPublishedContent(contentCacheNode, calculatedPreview).CreateModel(_publishedModelFactory);;
    }

    public IEnumerable<IPublishedContent> GetByContentType(IPublishedContentType contentType)
    {
        using ICoreScope scope = _scopeProvider.CreateCoreScope();
        IEnumerable<ContentCacheNode> nodes = _databaseCacheRepository.GetContentByContentTypeKey([contentType.Key], ContentCacheDataSerializerEntityType.Document);
        scope.Complete();

        return nodes
            .Select(x => _publishedContentFactory.ToIPublishedContent(x, x.IsDraft).CreateModel(_publishedModelFactory))
            .WhereNotNull();
    }

    public async Task ClearMemoryCacheAsync(CancellationToken cancellationToken)
    {
        // TODO: This should be done with tags, however this is not implemented yet, so for now we have to naively get all content keys and clear them all.
        using ICoreScope scope = _scopeProvider.CreateCoreScope();

        // We have to get ALL document keys in order to be able to remove them from the cache,
        IEnumerable<Guid> documentKeys = await _databaseCacheRepository.GetContentKeysAsync(Constants.ObjectTypes.Document);

        foreach (Guid documentKey in documentKeys)
        {
            if (cancellationToken.IsCancellationRequested)
            {
                return;
            }

            // We'll remove both the draft and published cache
            await _hybridCache.RemoveAsync(GetCacheKey(documentKey, false), cancellationToken);
            await _hybridCache.RemoveAsync(GetCacheKey(documentKey, true), cancellationToken);
        }

        // We have to run seeding again after the cache is cleared
        await SeedAsync(cancellationToken);

        scope.Complete();
    }

    public async Task RefreshMemoryCacheAsync(Guid key)
    {
        using ICoreScope scope = _scopeProvider.CreateCoreScope();

        ContentCacheNode? draftNode = await _databaseCacheRepository.GetContentSourceAsync(key, true);
        if (draftNode is not null)
        {
            await _hybridCache.SetAsync(GetCacheKey(draftNode.Key, true), draftNode, GetEntryOptions(draftNode.Key));
        }

        ContentCacheNode? publishedNode = await _databaseCacheRepository.GetContentSourceAsync(key, false);
        if (publishedNode is not null)
        {
            await _hybridCache.SetAsync(GetCacheKey(publishedNode.Key, false), publishedNode, GetEntryOptions(publishedNode.Key));
        }

        scope.Complete();
    }

    public async Task RemoveFromMemoryCacheAsync(Guid key)
    {
        await _hybridCache.RemoveAsync(GetCacheKey(key, true));
        await _hybridCache.RemoveAsync(GetCacheKey(key, false));
    }

    public async Task SeedAsync(CancellationToken cancellationToken)
    {
        foreach (Guid key in SeedKeys)
        {
            if(cancellationToken.IsCancellationRequested)
            {
                break;
            }

            var cacheKey = GetCacheKey(key, false);

                // We'll use GetOrCreateAsync because it may be in the second level cache, in which case we don't have to re-seed.
                ContentCacheNode? cachedValue = await _hybridCache.GetOrCreateAsync<ContentCacheNode?>(
                    cacheKey,
                    async cancel =>
                    {
                        using ICoreScope scope = _scopeProvider.CreateCoreScope();

<<<<<<< HEAD
                    return cacheNode;
                },
                GetSeedEntryOptions(),
                cancellationToken: cancellationToken);
=======
                        ContentCacheNode? cacheNode = await _databaseCacheRepository.GetContentSourceAsync(key, false);

                        scope.Complete();
                        // We don't want to seed drafts
                        if (cacheNode is null || cacheNode.IsDraft)
                        {
                            return null;
                        }

                        return cacheNode;
                    },
                    GetSeedEntryOptions());
>>>>>>> b05564c0

                // If the value is null, it's likely because
                if (cachedValue is null)
            {
                await _hybridCache.RemoveAsync(cacheKey);
            }
        }
    }

    private HybridCacheEntryOptions GetSeedEntryOptions() => new()
    {
        Expiration = _cacheEntrySettings.SeedCacheDuration,
        LocalCacheExpiration = _cacheEntrySettings.SeedCacheDuration
    };

    private HybridCacheEntryOptions GetEntryOptions(Guid key)
    {
        if (SeedKeys.Contains(key))
        {
            return GetSeedEntryOptions();
        }

        return new HybridCacheEntryOptions
        {
            Expiration = _cacheEntrySettings.RemoteCacheDuration,
            LocalCacheExpiration = _cacheEntrySettings.LocalCacheDuration,
        };
    }

    public async Task<bool> HasContentByIdAsync(int id, bool preview = false)
    {
        Attempt<Guid>  keyAttempt = _idKeyMap.GetKeyForId(id, UmbracoObjectTypes.Document);
        if (keyAttempt.Success is false)
        {
            return false;
        }

        ContentCacheNode? contentCacheNode = await _hybridCache.GetOrCreateAsync<ContentCacheNode?>(
            GetCacheKey(keyAttempt.Result, preview), // Unique key to the cache entry
            cancel => ValueTask.FromResult<ContentCacheNode?>(null));

        if (contentCacheNode is null)
        {
            await _hybridCache.RemoveAsync(GetCacheKey(keyAttempt.Result, preview));
        }

        return contentCacheNode is not null;
    }

    public async Task RefreshContentAsync(IContent content)
    {
        using ICoreScope scope = _scopeProvider.CreateCoreScope();

        // Always set draft node
        // We have nodes seperate in the cache, cause 99% of the time, you are only using one
        // and thus we won't get too much data when retrieving from the cache.
        ContentCacheNode draftCacheNode = _cacheNodeFactory.ToContentCacheNode(content, true);

        await _databaseCacheRepository.RefreshContentAsync(draftCacheNode, content.PublishedState);

        if (content.PublishedState == PublishedState.Publishing)
        {
            var publishedCacheNode = _cacheNodeFactory.ToContentCacheNode(content, false);

            await _databaseCacheRepository.RefreshContentAsync(publishedCacheNode, content.PublishedState);
        }

        scope.Complete();
    }

    private string GetCacheKey(Guid key, bool preview) => preview ? $"{key}+draft" : $"{key}";

    public async Task DeleteItemAsync(IContentBase content)
    {
        using ICoreScope scope = _scopeProvider.CreateCoreScope();
        await _databaseCacheRepository.DeleteContentItemAsync(content.Id);
        scope.Complete();
    }

    public void Rebuild(IReadOnlyCollection<int> contentTypeIds)
    {
        using ICoreScope scope = _scopeProvider.CreateCoreScope();
        _databaseCacheRepository.Rebuild(contentTypeIds.ToList());
        RebuildMemoryCacheByContentTypeAsync(contentTypeIds).GetAwaiter().GetResult();
        scope.Complete();
    }

    public async Task RebuildMemoryCacheByContentTypeAsync(IEnumerable<int> contentTypeIds)
    {
        using ICoreScope scope = _scopeProvider.CreateCoreScope();

        IEnumerable<ContentCacheNode> contentByContentTypeKey = _databaseCacheRepository.GetContentByContentTypeKey(contentTypeIds.Select(x => _idKeyMap.GetKeyForId(x, UmbracoObjectTypes.DocumentType).Result), ContentCacheDataSerializerEntityType.Document);
        scope.Complete();

        foreach (ContentCacheNode content in contentByContentTypeKey)
        {
            _hybridCache.RemoveAsync(GetCacheKey(content.Key, true)).GetAwaiter().GetResult();

            if (content.IsDraft is false)
            {
                _hybridCache.RemoveAsync(GetCacheKey(content.Key, false)).GetAwaiter().GetResult();
            }
        }
<<<<<<< HEAD
        scope.Complete();
=======


>>>>>>> b05564c0
    }
}<|MERGE_RESOLUTION|>--- conflicted
+++ resolved
@@ -76,18 +76,14 @@
 
         ContentCacheNode? contentCacheNode = await _hybridCache.GetOrCreateAsync(
             GetCacheKey(key, calculatedPreview), // Unique key to the cache entry
-<<<<<<< HEAD
-            async cancel => await _databaseCacheRepository.GetContentSourceAsync(key, calculatedPreview),
-            GetEntryOptions(key));
-=======
             async cancel =>
             {
                 using ICoreScope scope = _scopeProvider.CreateCoreScope();
                 ContentCacheNode? contentCacheNode = await _databaseCacheRepository.GetContentSourceAsync(key, calculatedPreview);
                 scope.Complete();
                 return contentCacheNode;
-            });
->>>>>>> b05564c0
+            },
+            GetEntryOptions(key));
 
         return contentCacheNode is null ? null : _publishedContentFactory.ToIPublishedContent(contentCacheNode, calculatedPreview).CreateModel(_publishedModelFactory);
     }
@@ -109,12 +105,6 @@
         Guid key = keyAttempt.Result;
 
         ContentCacheNode? contentCacheNode = await _hybridCache.GetOrCreateAsync(
-<<<<<<< HEAD
-            GetCacheKey(key, calculatedPreview), // Unique key to the cache entry
-            async cancel => await _databaseCacheRepository.GetContentSourceAsync(id, calculatedPreview),
-            GetEntryOptions(key));
-        scope.Complete();
-=======
             GetCacheKey(keyAttempt.Result, calculatedPreview), // Unique key to the cache entry
         async cancel =>
         {
@@ -122,9 +112,8 @@
             ContentCacheNode? contentCacheNode = await _databaseCacheRepository.GetContentSourceAsync(id, calculatedPreview);
             scope.Complete();
             return contentCacheNode;
-        });
-
->>>>>>> b05564c0
+        }, GetEntryOptions(key));
+
         return contentCacheNode is null ? null : _publishedContentFactory.ToIPublishedContent(contentCacheNode, calculatedPreview).CreateModel(_publishedModelFactory);;
     }
 
@@ -208,12 +197,6 @@
                     {
                         using ICoreScope scope = _scopeProvider.CreateCoreScope();
 
-<<<<<<< HEAD
-                    return cacheNode;
-                },
-                GetSeedEntryOptions(),
-                cancellationToken: cancellationToken);
-=======
                         ContentCacheNode? cacheNode = await _databaseCacheRepository.GetContentSourceAsync(key, false);
 
                         scope.Complete();
@@ -225,8 +208,8 @@
 
                         return cacheNode;
                     },
-                    GetSeedEntryOptions());
->>>>>>> b05564c0
+                GetSeedEntryOptions(),
+                cancellationToken: cancellationToken);
 
                 // If the value is null, it's likely because
                 if (cachedValue is null)
@@ -330,11 +313,6 @@
                 _hybridCache.RemoveAsync(GetCacheKey(content.Key, false)).GetAwaiter().GetResult();
             }
         }
-<<<<<<< HEAD
-        scope.Complete();
-=======
-
-
->>>>>>> b05564c0
+
     }
 }