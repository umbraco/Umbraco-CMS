--- conflicted
+++ resolved
@@ -124,12 +124,8 @@
                 scope.Complete();
                 return contentCacheNode;
             },
-<<<<<<< HEAD
-            GetEntryOptions(key, preview));
-=======
-            GetEntryOptions(key),
+            GetEntryOptions(key, preview),
             GenerateTags(key));
->>>>>>> d4b53f9f
 
         // We don't want to cache removed items, this may cause issues if the L2 serializer changes.
         if (contentCacheNode is null)
@@ -154,21 +150,11 @@
 
         foreach (Guid key in keys)
         {
-<<<<<<< HEAD
             if (_publishStatusQueryService.IsDocumentPublishedInAnyCulture(key) is false)
             {
                 return false;
             }
         }
-=======
-            using ICoreScope scope = _scopeProvider.CreateCoreScope();
-            ContentCacheNode? contentCacheNode = await _databaseCacheRepository.GetContentSourceAsync(id, calculatedPreview);
-            scope.Complete();
-            return contentCacheNode;
-        },
-            GetEntryOptions(key),
-            GenerateTags(key));
->>>>>>> d4b53f9f
 
         return true;
     }
@@ -204,21 +190,13 @@
         ContentCacheNode? draftNode = await _databaseCacheRepository.GetContentSourceAsync(key, true);
         if (draftNode is not null)
         {
-<<<<<<< HEAD
-            await _hybridCache.SetAsync(GetCacheKey(draftNode.Key, true), draftNode, GetEntryOptions(draftNode.Key, true));
-=======
-            await _hybridCache.SetAsync(GetCacheKey(draftNode.Key, true), draftNode, GetEntryOptions(draftNode.Key), GenerateTags(key));
->>>>>>> d4b53f9f
+            await _hybridCache.SetAsync(GetCacheKey(draftNode.Key, true), draftNode, GetEntryOptions(draftNode.Key, true), GenerateTags(key));
         }
 
         ContentCacheNode? publishedNode = await _databaseCacheRepository.GetContentSourceAsync(key, false);
         if (publishedNode is not null && HasPublishedAncestorPath(publishedNode.Key))
         {
-<<<<<<< HEAD
-            await _hybridCache.SetAsync(GetCacheKey(publishedNode.Key, false), publishedNode, GetEntryOptions(publishedNode.Key, false));
-=======
-            await _hybridCache.SetAsync(GetCacheKey(publishedNode.Key, false), publishedNode, GetEntryOptions(publishedNode.Key), GenerateTags(key));
->>>>>>> d4b53f9f
+            await _hybridCache.SetAsync(GetCacheKey(publishedNode.Key, false), publishedNode, GetEntryOptions(publishedNode.Key, false), GenerateTags(key));
         }
 
         scope.Complete();
@@ -259,14 +237,9 @@
 
                         return cacheNode;
                     },
-<<<<<<< HEAD
                     GetSeedEntryOptions(),
-                    cancellationToken: cancellationToken);
-=======
-                GetSeedEntryOptions(),
-                GenerateTags(key),
+                    GenerateTags(key),
                 cancellationToken: cancellationToken);
->>>>>>> d4b53f9f
 
                 // If the value is null, it's likely because
             if (cachedValue is null)
