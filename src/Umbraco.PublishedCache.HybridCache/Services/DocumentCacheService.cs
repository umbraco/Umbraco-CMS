#if DEBUG
    using System.Diagnostics;
#endif
using System.Collections.Concurrent;
using Microsoft.Extensions.Caching.Hybrid;
using Microsoft.Extensions.Logging;
using Microsoft.Extensions.Options;
using Umbraco.Cms.Core;
using Umbraco.Cms.Core.Models;
using Umbraco.Cms.Core.Models.PublishedContent;
using Umbraco.Cms.Core.PublishedCache;
using Umbraco.Cms.Core.Scoping;
using Umbraco.Cms.Core.Services;
using Umbraco.Cms.Core.Services.Navigation;
using Umbraco.Cms.Infrastructure.HybridCache.Extensions;
using Umbraco.Cms.Infrastructure.HybridCache.Factories;
using Umbraco.Cms.Infrastructure.HybridCache.Persistence;
using Umbraco.Cms.Infrastructure.HybridCache.Serialization;
using Umbraco.Extensions;

namespace Umbraco.Cms.Infrastructure.HybridCache.Services;

internal sealed class DocumentCacheService : IDocumentCacheService
{
    private readonly IDatabaseCacheRepository _databaseCacheRepository;
    private readonly IIdKeyMap _idKeyMap;
    private readonly ICoreScopeProvider _scopeProvider;
    private readonly Microsoft.Extensions.Caching.Hybrid.HybridCache _hybridCache;
    private readonly IPublishedContentFactory _publishedContentFactory;
    private readonly ICacheNodeFactory _cacheNodeFactory;
    private readonly IEnumerable<IDocumentSeedKeyProvider> _seedKeyProviders;
    private readonly IPublishedModelFactory _publishedModelFactory;
    private readonly IPreviewService _previewService;
    private readonly IPublishStatusQueryService _publishStatusQueryService;
    private readonly CacheSettings _cacheSettings;
    private readonly ILogger<DocumentCacheService> _logger;
    private HashSet<Guid>? _seedKeys;

    private readonly ConcurrentDictionary<string, IPublishedContent> _publishedContentCache = [];

    private HashSet<Guid> SeedKeys
    {
        get
        {
            if (_seedKeys is not null)
            {
                return _seedKeys;
            }

            _seedKeys = [];

            foreach (IDocumentSeedKeyProvider provider in _seedKeyProviders)
            {
                _seedKeys.UnionWith(provider.GetSeedKeys());
            }

            return _seedKeys;
        }
    }

    public DocumentCacheService(
        IDatabaseCacheRepository databaseCacheRepository,
        IIdKeyMap idKeyMap,
        ICoreScopeProvider scopeProvider,
        Microsoft.Extensions.Caching.Hybrid.HybridCache hybridCache,
        IPublishedContentFactory publishedContentFactory,
        ICacheNodeFactory cacheNodeFactory,
        IEnumerable<IDocumentSeedKeyProvider> seedKeyProviders,
        IOptions<CacheSettings> cacheSettings,
        IPublishedModelFactory publishedModelFactory,
        IPreviewService previewService,
        IPublishStatusQueryService publishStatusQueryService,
        ILogger<DocumentCacheService> logger)
    {
        _databaseCacheRepository = databaseCacheRepository;
        _idKeyMap = idKeyMap;
        _scopeProvider = scopeProvider;
        _hybridCache = hybridCache;
        _publishedContentFactory = publishedContentFactory;
        _cacheNodeFactory = cacheNodeFactory;
        _seedKeyProviders = seedKeyProviders;
        _publishedModelFactory = publishedModelFactory;
        _previewService = previewService;
        _publishStatusQueryService = publishStatusQueryService;
        _cacheSettings = cacheSettings.Value;
        _logger = logger;
    }

    public async Task<IPublishedContent?> GetByKeyAsync(Guid key, bool? preview = null)
    {
        bool calculatedPreview = preview ?? GetPreview();

        return await GetNodeAsync(key, calculatedPreview);
    }

    public async Task<IPublishedContent?> GetByIdAsync(int id, bool? preview = null)
    {
        Attempt<Guid> keyAttempt = _idKeyMap.GetKeyForId(id, UmbracoObjectTypes.Document);
        if (keyAttempt.Success is false)
        {
            return null;
        }

        bool calculatedPreview = preview ?? GetPreview();
        Guid key = keyAttempt.Result;

        return await GetNodeAsync(key, calculatedPreview);
    }

    private async Task<IPublishedContent?> GetNodeAsync(Guid key, bool preview)
    {
        var cacheKey = GetCacheKey(key, preview);

        if (preview is false && _publishedContentCache.TryGetValue(cacheKey, out IPublishedContent? cached))
        {
            return cached;
        }

        ContentCacheNode? contentCacheNode = await _hybridCache.GetOrCreateAsync(
            cacheKey,
            async cancel =>
            {
                using ICoreScope scope = _scopeProvider.CreateCoreScope();
                ContentCacheNode? contentCacheNode = await _databaseCacheRepository.GetContentSourceAsync(key, preview);

                // If we can resolve the content cache node, we still need to check if the ancestor path is published.
                // This does cost some performance, but it's necessary to ensure that the content is actually published.
                // When unpublishing a node, a payload with RefreshBranch is published, so we don't have to worry about this.
                // Similarly, when a branch is published, next time the content is requested, the parent will be published,
                // this works because we don't cache null values.
                if (preview is false && contentCacheNode is not null && _publishStatusQueryService.HasPublishedAncestorPath(contentCacheNode.Key) is false)
                {
                    // Careful not to early return here. We need to complete the scope even if returning null.
                    contentCacheNode = null;
                }

                scope.Complete();
                return contentCacheNode;
            },
            GetEntryOptions(key, preview),
            GenerateTags(key));

        if (contentCacheNode is null)
        {
            return null;
        }

        IPublishedContent? result = _publishedContentFactory.ToIPublishedContent(contentCacheNode, preview).CreateModel(_publishedModelFactory);
        if (result is not null)
        {
            _publishedContentCache[cacheKey] = result;
        }

        return result;
    }

    private bool GetPreview() => _previewService.IsInPreview();

    public IEnumerable<IPublishedContent> GetByContentType(IPublishedContentType contentType)
    {
        using ICoreScope scope = _scopeProvider.CreateCoreScope();
        IEnumerable<ContentCacheNode> nodes = _databaseCacheRepository.GetContentByContentTypeKey([contentType.Key], ContentCacheDataSerializerEntityType.Document);
        scope.Complete();

        return nodes
            .Select(x => _publishedContentFactory.ToIPublishedContent(x, x.IsDraft).CreateModel(_publishedModelFactory))
            .WhereNotNull();
    }

    public async Task ClearMemoryCacheAsync(CancellationToken cancellationToken)
    {
        await _hybridCache.RemoveByTagAsync(Constants.Cache.Tags.Content, cancellationToken);

        // We have to run seeding again after the cache is cleared
        await SeedAsync(cancellationToken);
    }

    public async Task RefreshMemoryCacheAsync(Guid key)
    {
        using ICoreScope scope = _scopeProvider.CreateCoreScope();
        scope.ReadLock(Constants.Locks.ContentTree);

        ContentCacheNode? draftNode = await _databaseCacheRepository.GetContentSourceAsync(key, true);
        if (draftNode is not null)
        {
            await _hybridCache.SetAsync(GetCacheKey(draftNode.Key, true), draftNode, GetEntryOptions(draftNode.Key, true), GenerateTags(key));
        }

        ContentCacheNode? publishedNode = await _databaseCacheRepository.GetContentSourceAsync(key, false);
        if (publishedNode is not null && _publishStatusQueryService.HasPublishedAncestorPath(publishedNode.Key))
        {
            var cacheKey = GetCacheKey(publishedNode.Key, false);
            await _hybridCache.SetAsync(cacheKey, publishedNode, GetEntryOptions(publishedNode.Key, false), GenerateTags(key));
            _publishedContentCache.Remove(cacheKey, out _);
        }

        scope.Complete();
    }

    public async Task RemoveFromMemoryCacheAsync(Guid key)
    {
        await _hybridCache.RemoveAsync(GetCacheKey(key, true));
        await ClearPublishedCacheAsync(key);
    }

    public async Task SeedAsync(CancellationToken cancellationToken)
    {
#if DEBUG
        var sw = new Stopwatch();
        sw.Start();
#endif

        foreach (IEnumerable<Guid> group in SeedKeys.InGroupsOf(_cacheSettings.DocumentSeedBatchSize))
        {
            var uncachedKeys = new HashSet<Guid>();
            foreach (Guid key in group)
            {
                if (cancellationToken.IsCancellationRequested)
                {
                    break;
                }

                var cacheKey = GetCacheKey(key, false);

                var existsInCache = await _hybridCache.ExistsAsync<ContentCacheNode?>(cacheKey, cancellationToken).ConfigureAwait(false);
                if (existsInCache is false)
                {
                    uncachedKeys.Add(key);
                }
            }

            _logger.LogDebug("Uncached key count {KeyCount}", uncachedKeys.Count);

            if (uncachedKeys.Count == 0)
            {
                continue;
            }

            using ICoreScope scope = _scopeProvider.CreateCoreScope();

            IEnumerable<ContentCacheNode> cacheNodes = await _databaseCacheRepository.GetContentSourcesAsync(uncachedKeys);

            scope.Complete();

            _logger.LogDebug("Document nodes to cache {NodeCount}", cacheNodes.Count());

            foreach (ContentCacheNode cacheNode in cacheNodes)
            {
                var cacheKey = GetCacheKey(cacheNode.Key, false);
                await _hybridCache.SetAsync(
                    cacheKey,
                    cacheNode,
                    GetSeedEntryOptions(),
                    GenerateTags(cacheNode.Key),
                    cancellationToken: cancellationToken);
            }
        }

#if DEBUG
        sw.Stop();
        _logger.LogInformation("Document cache seeding completed in {ElapsedMilliseconds} ms with {SeedCount} seed keys.", sw.ElapsedMilliseconds, SeedKeys.Count);
#else
        _logger.LogInformation("Document cache seeding completed with {SeedCount} seed keys.", SeedKeys.Count);
#endif
    }

    // Internal for test purposes.
    internal void ResetSeedKeys() => _seedKeys = null;

    private HybridCacheEntryOptions GetSeedEntryOptions() => new()
    {
        Expiration = _cacheSettings.Entry.Document.SeedCacheDuration,
        LocalCacheExpiration = _cacheSettings.Entry.Document.SeedCacheDuration
    };

    private HybridCacheEntryOptions GetEntryOptions(Guid key, bool preview)
    {
        if (SeedKeys.Contains(key) && preview is false)
        {
            return GetSeedEntryOptions();
        }

        return new HybridCacheEntryOptions
        {
            Expiration = _cacheSettings.Entry.Document.RemoteCacheDuration,
            LocalCacheExpiration = _cacheSettings.Entry.Document.LocalCacheDuration,
        };
    }

    public async Task<bool> HasContentByIdAsync(int id, bool preview = false)
    {
        Attempt<Guid> keyAttempt = _idKeyMap.GetKeyForId(id, UmbracoObjectTypes.Document);
        if (keyAttempt.Success is false)
        {
            return false;
        }

        return await _hybridCache.ExistsAsync<ContentCacheNode?>(GetCacheKey(keyAttempt.Result, preview), CancellationToken.None);
    }

    public async Task RefreshContentAsync(IContent content)
    {
        using ICoreScope scope = _scopeProvider.CreateCoreScope();

        // Always set draft node
        // We have nodes seperate in the cache, cause 99% of the time, you are only using one
        // and thus we won't get too much data when retrieving from the cache.
        var draftCacheNode = _cacheNodeFactory.ToContentCacheNode(content, true);

        await _databaseCacheRepository.RefreshContentAsync(draftCacheNode, content.PublishedState);

        if (content.PublishedState == PublishedState.Publishing || content.PublishedState == PublishedState.Unpublishing)
        {
            var publishedCacheNode = _cacheNodeFactory.ToContentCacheNode(content, false);

            await _databaseCacheRepository.RefreshContentAsync(publishedCacheNode, content.PublishedState);

            if (content.PublishedState == PublishedState.Unpublishing)
            {
                await ClearPublishedCacheAsync(publishedCacheNode.Key);
            }
        }

        scope.Complete();
    }

    private static string GetCacheKey(Guid key, bool preview) => preview ? $"{key}+draft" : $"{key}";

    // Generates the cache tags for a given CacheNode
    // We use the tags to be able to clear all cache entries that are related to a given content item.
    // Tags for now are only content/media, but can be expanded with draft/published later.
    private static HashSet<string> GenerateTags(Guid? key) => key is null ? [] : [Constants.Cache.Tags.Content];

    public async Task DeleteItemAsync(IContentBase content)
    {
        using ICoreScope scope = _scopeProvider.CreateCoreScope();
        await _databaseCacheRepository.DeleteContentItemAsync(content.Id);
        scope.Complete();
    }

    public void Rebuild(IReadOnlyCollection<int> contentTypeIds)
    {
        using ICoreScope scope = _scopeProvider.CreateCoreScope();
        _databaseCacheRepository.Rebuild(contentTypeIds.ToList());
        scope.Complete();

<<<<<<< HEAD
        RebuildMemoryCacheByContentTypeAsync(contentTypeIds).GetAwaiter().GetResult();
=======
        // Clear the entire published content cache.
        // It doesn't seem feasible to be smarter about this, as a changed content type could be used for a document,
        // an elements within the document, an ancestor or a composition.
        _publishedContentCache.Clear();
>>>>>>> a3313659
    }

    public async Task RebuildMemoryCacheByContentTypeAsync(IEnumerable<int> contentTypeIds)
    {
        // Use lightweight query to get only keys and draft status - avoids loading all serialized data.
        IReadOnlyList<(Guid Key, bool IsDraft)> contentKeys;
        using (ICoreScope scope = _scopeProvider.CreateCoreScope())
        {
            contentKeys = _databaseCacheRepository.GetDocumentKeysWithPublishedStatus(
                contentTypeIds.Select(x => _idKeyMap.GetKeyForId(x, UmbracoObjectTypes.DocumentType).Result)).ToList();
            scope.Complete();
        }

        foreach ((Guid key, bool isDraft) in contentKeys)
        {
            await _hybridCache.RemoveAsync(GetCacheKey(key, true));

            if (isDraft is false)
            {
                await ClearPublishedCacheAsync(key);
            }
        }
    }

    private async Task ClearPublishedCacheAsync(Guid key)
    {
        var cacheKey = GetCacheKey(key, false);
        await _hybridCache.RemoveAsync(cacheKey);
        _publishedContentCache.Remove(cacheKey, out _);
    }
}<|MERGE_RESOLUTION|>--- conflicted
+++ resolved
@@ -344,14 +344,12 @@
         _databaseCacheRepository.Rebuild(contentTypeIds.ToList());
         scope.Complete();
 
-<<<<<<< HEAD
         RebuildMemoryCacheByContentTypeAsync(contentTypeIds).GetAwaiter().GetResult();
-=======
+
         // Clear the entire published content cache.
         // It doesn't seem feasible to be smarter about this, as a changed content type could be used for a document,
         // an elements within the document, an ancestor or a composition.
         _publishedContentCache.Clear();
->>>>>>> a3313659
     }
 
     public async Task RebuildMemoryCacheByContentTypeAsync(IEnumerable<int> contentTypeIds)
