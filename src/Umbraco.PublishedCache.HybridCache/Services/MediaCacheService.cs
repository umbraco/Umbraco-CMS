using Microsoft.Extensions.Caching.Hybrid;
using Microsoft.Extensions.Options;
using Umbraco.Cms.Core;
using Umbraco.Cms.Core.Models;
using Umbraco.Cms.Core.Models.PublishedContent;
using Umbraco.Cms.Core.PublishedCache;
using Umbraco.Cms.Core.Scoping;
using Umbraco.Cms.Core.Services;
using Umbraco.Cms.Infrastructure.HybridCache.Factories;
using Umbraco.Cms.Infrastructure.HybridCache.Persistence;
using Umbraco.Cms.Infrastructure.HybridCache.Serialization;
using Umbraco.Extensions;

namespace Umbraco.Cms.Infrastructure.HybridCache.Services;

internal class MediaCacheService : IMediaCacheService
{
    private readonly IDatabaseCacheRepository _databaseCacheRepository;
    private readonly IIdKeyMap _idKeyMap;
    private readonly ICoreScopeProvider _scopeProvider;
    private readonly Microsoft.Extensions.Caching.Hybrid.HybridCache _hybridCache;
    private readonly IPublishedContentFactory _publishedContentFactory;
    private readonly ICacheNodeFactory _cacheNodeFactory;
    private readonly IEnumerable<IMediaSeedKeyProvider> _seedKeyProviders;
    private readonly IPublishedModelFactory _publishedModelFactory;
    private readonly CacheEntrySettings _cacheEntrySettings;

    private HashSet<Guid>? _seedKeys;
    private HashSet<Guid> SeedKeys
    {
        get
        {
            if (_seedKeys is not null)
            {
                return _seedKeys;
            }

            _seedKeys = [];

            foreach (IMediaSeedKeyProvider provider in _seedKeyProviders)
            {
                _seedKeys.UnionWith(provider.GetSeedKeys());
            }

            return _seedKeys;
        }
    }

    public MediaCacheService(
        IDatabaseCacheRepository databaseCacheRepository,
        IIdKeyMap idKeyMap,
        ICoreScopeProvider scopeProvider,
        Microsoft.Extensions.Caching.Hybrid.HybridCache hybridCache,
        IPublishedContentFactory publishedContentFactory,
        ICacheNodeFactory cacheNodeFactory,
        IEnumerable<IMediaSeedKeyProvider> seedKeyProviders,
        IPublishedModelFactory publishedModelFactory,
        IOptionsMonitor<CacheEntrySettings> cacheEntrySettings)
    {
        _databaseCacheRepository = databaseCacheRepository;
        _idKeyMap = idKeyMap;
        _scopeProvider = scopeProvider;
        _hybridCache = hybridCache;
        _publishedContentFactory = publishedContentFactory;
        _cacheNodeFactory = cacheNodeFactory;
        _seedKeyProviders = seedKeyProviders;
        _publishedModelFactory = publishedModelFactory;
        _cacheEntrySettings = cacheEntrySettings.Get(Constants.Configuration.NamedOptions.CacheEntry.Media);
    }

    public async Task<IPublishedContent?> GetByKeyAsync(Guid key)
    {
        Attempt<int> idAttempt = _idKeyMap.GetIdForKey(key, UmbracoObjectTypes.Media);
        if (idAttempt.Success is false)
        {
            return null;
        }

        ContentCacheNode? contentCacheNode = await _hybridCache.GetOrCreateAsync(
            $"{key}", // Unique key to the cache entry
<<<<<<< HEAD
            async cancel => await _databaseCacheRepository.GetMediaSourceAsync(idAttempt.Result),
            GetEntryOptions(key));
=======
            async cancel =>
            {
                using ICoreScope scope = _scopeProvider.CreateCoreScope();
                ContentCacheNode? mediaCacheNode = await _databaseCacheRepository.GetMediaSourceAsync(idAttempt.Result);
                scope.Complete();
                return mediaCacheNode;
            });
>>>>>>> b05564c0

        return contentCacheNode is null ? null : _publishedContentFactory.ToIPublishedMedia(contentCacheNode).CreateModel(_publishedModelFactory);
    }

    public async Task<IPublishedContent?> GetByIdAsync(int id)
    {
        Attempt<Guid> keyAttempt = _idKeyMap.GetKeyForId(id, UmbracoObjectTypes.Media);
        if (keyAttempt.Success is false)
        {
            return null;
        }
        Guid key = keyAttempt.Result;

        ContentCacheNode? contentCacheNode = await _hybridCache.GetOrCreateAsync(
            $"{keyAttempt.Result}", // Unique key to the cache entry
<<<<<<< HEAD
            async cancel => await _databaseCacheRepository.GetMediaSourceAsync(id),
            GetEntryOptions(key));
        scope.Complete();
=======
            async cancel =>
            {
                using ICoreScope scope = _scopeProvider.CreateCoreScope();
                ContentCacheNode? mediaCacheNode = await _databaseCacheRepository.GetMediaSourceAsync(id);
                scope.Complete();
                return mediaCacheNode;
            });

>>>>>>> b05564c0
        return contentCacheNode is null ? null : _publishedContentFactory.ToIPublishedMedia(contentCacheNode).CreateModel(_publishedModelFactory);
    }

    public async Task<bool> HasContentByIdAsync(int id)
    {
        Attempt<Guid> keyAttempt = _idKeyMap.GetKeyForId(id, UmbracoObjectTypes.Media);
        if (keyAttempt.Success is false)
        {
            return false;
        }

        ContentCacheNode? contentCacheNode = await _hybridCache.GetOrCreateAsync<ContentCacheNode?>(
            $"{keyAttempt.Result}", // Unique key to the cache entry
            cancel => ValueTask.FromResult<ContentCacheNode?>(null));

        if (contentCacheNode is null)
        {
            await _hybridCache.RemoveAsync($"{keyAttempt.Result}");
        }

        return contentCacheNode is not null;
    }


    public async Task RefreshMediaAsync(IMedia media)
    {
        using ICoreScope scope = _scopeProvider.CreateCoreScope();
        // Always set draft node
        // We have nodes seperate in the cache, cause 99% of the time, you are only using one
        // and thus we won't get too much data when retrieving from the cache.
        var cacheNode = _cacheNodeFactory.ToContentCacheNode(media);
        await _databaseCacheRepository.RefreshMediaAsync(cacheNode);
        scope.Complete();
    }

    public async Task DeleteItemAsync(IContentBase media)
    {
        using ICoreScope scope = _scopeProvider.CreateCoreScope();
        await _databaseCacheRepository.DeleteContentItemAsync(media.Id);
        scope.Complete();
    }

    public async Task SeedAsync(CancellationToken cancellationToken)
    {

        foreach (Guid key in SeedKeys)
        {
            if (cancellationToken.IsCancellationRequested)
            {
                break;
            }

            var cacheKey = GetCacheKey(key, false);

            ContentCacheNode? cachedValue = await _hybridCache.GetOrCreateAsync<ContentCacheNode?>(
                cacheKey,
                async cancel =>
                {
                    using ICoreScope scope = _scopeProvider.CreateCoreScope();
                    ContentCacheNode? mediaCacheNode = await _databaseCacheRepository.GetMediaSourceAsync(key);
                    scope.Complete();
                    return mediaCacheNode;
                },
                GetSeedEntryOptions());

            if (cachedValue is null)
            {
                await _hybridCache.RemoveAsync(cacheKey);
            }
        }
    }

    public async Task RefreshMemoryCacheAsync(Guid key)
    {
        using ICoreScope scope = _scopeProvider.CreateCoreScope();

        ContentCacheNode? publishedNode = await _databaseCacheRepository.GetMediaSourceAsync(key);
        if (publishedNode is not null)
        {
            await _hybridCache.SetAsync(GetCacheKey(publishedNode.Key, false), publishedNode, GetEntryOptions(publishedNode.Key));
        }

        scope.Complete();
    }

    public async Task ClearMemoryCacheAsync(CancellationToken cancellationToken)
    {
        // TODO: This should be done with tags, however this is not implemented yet, so for now we have to naively get all content keys and clear them all.
        using ICoreScope scope = _scopeProvider.CreateCoreScope();

        // We have to get ALL document keys in order to be able to remove them from the cache,
        IEnumerable<Guid> documentKeys = await _databaseCacheRepository.GetContentKeysAsync(Constants.ObjectTypes.Media);

        foreach (Guid documentKey in documentKeys)
        {
            if (cancellationToken.IsCancellationRequested)
            {
                return;
            }

            // We'll remove both the draft and published cache
            await _hybridCache.RemoveAsync(GetCacheKey(documentKey, false), cancellationToken);
        }

        // We have to run seeding again after the cache is cleared
        await SeedAsync(cancellationToken);

        scope.Complete();
    }

    public async Task RemoveFromMemoryCacheAsync(Guid key)
        => await _hybridCache.RemoveAsync(GetCacheKey(key, false));

    public async Task RebuildMemoryCacheByContentTypeAsync(IEnumerable<int> mediaTypeIds)
    {
        using ICoreScope scope = _scopeProvider.CreateCoreScope();

        IEnumerable<ContentCacheNode> contentByContentTypeKey = _databaseCacheRepository.GetContentByContentTypeKey(mediaTypeIds.Select(x => _idKeyMap.GetKeyForId(x, UmbracoObjectTypes.MediaType).Result), ContentCacheDataSerializerEntityType.Media);

        foreach (ContentCacheNode content in contentByContentTypeKey)
        {
            _hybridCache.RemoveAsync(GetCacheKey(content.Key, true)).GetAwaiter().GetResult();

            if (content.IsDraft is false)
            {
                _hybridCache.RemoveAsync(GetCacheKey(content.Key, false)).GetAwaiter().GetResult();
            }
        }
        scope.Complete();
    }

    public void Rebuild(IReadOnlyCollection<int> contentTypeIds)
    {
        using ICoreScope scope = _scopeProvider.CreateCoreScope();
        _databaseCacheRepository.Rebuild(contentTypeIds.ToList());

        IEnumerable<Guid> mediaTypeKeys = contentTypeIds.Select(x => _idKeyMap.GetKeyForId(x, UmbracoObjectTypes.MediaType))
            .Where(x => x.Success)
            .Select(x => x.Result);

        IEnumerable<ContentCacheNode> mediaCacheNodesByContentTypeKey =
            _databaseCacheRepository.GetContentByContentTypeKey(mediaTypeKeys, ContentCacheDataSerializerEntityType.Media);

        foreach (ContentCacheNode media in mediaCacheNodesByContentTypeKey)
        {
            _hybridCache.RemoveAsync(GetCacheKey(media.Key, false));
        }

        scope.Complete();
    }

    private HybridCacheEntryOptions GetEntryOptions(Guid key)
    {
        if (SeedKeys.Contains(key))
        {
            return GetSeedEntryOptions();
        }

        return new HybridCacheEntryOptions
        {
            Expiration = _cacheEntrySettings.RemoteCacheDuration,
            LocalCacheExpiration = _cacheEntrySettings.LocalCacheDuration,
        };
    }


    private HybridCacheEntryOptions GetSeedEntryOptions() => new()
    {
        Expiration = _cacheEntrySettings.SeedCacheDuration,
        LocalCacheExpiration = _cacheEntrySettings.SeedCacheDuration,
    };

    private string GetCacheKey(Guid key, bool preview) => preview ? $"{key}+draft" : $"{key}";
}<|MERGE_RESOLUTION|>--- conflicted
+++ resolved
@@ -78,18 +78,13 @@
 
         ContentCacheNode? contentCacheNode = await _hybridCache.GetOrCreateAsync(
             $"{key}", // Unique key to the cache entry
-<<<<<<< HEAD
-            async cancel => await _databaseCacheRepository.GetMediaSourceAsync(idAttempt.Result),
-            GetEntryOptions(key));
-=======
             async cancel =>
             {
                 using ICoreScope scope = _scopeProvider.CreateCoreScope();
                 ContentCacheNode? mediaCacheNode = await _databaseCacheRepository.GetMediaSourceAsync(idAttempt.Result);
                 scope.Complete();
                 return mediaCacheNode;
-            });
->>>>>>> b05564c0
+            }, GetEntryOptions(key));
 
         return contentCacheNode is null ? null : _publishedContentFactory.ToIPublishedMedia(contentCacheNode).CreateModel(_publishedModelFactory);
     }
@@ -105,20 +100,14 @@
 
         ContentCacheNode? contentCacheNode = await _hybridCache.GetOrCreateAsync(
             $"{keyAttempt.Result}", // Unique key to the cache entry
-<<<<<<< HEAD
-            async cancel => await _databaseCacheRepository.GetMediaSourceAsync(id),
-            GetEntryOptions(key));
-        scope.Complete();
-=======
             async cancel =>
             {
                 using ICoreScope scope = _scopeProvider.CreateCoreScope();
                 ContentCacheNode? mediaCacheNode = await _databaseCacheRepository.GetMediaSourceAsync(id);
                 scope.Complete();
                 return mediaCacheNode;
-            });
-
->>>>>>> b05564c0
+            }, GetEntryOptions(key));
+
         return contentCacheNode is null ? null : _publishedContentFactory.ToIPublishedMedia(contentCacheNode).CreateModel(_publishedModelFactory);
     }
 
