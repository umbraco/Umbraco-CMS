--- conflicted
+++ resolved
@@ -279,14 +279,12 @@
         _databaseCacheRepository.Rebuild(mediaTypeIds: contentTypeIds.ToList());
         scope.Complete();
 
-<<<<<<< HEAD
         RebuildMemoryCacheByContentTypeAsync(contentTypeIds).GetAwaiter().GetResult();
-=======
+
         // Clear the entire published content cache.
         // It doesn't seem feasible to be smarter about this, as a changed content type could be used for a media item,
         // an elements within the media item, an ancestor, or a composition.
         _publishedContentCache.Clear();
->>>>>>> a3313659
     }
 
     public IEnumerable<IPublishedContent> GetByContentType(IPublishedContentType contentType)
