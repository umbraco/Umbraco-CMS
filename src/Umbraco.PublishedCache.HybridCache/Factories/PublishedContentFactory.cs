--- conflicted
+++ resolved
@@ -1,9 +1,4 @@
-<<<<<<< HEAD
-﻿using Microsoft.Extensions.Logging;
-using Umbraco.Cms.Core.Cache;
-=======
 using Umbraco.Cms.Core.Extensions;
->>>>>>> eae35a27
 using Umbraco.Cms.Core.Models;
 using Umbraco.Cms.Core.Models.PublishedContent;
 using Umbraco.Cms.Core.PublishedCache;
@@ -35,41 +30,7 @@
     /// <inheritdoc/>
     public IPublishedContent? ToIPublishedContent(ContentCacheNode contentCacheNode, bool preview)
     {
-<<<<<<< HEAD
-        var cacheKey = $"{nameof(PublishedContentFactory)}DocumentCache_{contentCacheNode.Id}_{preview}";
-        IPublishedContent? publishedContent = null;
-        if (_appCaches.RequestCache.IsAvailable)
-        {
-            publishedContent = _appCaches.RequestCache.GetCacheItem<IPublishedContent?>(cacheKey);
-            if (publishedContent is not null)
-            {
-                _logger.LogDebug(
-                    "Using cached IPublishedContent for document {ContentCacheNodeName} ({ContentCacheNodeId}).",
-                    contentCacheNode.Data?.Name ?? "No Name",
-                    contentCacheNode.Id);
-                return publishedContent;
-            }
-        }
-
-        _logger.LogDebug(
-            "Creating IPublishedContent for document {ContentCacheNodeName} ({ContentCacheNodeId}).",
-            contentCacheNode.Data?.Name ?? "No Name",
-            contentCacheNode.Id);
-
         ContentNode contentNode = CreateContentNode(contentCacheNode, preview);
-=======
-        IPublishedContentType contentType =
-            _publishedContentTypeCache.Get(PublishedItemType.Content, contentCacheNode.ContentTypeId);
-        var contentNode = new ContentNode(
-            contentCacheNode.Id,
-            contentCacheNode.Key,
-            contentCacheNode.SortOrder,
-            contentCacheNode.CreateDate.EnsureUtc(),
-            contentCacheNode.CreatorId,
-            contentType,
-            preview ? contentCacheNode.Data : null,
-            preview ? null : contentCacheNode.Data);
->>>>>>> eae35a27
 
         IPublishedContent? publishedContent = GetModel(contentNode, preview);
 
