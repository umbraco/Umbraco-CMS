using Umbraco.Cms.Core;
using Umbraco.Cms.Core.Models.PublishedContent;
using Umbraco.Cms.Core.PublishedCache;
using Umbraco.Cms.Core.Services.Navigation;
using Umbraco.Extensions;

namespace Umbraco.Cms.Infrastructure.HybridCache;

public sealed class MediaCache : IPublishedMediaCache
{
    private readonly IMediaCacheService _mediaCacheService;
    private readonly IPublishedContentTypeCache _publishedContentTypeCache;
    private readonly IMediaNavigationQueryService _mediaNavigationQueryService;

    public MediaCache(IMediaCacheService mediaCacheService, IPublishedContentTypeCache publishedContentTypeCache, IMediaNavigationQueryService mediaNavigationQueryService)
    {
        _mediaCacheService = mediaCacheService;
        _publishedContentTypeCache = publishedContentTypeCache;
        _mediaNavigationQueryService = mediaNavigationQueryService;
    }

    public async Task<IPublishedContent?> GetByIdAsync(int id) => await _mediaCacheService.GetByIdAsync(id);

    public async Task<IPublishedContent?> GetByIdAsync(Guid key) => await _mediaCacheService.GetByKeyAsync(key);

    public IPublishedContent? GetById(bool preview, int contentId) => GetByIdAsync(contentId).GetAwaiter().GetResult();

    public IPublishedContent? GetById(bool preview, Guid contentId) =>
        GetByIdAsync(contentId).GetAwaiter().GetResult();


    public IPublishedContent? GetById(int contentId) => GetByIdAsync(contentId).GetAwaiter().GetResult();

    public IPublishedContent? GetById(Guid contentId) => GetByIdAsync(contentId).GetAwaiter().GetResult();


<<<<<<< HEAD
    public IPublishedContentType GetContentType(Guid key) => _publishedContentTypeCache.Get(PublishedItemType.Media, key);

    public IPublishedContentType GetContentType(int id) => _publishedContentTypeCache.Get(PublishedItemType.Media, id);

    public IPublishedContentType GetContentType(string alias) => _publishedContentTypeCache.Get(PublishedItemType.Media, alias);

=======
>>>>>>> 0507d1a0
    [Obsolete("Scheduled for removal in v17")]
    public IPublishedContent? GetById(bool preview, Udi contentId)
    {
        if(contentId is not GuidUdi guidUdi)
        {
            throw new NotSupportedException("Only GuidUdi is supported");
        }

        return GetById(preview, guidUdi.Guid);
    }

    [Obsolete("Scheduled for removal in v17")]
    public IPublishedContent? GetById(Udi contentId)
    {
        if(contentId is not GuidUdi guidUdi)
        {
            throw new NotSupportedException("Only GuidUdi is supported");
        }

        return GetById(guidUdi.Guid);
    }

    public IEnumerable<IPublishedContent> GetAtRoot(bool preview, string? culture = null)
    {
        _mediaNavigationQueryService.TryGetRootKeys(out IEnumerable<Guid> rootKeys);

        IEnumerable<IPublishedContent> rootContent = rootKeys.Select(key => GetById(preview, key)).WhereNotNull();
        return culture is null ? rootContent : rootContent.Where(x => x.IsInvariantOrHasCulture(culture));
    }

    public IEnumerable<IPublishedContent> GetAtRoot(string? culture = null)
    {
        _mediaNavigationQueryService.TryGetRootKeys(out IEnumerable<Guid> rootKeys);

        IEnumerable<IPublishedContent> rootContent = rootKeys.Select(key => GetById(key)).WhereNotNull();
        return culture is null ? rootContent : rootContent.Where(x => x.IsInvariantOrHasCulture(culture));
    }

    [Obsolete("Media does not support preview, this method will be removed in future versions")]
    public bool HasContent(bool preview) => HasContent();

    public bool HasContent()
    {
        _mediaNavigationQueryService.TryGetRootKeys(out IEnumerable<Guid> rootKeys);
        return rootKeys.Any();
    }
}<|MERGE_RESOLUTION|>--- conflicted
+++ resolved
@@ -34,15 +34,6 @@
     public IPublishedContent? GetById(Guid contentId) => GetByIdAsync(contentId).GetAwaiter().GetResult();
 
 
-<<<<<<< HEAD
-    public IPublishedContentType GetContentType(Guid key) => _publishedContentTypeCache.Get(PublishedItemType.Media, key);
-
-    public IPublishedContentType GetContentType(int id) => _publishedContentTypeCache.Get(PublishedItemType.Media, id);
-
-    public IPublishedContentType GetContentType(string alias) => _publishedContentTypeCache.Get(PublishedItemType.Media, alias);
-
-=======
->>>>>>> 0507d1a0
     [Obsolete("Scheduled for removal in v17")]
     public IPublishedContent? GetById(bool preview, Udi contentId)
     {
