--- conflicted
+++ resolved
@@ -7,7 +7,6 @@
 using Umbraco.Cms.Core.PublishedCache;
 using Umbraco.Cms.Core.Scoping;
 using Umbraco.Cms.Core.Services;
-using Umbraco.Cms.Infrastructure.HostedServices;
 using Umbraco.Cms.Infrastructure.HybridCache.Persistence;
 
 namespace Umbraco.Cms.Infrastructure.HybridCache;
@@ -56,10 +55,6 @@
     public bool IsRebuilding() => _runtimeCache.Get(IsRebuildingDatabaseCacheRuntimeCacheKey) is not null;
 
     /// <inheritdoc/>
-<<<<<<< HEAD
-    [Obsolete("Use the overload with the useBackgroundThread parameter. Scheduled for removal in Umbraco 17.")]
-=======
->>>>>>> 54931472
     public void Rebuild() => Rebuild(false);
 
     /// <inheritdoc/>
