--- conflicted
+++ resolved
@@ -26,10 +26,7 @@
         // We have to wait for the ace editor to load, because when the editor is loading it will "steal" the focus briefly,
         // which causes the save event to fire if we've added something to the header field, causing errors.
         cy.wait(500);
-<<<<<<< HEAD
-=======
 
->>>>>>> b723b4d3
         //Type name
         cy.umbracoEditorHeaderName(name);
         // Save
