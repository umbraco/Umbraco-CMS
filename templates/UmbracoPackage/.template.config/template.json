{
  "$schema": "https://json.schemastore.org/template.json",
  "author": "Umbraco HQ",
  "classifications": [
    "Web",
    "CMS",
    "Umbraco",
    "Package",
    "Plugin"
  ],
  "name": "Umbraco Package",
  "description": "An empty Umbraco package/plugin project ready to get started.",
  "groupIdentity": "Umbraco.Templates.UmbracoPackage",
  "identity": "Umbraco.Templates.UmbracoPackage.CSharp",
  "shortName": "umbracopackage",
  "tags": {
    "language": "C#",
    "type": "project"
  },
  "sourceName": "UmbracoPackage",
  "defaultName": "UmbracoPackage1",
  "preferNameDirectory": true,
  "symbols": {
    "Framework": {
      "displayName": "Framework",
      "description": "The target framework for the project.",
      "type": "parameter",
      "datatype": "choice",
      "choices": [
        {
          "displayName": ".NET 7.0",
          "description": "Target net7.0",
          "choice": "net7.0"
        }
      ],
      "defaultValue": "net7.0",
      "replaces": "net7.0"
    },
    "UmbracoVersion": {
      "displayName": "Umbraco version",
      "description": "The version of Umbraco.Cms to add as PackageReference.",
      "type": "parameter",
      "datatype": "string",
<<<<<<< HEAD
      "defaultValue": "*",
=======
      "defaultValue": "11.0.0",
>>>>>>> 92d92feb
      "replaces": "UMBRACO_VERSION_FROM_TEMPLATE"
    },
    "SkipRestore": {
      "displayName": "Skip restore",
      "description": "If specified, skips the automatic restore of the project on create.",
      "type": "parameter",
      "datatype": "bool",
      "defaultValue": "false"
    },
    "Namespace": {
      "type": "derived",
      "valueSource": "name",
      "valueTransform": "safe_namespace",
      "fileRename": "UmbracoPackage",
      "replaces": "UmbracoPackage"
    },
    "MsBuildName": {
      "type": "generated",
      "generator": "regex",
      "dataType": "string",
      "parameters": {
        "source": "name",
        "steps": [
          {
            "regex": "\\s",
            "replacement": ""
          },
          {
            "regex": "\\.",
            "replacement": ""
          },
          {
            "regex": "-",
            "replacement": ""
          },
          {
            "regex": "^[^a-zA-Z_]+",
            "replacement": ""
          }
        ]
      },
      "replaces": "UmbracoPackageMsBuild"
    }
  },
  "primaryOutputs": [
    {
      "path": "UmbracoPackage.csproj"
    }
  ],
  "postActions": [
    {
      "id": "restore",
      "condition": "(!SkipRestore)",
      "description": "Restore NuGet packages required by this project.",
      "manualInstructions": [
        {
          "text": "Run 'dotnet restore'"
        }
      ],
      "actionId": "210D431B-A78B-4D2F-B762-4ED3E3EA9025",
      "continueOnError": true
    }
  ]
}<|MERGE_RESOLUTION|>--- conflicted
+++ resolved
@@ -41,11 +41,7 @@
       "description": "The version of Umbraco.Cms to add as PackageReference.",
       "type": "parameter",
       "datatype": "string",
-<<<<<<< HEAD
       "defaultValue": "*",
-=======
-      "defaultValue": "11.0.0",
->>>>>>> 92d92feb
       "replaces": "UMBRACO_VERSION_FROM_TEMPLATE"
     },
     "SkipRestore": {
