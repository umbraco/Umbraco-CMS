<Project Sdk="Microsoft.NET.Sdk">
<<<<<<< HEAD
	<PropertyGroup>
		<Title>Umbraco CMS - Templates</Title>
		<Description>Contains templates for Umbraco CMS, as well as the templates for creating new packages for the Umbraco CMS.</Description>
		<PackageType>Template</PackageType>
		<IncludeBuildOutput>false</IncludeBuildOutput>
		<IncludeSymbols>false</IncludeSymbols>
		<NoDefaultExcludes>true</NoDefaultExcludes>
		<IncludeContentInPack>true</IncludeContentInPack>
		<ContentTargetFolders>.</ContentTargetFolders>
		<NoWarn>NU5128</NoWarn>
	</PropertyGroup>
=======
  <PropertyGroup>
    <Title>Umbraco CMS - Templates</Title>
    <Description>Contains templates for Umbraco CMS, as well as the templates for creating new packages for the Umbraco CMS.</Description>
    <PackageType>Template</PackageType>
    <IncludeBuildOutput>false</IncludeBuildOutput>
    <IncludeSymbols>false</IncludeSymbols>
    <NoDefaultExcludes>true</NoDefaultExcludes>
    <IncludeContentInPack>true</IncludeContentInPack>
    <ContentTargetFolders>.</ContentTargetFolders>
    <NoWarn>NU5128</NoWarn>
    <ManagePackageVersionsCentrally>false</ManagePackageVersionsCentrally>
  </PropertyGroup>
>>>>>>> 12a43c24

	<ItemGroup>
		<Content Include="UmbracoPackage\**" Exclude="bin;obj" />
		<Content Include="UmbracoProject\**" Exclude="bin;obj" />
		<Content Include="..\src\Umbraco.Web.UI\Program.cs">
			<Link>UmbracoProject\Program.cs</Link>
			<PackagePath>UmbracoProject</PackagePath>
		</Content>
		<Content Include="..\src\Umbraco.Web.UI\Views\Partials\blocklist\**">
			<Link>UmbracoProject\Views\Partials\blocklist\%(RecursiveDir)%(Filename)%(Extension)</Link>
			<PackagePath>UmbracoProject\Views\Partials\blocklist</PackagePath>
		</Content>
		<Content Include="..\src\Umbraco.Web.UI\Views\Partials\grid\**">
			<Link>UmbracoProject\Views\Partials\grid\%(RecursiveDir)%(Filename)%(Extension)</Link>
			<PackagePath>UmbracoProject\Views\Partials\grid</PackagePath>
		</Content>
		<Content Include="..\src\Umbraco.Web.UI\Views\Partials\blockgrid\**">
			<Link>UmbracoProject\Views\Partials\blockgrid\%(RecursiveDir)%(Filename)%(Extension)</Link>
			<PackagePath>UmbracoProject\Views\Partials\blockgrid</PackagePath>
		</Content>
		<Content Include="..\src\Umbraco.Web.UI\Views\_ViewImports.cshtml">
			<Link>UmbracoProject\Views\_ViewImports.cshtml</Link>
			<PackagePath>UmbracoProject\Views</PackagePath>
		</Content>
		<Content Include="..\src\Umbraco.Web.UI\wwwroot\favicon.ico">
			<Link>UmbracoProject\wwwroot\favicon.ico</Link>
			<PackagePath>UmbracoProject\wwwroot</PackagePath>
		</Content>
	</ItemGroup>

	<!-- Update template.json files with the default UmbracoVersion value set to the current build version -->
	<ItemGroup>
		<PackageReference Include="Umbraco.JsonSchema.Extensions" Version="0.3.0" PrivateAssets="all" />
	</ItemGroup>
	<ItemGroup>
		<Content Update="**\.template.config\template.json" Pack="false" />
	</ItemGroup>
	<Target Name="GetUpdatedTemplateJsonPackageFiles" BeforeTargets="GenerateNuspec" AfterTargets="GetUmbracoBuildVersion">
		<ItemGroup>
			<_TemplateJsonFiles Include="**\.template.config\template.json" Exclude="bin\**;obj\**" />
			<_TemplateJsonFiles>
				<DestinationFile>$(IntermediateOutputPath)%(RelativeDir)%(Filename)%(Extension)</DestinationFile>
			</_TemplateJsonFiles>
		</ItemGroup>
		<Copy SourceFiles="@(_TemplateJsonFiles)" DestinationFiles="%(DestinationFile)" />
		<JsonPathUpdateValue JsonFile="%(_TemplateJsonFiles.DestinationFile)" Path="$.symbols.UmbracoVersion.defaultValue" Value="&quot;$(PackageVersion)&quot;" />
		<ItemGroup>
			<_PackageFiles Include="%(_TemplateJsonFiles.DestinationFile)">
				<PackagePath>%(_TemplateJsonFiles.RelativeDir)</PackagePath>
			</_PackageFiles>
		</ItemGroup>
	</Target>
</Project><|MERGE_RESOLUTION|>--- conflicted
+++ resolved
@@ -1,17 +1,4 @@
 <Project Sdk="Microsoft.NET.Sdk">
-<<<<<<< HEAD
-	<PropertyGroup>
-		<Title>Umbraco CMS - Templates</Title>
-		<Description>Contains templates for Umbraco CMS, as well as the templates for creating new packages for the Umbraco CMS.</Description>
-		<PackageType>Template</PackageType>
-		<IncludeBuildOutput>false</IncludeBuildOutput>
-		<IncludeSymbols>false</IncludeSymbols>
-		<NoDefaultExcludes>true</NoDefaultExcludes>
-		<IncludeContentInPack>true</IncludeContentInPack>
-		<ContentTargetFolders>.</ContentTargetFolders>
-		<NoWarn>NU5128</NoWarn>
-	</PropertyGroup>
-=======
   <PropertyGroup>
     <Title>Umbraco CMS - Templates</Title>
     <Description>Contains templates for Umbraco CMS, as well as the templates for creating new packages for the Umbraco CMS.</Description>
@@ -24,7 +11,6 @@
     <NoWarn>NU5128</NoWarn>
     <ManagePackageVersionsCentrally>false</ManagePackageVersionsCentrally>
   </PropertyGroup>
->>>>>>> 12a43c24
 
 	<ItemGroup>
 		<Content Include="UmbracoPackage\**" Exclude="bin;obj" />
