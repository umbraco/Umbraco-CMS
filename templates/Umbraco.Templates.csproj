<Project Sdk="Microsoft.NET.Sdk">
<<<<<<< HEAD
  <!-- Enable multi-level merging with src -->
  <Import Project="$([MSBuild]::GetPathOfFileAbove('Directory.Build.props', '$(MSBuildThisFileDirectory)../src/'))" />

=======
>>>>>>> e5298185
  <PropertyGroup>
    <Title>Umbraco CMS - Templates</Title>
    <Description>Coontains templates for Umbraco CMS.</Description>
    <PackageType>Template</PackageType>
    <IncludeBuildOutput>false</IncludeBuildOutput>
    <IncludeSymbols>false</IncludeSymbols>
    <NoDefaultExcludes>true</NoDefaultExcludes>
    <IncludeContentInPack>true</IncludeContentInPack>
    <ContentTargetFolders>.</ContentTargetFolders>
  </PropertyGroup>

  <ItemGroup>
    <Content Include="UmbracoPackage\**" Exclude="bin;obj" />
    <Content Include="UmbracoProject\**" Exclude="bin;obj" />
    <Content Include="..\src\Umbraco.Web.UI\Program.cs">
      <Link>UmbracoProject\Program.cs</Link>
      <PackagePath>UmbracoProject</PackagePath>
    </Content>
    <Content Include="..\src\Umbraco.Web.UI\Startup.cs">
      <Link>UmbracoProject\Startup.cs</Link>
      <PackagePath>UmbracoProject</PackagePath>
    </Content>
    <Content Include="..\src\Umbraco.Web.UI\Views\Partials\blocklist\**">
      <Link>UmbracoProject\Views\Partials\blocklist\%(RecursiveDir)%(Filename)%(Extension)</Link>
      <PackagePath>UmbracoProject\Views\Partials\blocklist</PackagePath>
    </Content>
    <Content Include="..\src\Umbraco.Web.UI\Views\Partials\grid\**">
      <Link>UmbracoProject\Views\Partials\grid\%(RecursiveDir)%(Filename)%(Extension)</Link>
      <PackagePath>UmbracoProject\Views\Partials\grid</PackagePath>
    </Content>
    <Content Include="..\src\Umbraco.Web.UI\Views\Partials\blockgrid\**">
      <Link>UmbracoProject\Views\Partials\blockgrid\%(RecursiveDir)%(Filename)%(Extension)</Link>
      <PackagePath>UmbracoProject\Views\Partials\blockgrid</PackagePath>
    </Content>
    <Content Include="..\src\Umbraco.Web.UI\Views\_ViewImports.cshtml">
      <Link>UmbracoProject\Views\_ViewImports.cshtml</Link>
      <PackagePath>UmbracoProject\Views</PackagePath>
    </Content>
    <Content Include="..\src\Umbraco.Web.UI\wwwroot\favicon.ico">
      <Link>UmbracoProject\wwwroot\favicon.ico</Link>
      <PackagePath>UmbracoProject\wwwroot</PackagePath>
    </Content>
  </ItemGroup>
</Project><|MERGE_RESOLUTION|>--- conflicted
+++ resolved
@@ -1,10 +1,4 @@
 <Project Sdk="Microsoft.NET.Sdk">
-<<<<<<< HEAD
-  <!-- Enable multi-level merging with src -->
-  <Import Project="$([MSBuild]::GetPathOfFileAbove('Directory.Build.props', '$(MSBuildThisFileDirectory)../src/'))" />
-
-=======
->>>>>>> e5298185
   <PropertyGroup>
     <Title>Umbraco CMS - Templates</Title>
     <Description>Coontains templates for Umbraco CMS.</Description>
