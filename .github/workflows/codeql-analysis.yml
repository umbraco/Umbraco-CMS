name: "Code scanning - action"

on:
  push:
    branches:
    - '*/dev'
    - '*/contrib'
  pull_request:
    # The branches below must be a subset of the branches above
    branches:
    - '*/dev'
    - '*/contrib'

permissions:
  contents: read

env:
  dotnetVersion: 6.x
  dotnetIncludePreviewVersions: false
  solution: umbraco.sln
  buildConfiguration: SkipTests
  DOTNET_NOLOGO: true
  DOTNET_GENERATE_ASPNET_CERTIFICATE: false
  DOTNET_SKIP_FIRST_TIME_EXPERIENCE: true
  DOTNET_CLI_TELEMETRY_OPTOUT: true

jobs:
  CodeQL-Build:
    permissions:
      actions: read # for github/codeql-action/init to get workflow details
      contents: read # for actions/checkout to fetch code
      security-events: write # for github/codeql-action/analyze to upload SARIF results
    runs-on: ubuntu-latest

    steps:
    - name: Checkout
      uses: actions/checkout@v3
      with:
        fetch-depth: 0

    # Initializes the CodeQL tools for scanning.
    - name: Initialize CodeQL
      uses: github/codeql-action/init@v2
      with:
        config-file: ./.github/config/codeql-config.yml

    - name: Use .NET ${{ env.dotnetVersion }}
      uses: actions/setup-dotnet@v2
      with:
<<<<<<< HEAD
        dotnet-version: '7.x'
        include-prerelease: true
=======
        dotnet-version: ${{ env.dotnetVersion }}
        include-prerelease: ${{ env.dotnetIncludePreviewVersions }}

    - name: Run dotnet restore
      run: dotnet restore ${{ env.solution }}
>>>>>>> 956559c8

    - name: Run dotnet build
      run: dotnet build ${{ env.solution }} --configuration ${{ env.buildConfiguration }} --no-restore -p:ContinuousIntegrationBuild=true

    - name: Perform CodeQL Analysis
      uses: github/codeql-action/analyze@v2<|MERGE_RESOLUTION|>--- conflicted
+++ resolved
@@ -15,8 +15,8 @@
   contents: read
 
 env:
-  dotnetVersion: 6.x
-  dotnetIncludePreviewVersions: false
+  dotnetVersion: 7.x
+  dotnetIncludePreviewVersions: true
   solution: umbraco.sln
   buildConfiguration: SkipTests
   DOTNET_NOLOGO: true
@@ -47,16 +47,11 @@
     - name: Use .NET ${{ env.dotnetVersion }}
       uses: actions/setup-dotnet@v2
       with:
-<<<<<<< HEAD
-        dotnet-version: '7.x'
-        include-prerelease: true
-=======
         dotnet-version: ${{ env.dotnetVersion }}
         include-prerelease: ${{ env.dotnetIncludePreviewVersions }}
 
     - name: Run dotnet restore
       run: dotnet restore ${{ env.solution }}
->>>>>>> 956559c8
 
     - name: Run dotnet build
       run: dotnet build ${{ env.solution }} --configuration ${{ env.buildConfiguration }} --no-restore -p:ContinuousIntegrationBuild=true
