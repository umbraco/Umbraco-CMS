<?xml version="1.0" encoding="utf-8"?>
<Project>
  <PropertyGroup>
    <TargetFramework>net9.0</TargetFramework>
    <Company>Umbraco HQ</Company>
    <Authors>Umbraco</Authors>
    <Copyright>Copyright © Umbraco $([System.DateTime]::Today.ToString('yyyy'))</Copyright>
    <Product>Umbraco CMS</Product>
    <PackageProjectUrl>https://umbraco.com/</PackageProjectUrl>
    <PackageIconUrl>https://umbraco.com/dist/nuget/logo-small.png</PackageIconUrl>
    <PackageIcon>icon.png</PackageIcon>
    <PackageLicenseExpression>MIT</PackageLicenseExpression>
    <PackageTags>umbraco</PackageTags>
    <NeutralLanguage>en-US</NeutralLanguage>
    <Nullable>enable</Nullable>
    <WarningsAsErrors>nullable</WarningsAsErrors>
    <TreatWarningsAsErrors>true</TreatWarningsAsErrors>
    <ImplicitUsings>enable</ImplicitUsings>
    <GenerateDocumentationFile>true</GenerateDocumentationFile>
    <WarnOnPackingNonPackableProject>false</WarnOnPackingNonPackableProject>
  </PropertyGroup>

<<<<<<< HEAD
  <!-- Use latest available preview C# language version -->
  <PropertyGroup>
    <LangVersion>preview</LangVersion>
=======
  <PropertyGroup>
    <!--
      TODO: Fix and remove overrides:
      [NU5104] Warning As Error: A stable release of a package should not have a prerelease dependency. Either modify the version spec of dependency
    -->
    <NoWarn>$(NoWarn),NU5104</NoWarn>
    <WarningsNotAsErrors>$(WarningsNotAsErrors),NU5104</WarningsNotAsErrors>
>>>>>>> 303758d1
  </PropertyGroup>

  <!-- SourceLink -->
  <PropertyGroup>
    <PublishRepositoryUrl>true</PublishRepositoryUrl>
    <IncludeSymbols>true</IncludeSymbols>
    <SymbolPackageFormat>snupkg</SymbolPackageFormat>
  </PropertyGroup>

  <!-- Package Validation -->
  <PropertyGroup>
    <GenerateCompatibilitySuppressionFile>false</GenerateCompatibilitySuppressionFile>
    <EnablePackageValidation>true</EnablePackageValidation>
    <PackageValidationBaselineVersion>15.0.0</PackageValidationBaselineVersion>
    <EnableStrictModeForCompatibleFrameworksInPackage>true</EnableStrictModeForCompatibleFrameworksInPackage>
    <EnableStrictModeForCompatibleTfms>true</EnableStrictModeForCompatibleTfms>
  </PropertyGroup>

  <!-- Calculate version only once for the whole repository -->
  <PropertyGroup>
    <GitVersionBaseDirectory>$(MSBuildThisFileDirectory)</GitVersionBaseDirectory>
  </PropertyGroup>

  <!-- Include icon in generated NuGet packages -->
  <ItemGroup>
    <Content Include="$(MSBuildThisFileDirectory)icon.png" Pack="true" PackagePath="" Visible="false" />
  </ItemGroup>

  <!-- Use version range on project references (to limit on major version in generated packages) -->
  <Target Name="_GetProjectReferenceVersionRanges" AfterTargets="_GetProjectReferenceVersions">
    <ItemGroup>
      <_ProjectReferencesWithVersions Condition="'%(ProjectVersion)' != ''">
        <ProjectVersion>[%(ProjectVersion), $([MSBuild]::Add($([System.Text.RegularExpressions.Regex]::Match('%(ProjectVersion)', '^\d+').Value), 1)))</ProjectVersion>
      </_ProjectReferencesWithVersions>
    </ItemGroup>
  </Target>
</Project><|MERGE_RESOLUTION|>--- conflicted
+++ resolved
@@ -20,11 +20,7 @@
     <WarnOnPackingNonPackableProject>false</WarnOnPackingNonPackableProject>
   </PropertyGroup>
 
-<<<<<<< HEAD
-  <!-- Use latest available preview C# language version -->
-  <PropertyGroup>
-    <LangVersion>preview</LangVersion>
-=======
+
   <PropertyGroup>
     <!--
       TODO: Fix and remove overrides:
@@ -32,7 +28,6 @@
     -->
     <NoWarn>$(NoWarn),NU5104</NoWarn>
     <WarningsNotAsErrors>$(WarningsNotAsErrors),NU5104</WarningsNotAsErrors>
->>>>>>> 303758d1
   </PropertyGroup>
 
   <!-- SourceLink -->
