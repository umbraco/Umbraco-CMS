--- conflicted
+++ resolved
@@ -36,24 +36,13 @@
 
   <ItemGroup>
     <PackageReference Include="Microsoft.SourceLink.GitHub" Version="1.1.1" PrivateAssets="all" IsImplicitlyDefined="true" />
-    <PackageReference Include="Nerdbank.GitVersioning" Version="3.5.109" PrivateAssets="all" IsImplicitlyDefined="true" />
+    <PackageReference Include="Nerdbank.GitVersioning" Version="3.5.113" PrivateAssets="all" IsImplicitlyDefined="true" />
     <PackageReference Include="StyleCop.Analyzers" Version="1.2.0-beta.406" PrivateAssets="all" IsImplicitlyDefined="true" />
     <PackageReference Include="Umbraco.Code" Version="2.0.0" PrivateAssets="all" IsImplicitlyDefined="true" />
     <PackageReference Include="Umbraco.GitVersioning.Extensions" Version="0.1.1" PrivateAssets="all" IsImplicitlyDefined="true" />
   </ItemGroup>
 
   <ItemGroup>
-<<<<<<< HEAD
     <Content Include="$(MSBuildThisFileDirectory)icon.png" Pack="true" PackagePath="" Visible="false" />
-=======
-    <PackageReference Include="Nerdbank.GitVersioning" Condition="!Exists('packages.config')">
-      <PrivateAssets>all</PrivateAssets>
-      <Version>3.5.113</Version>
-    </PackageReference>
-
-    <PackageReference Include="Umbraco.GitVersioning.Extensions" Version="0.1.1">
-      <PrivateAssets>all</PrivateAssets>
-    </PackageReference>
->>>>>>> d206df0c
   </ItemGroup>
 </Project>