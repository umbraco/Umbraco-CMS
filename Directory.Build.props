--- conflicted
+++ resolved
@@ -1,10 +1,7 @@
 <?xml version="1.0" encoding="utf-8"?>
 <Project>
   <PropertyGroup>
-<<<<<<< HEAD
-=======
-    <TargetFramework>net6.0</TargetFramework>
->>>>>>> 956559c8
+    <TargetFramework>net7.0</TargetFramework>
     <Company>Umbraco HQ</Company>
     <Authors>Umbraco</Authors>
     <Copyright>Copyright © Umbraco $([System.DateTime]::Today.ToString('yyyy'))</Copyright>
@@ -32,12 +29,8 @@
   <!-- Package Validation -->
   <PropertyGroup>
     <EnablePackageValidation>true</EnablePackageValidation>
-<<<<<<< HEAD
     <!-- TODO: Change to 11.0.0 and remove all CompatibilitySuppressions.xml files when final version shipped -->
     <PackageValidationBaselineVersion>10.2.0</PackageValidationBaselineVersion>
-=======
-    <PackageValidationBaselineVersion>10.0.0</PackageValidationBaselineVersion>
->>>>>>> 956559c8
     <EnableStrictModeForCompatibleFrameworksInPackage>true</EnableStrictModeForCompatibleFrameworksInPackage>
     <EnableStrictModeForCompatibleTfms>true</EnableStrictModeForCompatibleTfms>
   </PropertyGroup>
@@ -53,11 +46,7 @@
   <ItemGroup>
     <Content Include="$(MSBuildThisFileDirectory)icon.png" Pack="true" PackagePath="" Visible="false" />
   </ItemGroup>
-<<<<<<< HEAD
-  
-=======
 
->>>>>>> 956559c8
   <PropertyGroup>
     <GitVersionBaseDirectory>$(MSBuildThisFileDirectory)</GitVersionBaseDirectory>
   </PropertyGroup>
