<?xml version="1.0" encoding="utf-8"?>
<Project>
  <PropertyGroup>
    <TargetFramework>net9.0</TargetFramework>
    <Company>Umbraco HQ</Company>
    <Authors>Umbraco</Authors>
    <Copyright>Copyright © Umbraco $([System.DateTime]::Today.ToString('yyyy'))</Copyright>
    <Product>Umbraco CMS</Product>
    <PackageProjectUrl>https://umbraco.com/</PackageProjectUrl>
    <PackageIconUrl>https://umbraco.com/dist/nuget/logo-small.png</PackageIconUrl>
    <PackageIcon>icon.png</PackageIcon>
    <PackageLicenseExpression>MIT</PackageLicenseExpression>
    <PackageTags>umbraco</PackageTags>
    <NeutralLanguage>en-US</NeutralLanguage>
    <Nullable>enable</Nullable>
    <WarningsAsErrors>nullable</WarningsAsErrors>
    <TreatWarningsAsErrors>false</TreatWarningsAsErrors>
    <ImplicitUsings>enable</ImplicitUsings>
    <GenerateDocumentationFile>true</GenerateDocumentationFile>
    <WarnOnPackingNonPackableProject>false</WarnOnPackingNonPackableProject>
  </PropertyGroup>

<<<<<<< HEAD
  <!-- Use latest available preview C# language version -->
  <PropertyGroup>
    <LangVersion>preview</LangVersion>
=======
  <PropertyGroup>
    <!--
      TODO: Fix and remove overrides:
      [NU5104] Warning As Error: A stable release of a package should not have a prerelease dependency. Either modify the version spec of dependency
    -->
    <NoWarn>$(NoWarn),NU5104,SA1309</NoWarn>
    <WarningsNotAsErrors>$(WarningsNotAsErrors),NU5104,SA1600</WarningsNotAsErrors>
>>>>>>> b10a11b5
  </PropertyGroup>

  <!-- SourceLink -->
  <PropertyGroup>
    <PublishRepositoryUrl>true</PublishRepositoryUrl>
    <IncludeSymbols>true</IncludeSymbols>
    <SymbolPackageFormat>snupkg</SymbolPackageFormat>
  </PropertyGroup>

  <!-- Package Validation -->
  <PropertyGroup>
    <GenerateCompatibilitySuppressionFile>false</GenerateCompatibilitySuppressionFile>
    <EnablePackageValidation>true</EnablePackageValidation>
    <PackageValidationBaselineVersion>15.0.0</PackageValidationBaselineVersion>
    <EnableStrictModeForCompatibleFrameworksInPackage>true</EnableStrictModeForCompatibleFrameworksInPackage>
    <EnableStrictModeForCompatibleTfms>true</EnableStrictModeForCompatibleTfms>
  </PropertyGroup>

  <!-- Calculate version only once for the whole repository -->
  <PropertyGroup>
    <GitVersionBaseDirectory>$(MSBuildThisFileDirectory)</GitVersionBaseDirectory>
  </PropertyGroup>

  <!-- Include icon in generated NuGet packages -->
  <ItemGroup>
    <Content Include="$(MSBuildThisFileDirectory)icon.png" Pack="true" PackagePath="" Visible="false" />
  </ItemGroup>

  <!-- Use version range on project references (to limit on major version in generated packages) -->
  <Target Name="_GetProjectReferenceVersionRanges" AfterTargets="_GetProjectReferenceVersions">
    <ItemGroup>
      <_ProjectReferencesWithVersions Condition="'%(ProjectVersion)' != ''">
        <ProjectVersion>[%(ProjectVersion), $([MSBuild]::Add($([System.Text.RegularExpressions.Regex]::Match('%(ProjectVersion)', '^\d+').Value), 1)))</ProjectVersion>
      </_ProjectReferencesWithVersions>
    </ItemGroup>
  </Target>
</Project><|MERGE_RESOLUTION|>--- conflicted
+++ resolved
@@ -20,11 +20,6 @@
     <WarnOnPackingNonPackableProject>false</WarnOnPackingNonPackableProject>
   </PropertyGroup>
 
-<<<<<<< HEAD
-  <!-- Use latest available preview C# language version -->
-  <PropertyGroup>
-    <LangVersion>preview</LangVersion>
-=======
   <PropertyGroup>
     <!--
       TODO: Fix and remove overrides:
@@ -32,7 +27,6 @@
     -->
     <NoWarn>$(NoWarn),NU5104,SA1309</NoWarn>
     <WarningsNotAsErrors>$(WarningsNotAsErrors),NU5104,SA1600</WarningsNotAsErrors>
->>>>>>> b10a11b5
   </PropertyGroup>
 
   <!-- SourceLink -->
