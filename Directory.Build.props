--- conflicted
+++ resolved
@@ -20,11 +20,6 @@
     <WarnOnPackingNonPackableProject>false</WarnOnPackingNonPackableProject>
   </PropertyGroup>
 
-<<<<<<< HEAD
-  <!-- Ensure NuGet vulnerability warnings are not errors in Debug mode -->
-  <PropertyGroup Condition="'$(Configuration)' == 'Debug'">
-    <WarningsNotAsErrors>$(WarningsNotAsErrors),NU1901,NU1902,NU1903,NU1904</WarningsNotAsErrors>
-=======
 
   <PropertyGroup>
     <!--
@@ -33,7 +28,6 @@
     -->
     <NoWarn>$(NoWarn),NU5104,SA1309</NoWarn>
     <WarningsNotAsErrors>$(WarningsNotAsErrors),NU5104,SA1600</WarningsNotAsErrors>
->>>>>>> e6791246
   </PropertyGroup>
 
   <!-- SourceLink -->
