{
  "$schema": "https://raw.githubusercontent.com/dotnet/Nerdbank.GitVersioning/main/src/NerdBank.GitVersioning/version.schema.json",
<<<<<<< HEAD
  "version": "15.3.0",
=======
  "version": "15.4.0-rc",
>>>>>>> e999d397
  "assemblyVersion": {
    "precision": "build"
  },
  "gitCommitIdShortFixedLength": 7,
  "nuGetPackageVersion": {
    "semVer": 2.0
  },
  "publicReleaseRefSpec": [
    "^refs/heads/main$",
    "^refs/heads/release/",
    "^refs/tags/release-"
  ],
  "release": {
    "branchName": "release/{version}",
    "tagName": "release-{version}"
  },
  "cloudBuild": {
    "setVersionVariables": true,
    "setAllVariables": true
  }
}<|MERGE_RESOLUTION|>--- conflicted
+++ resolved
@@ -1,10 +1,6 @@
 {
   "$schema": "https://raw.githubusercontent.com/dotnet/Nerdbank.GitVersioning/main/src/NerdBank.GitVersioning/version.schema.json",
-<<<<<<< HEAD
-  "version": "15.3.0",
-=======
   "version": "15.4.0-rc",
->>>>>>> e999d397
   "assemblyVersion": {
     "precision": "build"
   },
