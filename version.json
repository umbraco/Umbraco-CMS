--- conflicted
+++ resolved
@@ -1,10 +1,6 @@
 {
   "$schema": "https://raw.githubusercontent.com/dotnet/Nerdbank.GitVersioning/main/src/NerdBank.GitVersioning/version.schema.json",
-<<<<<<< HEAD
-  "version": "13.13.0-rc",
-=======
-  "version": "13.13.0-rc3",
->>>>>>> bfe567f0
+  "version": "13.14.0-rc",
   "assemblyVersion": {
     "precision": "build"
   },
