{
  "$schema": "https://raw.githubusercontent.com/dotnet/Nerdbank.GitVersioning/master/src/NerdBank.GitVersioning/version.schema.json",
<<<<<<< HEAD
  "version": "10.4.1",
=======
  "version": "10.5.0-rc",
>>>>>>> de6e9aeb
  "assemblyVersion": {
    "precision": "build"
  },
  "gitCommitIdShortFixedLength": 7,
  "nuGetPackageVersion": {
    "semVer": 2.0
  },
  "publicReleaseRefSpec": [
    "^refs/heads/main$",
    "^refs/heads/release/"
  ],
  "cloudBuild": {
    "buildNumber": {
      "enabled": true
    }
  }
}<|MERGE_RESOLUTION|>--- conflicted
+++ resolved
@@ -1,10 +1,6 @@
 {
   "$schema": "https://raw.githubusercontent.com/dotnet/Nerdbank.GitVersioning/master/src/NerdBank.GitVersioning/version.schema.json",
-<<<<<<< HEAD
-  "version": "10.4.1",
-=======
   "version": "10.5.0-rc",
->>>>>>> de6e9aeb
   "assemblyVersion": {
     "precision": "build"
   },
