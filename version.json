{
  "$schema": "https://raw.githubusercontent.com/dotnet/Nerdbank.GitVersioning/main/src/NerdBank.GitVersioning/version.schema.json",
<<<<<<< HEAD
  "version": "13.11.0-rc",
=======
  "version": "13.10.1",
>>>>>>> a2c36d60
  "assemblyVersion": {
    "precision": "build"
  },
  "gitCommitIdShortFixedLength": 7,
  "nuGetPackageVersion": {
    "semVer": 2.0
  },
  "publicReleaseRefSpec": [
    "^refs/heads/main$", "^refs/heads/release/"
  ],
  "release": {
    "branchName": "release/{version}",
    "tagName": "release-{version}"
  },
  "cloudBuild": {
    "setAllVariables": true,
    "buildNumber": {
      "enabled": true
    }
  }
}<|MERGE_RESOLUTION|>--- conflicted
+++ resolved
@@ -1,10 +1,6 @@
 {
   "$schema": "https://raw.githubusercontent.com/dotnet/Nerdbank.GitVersioning/main/src/NerdBank.GitVersioning/version.schema.json",
-<<<<<<< HEAD
-  "version": "13.11.0-rc",
-=======
-  "version": "13.10.1",
->>>>>>> a2c36d60
+  "version": "13.12.0-rc",
   "assemblyVersion": {
     "precision": "build"
   },
