{
  "$schema": "https://raw.githubusercontent.com/dotnet/Nerdbank.GitVersioning/main/src/NerdBank.GitVersioning/version.schema.json",
<<<<<<< HEAD
  "version": "15.1.0-rc1",
=======
  "version": "15.0.0-rc2",
>>>>>>> 0da6ab60
  "assemblyVersion": {
    "precision": "build"
  },
  "gitCommitIdShortFixedLength": 7,
  "nuGetPackageVersion": {
    "semVer": 2.0
  },
  "publicReleaseRefSpec": [
    "^refs/heads/main$",
    "^refs/heads/release/",
    "^refs/tags/release-"
  ],
  "release": {
    "branchName": "release/{version}",
    "tagName": "release-{version}"
  },
  "cloudBuild": {
    "setVersionVariables": true,
    "setAllVariables": true
  }
}<|MERGE_RESOLUTION|>--- conflicted
+++ resolved
@@ -1,10 +1,6 @@
 {
   "$schema": "https://raw.githubusercontent.com/dotnet/Nerdbank.GitVersioning/main/src/NerdBank.GitVersioning/version.schema.json",
-<<<<<<< HEAD
-  "version": "15.1.0-rc1",
-=======
   "version": "15.0.0-rc2",
->>>>>>> 0da6ab60
   "assemblyVersion": {
     "precision": "build"
   },
