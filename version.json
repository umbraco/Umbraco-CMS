{
  "$schema": "https://raw.githubusercontent.com/dotnet/Nerdbank.GitVersioning/master/src/NerdBank.GitVersioning/version.schema.json",
<<<<<<< HEAD
  "version": "12.0.0-rc4",
=======
  "version": "12.1.0-rc",
>>>>>>> 537e078d
  "assemblyVersion": {
    "precision": "build"
  },
  "gitCommitIdShortFixedLength": 7,
  "nuGetPackageVersion": {
    "semVer": 2.0
  },
  "publicReleaseRefSpec": [
    "^refs/heads/main$",
    "^refs/heads/release/"
  ],
  "cloudBuild": {
    "buildNumber": {
      "enabled": true
    }
  }
}<|MERGE_RESOLUTION|>--- conflicted
+++ resolved
@@ -1,10 +1,6 @@
 {
   "$schema": "https://raw.githubusercontent.com/dotnet/Nerdbank.GitVersioning/master/src/NerdBank.GitVersioning/version.schema.json",
-<<<<<<< HEAD
-  "version": "12.0.0-rc4",
-=======
   "version": "12.1.0-rc",
->>>>>>> 537e078d
   "assemblyVersion": {
     "precision": "build"
   },
