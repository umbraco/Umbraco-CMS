--- conflicted
+++ resolved
@@ -34,10 +34,6 @@
     <PackageVersion Include="Microsoft.Extensions.Options" Version="8.0.2" />
     <PackageVersion Include="Microsoft.Extensions.Options.ConfigurationExtensions" Version="8.0.0" />
     <PackageVersion Include="Microsoft.Extensions.Options.DataAnnotations" Version="8.0.0" />
-<<<<<<< HEAD
-=======
-    <PackageVersion Include="System.Runtime.Caching" Version="8.0.1" />
->>>>>>> 60e3fa97
   </ItemGroup>
   <!-- Umbraco packages -->
   <ItemGroup>
@@ -49,16 +45,10 @@
     <PackageVersion Include="Asp.Versioning.Mvc" Version="8.1.0" />
     <PackageVersion Include="Asp.Versioning.Mvc.ApiExplorer" Version="8.1.0" />
     <PackageVersion Include="Dazinator.Extensions.FileProviders" Version="2.0.0" />
-<<<<<<< HEAD
-    <PackageVersion Include="Examine" Version="3.3.0" />
-    <PackageVersion Include="Examine.Core" Version="3.3.0" />
-    <PackageVersion Include="HtmlAgilityPack" Version="1.11.65" />
-    <PackageVersion Include="JsonPatch.Net" Version="3.1.1" />
-=======
     <PackageVersion Include="Examine" Version="3.5.0" />
     <PackageVersion Include="Examine.Core" Version="3.5.0" />
     <PackageVersion Include="HtmlAgilityPack" Version="1.11.71" />
->>>>>>> 60e3fa97
+    <PackageVersion Include="JsonPatch.Net" Version="3.1.1" />
     <PackageVersion Include="K4os.Compression.LZ4" Version="1.3.8" />
     <PackageVersion Include="MailKit" Version="4.8.0" />
     <PackageVersion Include="Markdown" Version="2.2.1" />
@@ -85,13 +75,7 @@
     <PackageVersion Include="Serilog.Sinks.Map" Version="1.0.2" />
     <PackageVersion Include="SixLabors.ImageSharp" Version="3.1.6" />
     <PackageVersion Include="SixLabors.ImageSharp.Web" Version="3.1.3" />
-<<<<<<< HEAD
-    <PackageVersion Include="Swashbuckle.AspNetCore" Version="6.7.3" />
-=======
-    <PackageVersion Include="Smidge.InMemory" Version="4.4.0" />
-    <PackageVersion Include="Smidge.Nuglify" Version="4.5.1" />
     <PackageVersion Include="Swashbuckle.AspNetCore" Version="6.9.0" />
->>>>>>> 60e3fa97
   </ItemGroup>
   <!-- Transitive pinned versions (only required because our direct dependencies have vulnerable versions of transitive dependencies) -->
   <ItemGroup>
@@ -105,16 +89,7 @@
     <PackageVersion Include="System.Text.RegularExpressions" Version="4.3.1" />
     <!-- Both OpenIddict.AspNetCore, Npoco.SqlServer and Microsoft.EntityFrameworkCore.SqlServer bring in a vulnerable version of Microsoft.IdentityModel.JsonWebTokens -->
     <PackageVersion Include="Microsoft.IdentityModel.JsonWebTokens" Version="7.7.1" />
-<<<<<<< HEAD
-=======
     <!-- Examine.Lucene bring in a vulnerable version of Lucene.Net.Replicator -->
     <PackageVersion Include="Lucene.Net.Replicator" Version="4.8.0-beta00017" />
-    <!-- Both OpenIddict.AspNetCore, Microsoft.EntityFrameworkCore.* bring in a vulnerable version of Microsoft.Extensions.Caching.Memory -->
-    <PackageVersion Include="Microsoft.Extensions.Caching.Memory" Version="8.0.1" />
-    <!-- Both Azure.Identity, Microsoft.EntityFrameworkCore.SqlServer,NPoco.SqlServer, and more bring in a vulnerable version of System.Text.Json -->
-    <PackageVersion Include="System.Text.Json" Version="8.0.5" />
-    <!-- Both Microsoft.EntityFrameworkCore.SqlServer and NPoco.SqlServer bring in a vulnerable version of Microsoft.Data.SqlClient -->
-    <PackageVersion Include="Microsoft.Data.SqlClient" Version="5.2.2" />
->>>>>>> 60e3fa97
   </ItemGroup>
 </Project>