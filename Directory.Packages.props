<?xml version="1.0" encoding="utf-8"?>
<Project>
  <PropertyGroup>
    <ManagePackageVersionsCentrally>true</ManagePackageVersionsCentrally>
  </PropertyGroup>
  <!-- Global packages (private, build-time packages for all projects) -->
  <ItemGroup>
    <GlobalPackageReference Include="Nerdbank.GitVersioning" Version="3.6.146" />
    <GlobalPackageReference Include="StyleCop.Analyzers" Version="1.2.0-beta.556" />
    <GlobalPackageReference Include="Umbraco.Code" Version="2.2.0" />
    <GlobalPackageReference Include="Umbraco.GitVersioning.Extensions" Version="0.2.0" />
  </ItemGroup>
  <!-- Microsoft packages -->
  <ItemGroup>
    <PackageVersion Include="Microsoft.AspNetCore.Mvc.Razor.RuntimeCompilation" Version="9.0.0" />
    <PackageVersion Include="Microsoft.CodeAnalysis.CSharp" Version="4.10.0" />
    <PackageVersion Include="Microsoft.Data.Sqlite" Version="9.0.2" />
    <PackageVersion Include="Microsoft.EntityFrameworkCore.Sqlite" Version="9.0.2" />
    <PackageVersion Include="Microsoft.EntityFrameworkCore.SqlServer" Version="9.0.2" />
    <PackageVersion Include="Microsoft.EntityFrameworkCore.Design" Version="8.0.10" />
    <PackageVersion Include="Microsoft.Extensions.Caching.Abstractions" Version="9.0.2" />
    <PackageVersion Include="Microsoft.Extensions.Caching.Memory" Version="9.0.2" />
    <PackageVersion Include="Microsoft.Extensions.Configuration.Abstractions" Version="9.0.2" />
    <PackageVersion Include="Microsoft.Extensions.Configuration.Json" Version="9.0.2" />
    <PackageVersion Include="Microsoft.Extensions.DependencyInjection" Version="9.0.2" />
    <PackageVersion Include="Microsoft.Extensions.FileProviders.Embedded" Version="9.0.2" />
    <PackageVersion Include="Microsoft.Extensions.FileProviders.Physical" Version="9.0.2" />
    <PackageVersion Include="Microsoft.Extensions.Hosting.Abstractions" Version="9.0.2" />
    <PackageVersion Include="Microsoft.Extensions.Http" Version="9.0.2" />
    <PackageVersion Include="Microsoft.Extensions.Identity.Core" Version="9.0.2" />
    <PackageVersion Include="Microsoft.Extensions.Identity.Stores" Version="9.0.2" />
    <PackageVersion Include="Microsoft.Extensions.Logging" Version="9.0.2" />
    <PackageVersion Include="Microsoft.Extensions.Options" Version="9.0.2" />
    <PackageVersion Include="Microsoft.Extensions.Options.ConfigurationExtensions" Version="9.0.2" />
    <PackageVersion Include="Microsoft.Extensions.Options.DataAnnotations" Version="9.0.2" />
    <PackageVersion Include="Microsoft.Extensions.Caching.Hybrid" Version="9.0.0-preview.9.24556.5" />
  </ItemGroup>
  <!-- Umbraco packages -->
  <ItemGroup>
    <PackageVersion Include="Umbraco.JsonSchema.Extensions" Version="0.3.0" />
    <PackageVersion Include="Umbraco.CSharpTest.Net.Collections" Version="15.0.0" />
  </ItemGroup>
  <!-- Third-party packages -->
  <ItemGroup>
    <PackageVersion Include="Asp.Versioning.Mvc" Version="8.1.0" />
    <PackageVersion Include="Asp.Versioning.Mvc.ApiExplorer" Version="8.1.0" />
    <PackageVersion Include="Dazinator.Extensions.FileProviders" Version="2.0.0" />
<<<<<<< HEAD
    <PackageVersion Include="Examine" Version="3.6.0" />
    <PackageVersion Include="Examine.Core" Version="3.6.0" />
    <PackageVersion Include="HtmlAgilityPack" Version="1.11.74" />
    <PackageVersion Include="JsonPatch.Net" Version="3.1.1" />
=======
    <PackageVersion Include="Examine" Version="3.7.0" />
    <PackageVersion Include="Examine.Core" Version="3.7.0" />
    <PackageVersion Include="HtmlAgilityPack" Version="1.11.71" />
>>>>>>> e1e5f527
    <PackageVersion Include="K4os.Compression.LZ4" Version="1.3.8" />
    <PackageVersion Include="MailKit" Version="4.10.0" />
    <PackageVersion Include="Markdown" Version="2.2.1" />
    <PackageVersion Include="MessagePack" Version="2.5.192" />
    <PackageVersion Include="MiniProfiler.AspNetCore.Mvc" Version="4.3.8" />
    <PackageVersion Include="MiniProfiler.Shared" Version="4.5.4" />
    <PackageVersion Include="ncrontab" Version="3.3.3" />
    <PackageVersion Include="NPoco" Version="5.7.1" />
    <PackageVersion Include="NPoco.SqlServer" Version="5.7.1" />
    <PackageVersion Include="OpenIddict.Abstractions" Version="6.1.1" />
    <PackageVersion Include="OpenIddict.AspNetCore" Version="6.1.1" />
    <PackageVersion Include="OpenIddict.EntityFrameworkCore" Version="6.1.1" />
    <PackageVersion Include="Serilog" Version="4.2.0" />
    <PackageVersion Include="Serilog.AspNetCore" Version="8.0.3" />
    <PackageVersion Include="Serilog.Enrichers.Process" Version="3.0.0" />
    <PackageVersion Include="Serilog.Enrichers.Thread" Version="4.0.0" />
    <PackageVersion Include="Serilog.Expressions" Version="5.0.0" />
    <PackageVersion Include="Serilog.Extensions.Hosting" Version="8.0.0" />
    <PackageVersion Include="Serilog.Formatting.Compact" Version="3.0.0" />
    <PackageVersion Include="Serilog.Formatting.Compact.Reader" Version="4.0.0" />
    <PackageVersion Include="Serilog.Settings.Configuration" Version="8.0.4" />
    <PackageVersion Include="Serilog.Sinks.Async" Version="2.1.0" />
    <PackageVersion Include="Serilog.Sinks.File" Version="6.0.0" />
    <PackageVersion Include="Serilog.Sinks.Map" Version="2.0.0" />
    <PackageVersion Include="SixLabors.ImageSharp" Version="3.1.7" />
    <PackageVersion Include="SixLabors.ImageSharp.Web" Version="3.1.3" />
    <PackageVersion Include="Swashbuckle.AspNetCore" Version="7.1.0" />
  </ItemGroup>
  <!-- Transitive pinned versions (only required because our direct dependencies have vulnerable versions of transitive dependencies) -->
  <ItemGroup>
    <!-- Microsoft.EntityFrameworkCore.SqlServer and NPoco.SqlServer brings in a vulnerable version of Azure.Identity -->
    <!-- Take top-level depedendency on Azure.Identity, because Microsoft.EntityFrameworkCore.SqlServer depends on a vulnerable version -->
    <PackageVersion Include="Azure.Identity" Version="1.13.1" />
    <!-- Microsoft.EntityFrameworkCore.SqlServer brings in a vulnerable version of System.Runtime.Caching -->
    <PackageVersion Include="System.Runtime.Caching" Version="9.0.0" />
    <!-- Dazinator.Extensions.FileProviders brings in a vulnerable version of System.Net.Http -->
    <PackageVersion Include="System.Net.Http" Version="4.3.4" />
    <!-- Examine brings in a vulnerable version of System.Security.Cryptography.Xml -->
    <PackageVersion Include="System.Security.Cryptography.Xml" Version="9.0.0" />
    <!-- Dazinator.Extensions.FileProviders and MiniProfiler.AspNetCore.Mvc brings in a vulnerable version of System.Text.RegularExpressions -->
    <PackageVersion Include="System.Text.RegularExpressions" Version="4.3.1" />
    <!-- OpenIddict.AspNetCore, Npoco.SqlServer and Microsoft.EntityFrameworkCore.SqlServer brings in a vulnerable version of Microsoft.IdentityModel.JsonWebTokens -->
    <!-- Take top-level depedendency on Microsoft.IdentityModel.JsonWebTokens, because OpenIddict.AspNetCore, Npoco.SqlServer and Microsoft.EntityFrameworkCore.SqlServer depends on a vulnerable version -->
    <PackageVersion Include="Microsoft.IdentityModel.JsonWebTokens" Version="8.2.1" />
    <!-- Azure.Identity, Microsoft.EntityFrameworkCore.SqlServer and Dazinator.Extensions.FileProviders brings in a legacy version of System.Text.Encodings.Web -->
    <PackageVersion Include="System.Text.Encodings.Web" Version="9.0.0" />
    <!-- NPoco.SqlServer brings in a vulnerable version of Microsoft.Data.SqlClient  -->
    <PackageVersion Include="Microsoft.Data.SqlClient" Version="5.2.2" />
    <!-- Examine.Lucene brings in a vulnerable version of Lucene.Net.Replicator -->
    <PackageVersion Include="Lucene.Net.Replicator" Version="4.8.0-beta00017" />
  </ItemGroup>
</Project><|MERGE_RESOLUTION|>--- conflicted
+++ resolved
@@ -45,16 +45,10 @@
     <PackageVersion Include="Asp.Versioning.Mvc" Version="8.1.0" />
     <PackageVersion Include="Asp.Versioning.Mvc.ApiExplorer" Version="8.1.0" />
     <PackageVersion Include="Dazinator.Extensions.FileProviders" Version="2.0.0" />
-<<<<<<< HEAD
-    <PackageVersion Include="Examine" Version="3.6.0" />
-    <PackageVersion Include="Examine.Core" Version="3.6.0" />
+    <PackageVersion Include="Examine" Version="3.7.0" />
+    <PackageVersion Include="Examine.Core" Version="3.7.0" />
     <PackageVersion Include="HtmlAgilityPack" Version="1.11.74" />
     <PackageVersion Include="JsonPatch.Net" Version="3.1.1" />
-=======
-    <PackageVersion Include="Examine" Version="3.7.0" />
-    <PackageVersion Include="Examine.Core" Version="3.7.0" />
-    <PackageVersion Include="HtmlAgilityPack" Version="1.11.71" />
->>>>>>> e1e5f527
     <PackageVersion Include="K4os.Compression.LZ4" Version="1.3.8" />
     <PackageVersion Include="MailKit" Version="4.10.0" />
     <PackageVersion Include="Markdown" Version="2.2.1" />
