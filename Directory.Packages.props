--- conflicted
+++ resolved
@@ -73,11 +73,7 @@
     <PackageVersion Include="Serilog.Sinks.Async" Version="1.5.0" />
     <PackageVersion Include="Serilog.Sinks.File" Version="5.0.0" />
     <PackageVersion Include="Serilog.Sinks.Map" Version="1.0.2" />
-<<<<<<< HEAD
-    <PackageVersion Include="SixLabors.ImageSharp" Version="3.1.6" />
-=======
     <PackageVersion Include="SixLabors.ImageSharp" Version="3.1.7" />
->>>>>>> d9fb6df1
     <PackageVersion Include="SixLabors.ImageSharp.Web" Version="3.1.3" />
     <PackageVersion Include="Swashbuckle.AspNetCore" Version="6.9.0" />
   </ItemGroup>
