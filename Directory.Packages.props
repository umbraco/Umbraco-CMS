--- conflicted
+++ resolved
@@ -47,11 +47,7 @@
     <PackageVersion Include="Dazinator.Extensions.FileProviders" Version="2.0.0" />
     <PackageVersion Include="Examine" Version="3.4.0" />
     <PackageVersion Include="Examine.Core" Version="3.4.0" />
-<<<<<<< HEAD
     <PackageVersion Include="HtmlAgilityPack" Version="1.11.67" />
-=======
-    <PackageVersion Include="HtmlAgilityPack" Version="1.11.70" />
->>>>>>> ece5a3ae
     <PackageVersion Include="JsonPatch.Net" Version="3.1.1" />
     <PackageVersion Include="K4os.Compression.LZ4" Version="1.3.8" />
     <PackageVersion Include="MailKit" Version="4.8.0" />
